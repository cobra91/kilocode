dist
out
out-*
node_modules
coverage/

.DS_Store

# Builds
bin/
roo-cline-*.vsix

# Local prompts and rules
/local-prompts

# Test environment
.test_env
.vscode-test/

# Docs
docs/_site/

# Dotenv
.env.integration
<<<<<<< HEAD


#Logging
logs
=======
.eslintrc.local.json
>>>>>>> 47bdab03
<|MERGE_RESOLUTION|>--- conflicted
+++ resolved
@@ -22,11 +22,9 @@
 
 # Dotenv
 .env.integration
-<<<<<<< HEAD
 
+#Local lint config
+.eslintrc.local.json
 
 #Logging
-logs
-=======
-.eslintrc.local.json
->>>>>>> 47bdab03
+logs