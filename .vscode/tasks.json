// See https://go.microsoft.com/fwlink/?LinkId=733558
// for the documentation about the tasks.json format
{
	"version": "2.0.0",
	"tasks": [
		{
			"label": "watch",
			"dependsOn": ["watch:webview", "watch:bundle", "watch:tsc"],
			"presentation": {
				"reveal": "never"
			},
			"group": {
				"kind": "build",
				"isDefault": true
			},
			"runOptions": {
				"runOn": "folderOpen"
			}
		},
		{
			"label": "watch:webview",
			"type": "shell",
			"command": "pnpm --filter @roo-code/vscode-webview dev",
			"group": "build",
			"problemMatcher": {
				"owner": "vite",
				"pattern": {
					"regexp": "^$"
				},
				"background": {
					"activeOnStart": true,
					"beginsPattern": ".*VITE.*",
					"endsPattern": ".*Local:.*"
				}
			},
			"isBackground": true,
			"presentation": {
				"group": "watch",
				"reveal": "always"
			}
		},
		{
			"label": "watch:bundle",
			"type": "shell",
<<<<<<< HEAD
			"command": "pnpm --filter kilo-code watch:esbuild",
=======
			"command": "npx turbo watch:bundle",
>>>>>>> 582a117a
			"group": "build",
			"problemMatcher": {
				"owner": "esbuild",
				"pattern": {
					"regexp": "^$"
				},
				"background": {
					"activeOnStart": true,
					"beginsPattern": "esbuild-problem-matcher#onStart",
					"endsPattern": "esbuild-problem-matcher#onEnd"
				}
			},
			"isBackground": true,
			"presentation": {
				"group": "watch",
				"reveal": "always"
			}
		},
		{
			"label": "watch:tsc",
			"type": "shell",
<<<<<<< HEAD
			"command": "pnpm --filter kilo-code watch:tsc",
=======
			"command": "npx turbo watch:tsc",
>>>>>>> 582a117a
			"group": "build",
			"problemMatcher": "$tsc-watch",
			"isBackground": true,
			"presentation": {
				"group": "watch",
				"reveal": "always"
			}
		}
	]
}<|MERGE_RESOLUTION|>--- conflicted
+++ resolved
@@ -42,11 +42,7 @@
 		{
 			"label": "watch:bundle",
 			"type": "shell",
-<<<<<<< HEAD
-			"command": "pnpm --filter kilo-code watch:esbuild",
-=======
 			"command": "npx turbo watch:bundle",
->>>>>>> 582a117a
 			"group": "build",
 			"problemMatcher": {
 				"owner": "esbuild",
@@ -68,11 +64,7 @@
 		{
 			"label": "watch:tsc",
 			"type": "shell",
-<<<<<<< HEAD
-			"command": "pnpm --filter kilo-code watch:tsc",
-=======
 			"command": "npx turbo watch:tsc",
->>>>>>> 582a117a
 			"group": "build",
 			"problemMatcher": "$tsc-watch",
 			"isBackground": true,
