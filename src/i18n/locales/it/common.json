--- conflicted
+++ resolved
@@ -94,11 +94,7 @@
 		"enter_valid_path": "Inserisci un percorso valido"
 	},
 	"input": {
-<<<<<<< HEAD
 		"task_prompt": "Cosa deve fare Kilo Code?",
-		"task_placeholder": "Costruire, trovare, chiedere qualcosa"
-=======
-		"task_prompt": "Cosa deve fare Roo?",
 		"task_placeholder": "Scrivi il tuo compito qui"
 	},
 	"settings": {
@@ -106,6 +102,5 @@
 			"groqApiKey": "Chiave API Groq",
 			"getGroqApiKey": "Ottieni chiave API Groq"
 		}
->>>>>>> 2caf974e
 	}
 }