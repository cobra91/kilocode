import * as vscode from "vscode"
import delay from "delay"

import type { CommandId } from "@roo-code/types"

import { getCommand } from "../utils/commands"
import { ClineProvider } from "../core/webview/ClineProvider"
import { t } from "../i18n" // kilocode_change
import { importSettings, exportSettings } from "../core/config/importExport" // kilocode_change
import { ContextProxy } from "../core/config/ContextProxy"

import { registerHumanRelayCallback, unregisterHumanRelayCallback, handleHumanRelayResponse } from "./humanRelay"
import { handleNewTask } from "./handleTask"
import { CodeIndexManager } from "../services/code-index/manager"

/**
 * Helper to get the visible ClineProvider instance or log if not found.
 */
export function getVisibleProviderOrLog(outputChannel: vscode.OutputChannel): ClineProvider | undefined {
	const visibleProvider = ClineProvider.getVisibleInstance()
	if (!visibleProvider) {
		outputChannel.appendLine("Cannot find any visible Kilo Code instances.")
		return undefined
	}
	return visibleProvider
}

// Store panel references in both modes
let sidebarPanel: vscode.WebviewView | undefined = undefined
let tabPanel: vscode.WebviewPanel | undefined = undefined

/**
 * Get the currently active panel
 * @returns WebviewPanel或WebviewView
 */
export function getPanel(): vscode.WebviewPanel | vscode.WebviewView | undefined {
	return tabPanel || sidebarPanel
}

/**
 * Set panel references
 */
export function setPanel(
	newPanel: vscode.WebviewPanel | vscode.WebviewView | undefined,
	type: "sidebar" | "tab",
): void {
	if (type === "sidebar") {
		sidebarPanel = newPanel as vscode.WebviewView
		tabPanel = undefined
	} else {
		tabPanel = newPanel as vscode.WebviewPanel
		sidebarPanel = undefined
	}
}

export type RegisterCommandOptions = {
	context: vscode.ExtensionContext
	outputChannel: vscode.OutputChannel
	provider: ClineProvider
}

export const registerCommands = (options: RegisterCommandOptions) => {
	const { context } = options

	for (const [id, callback] of Object.entries(getCommandsMap(options))) {
		const command = getCommand(id as CommandId)
		context.subscriptions.push(vscode.commands.registerCommand(command, callback))
	}
}

const getCommandsMap = ({ context, outputChannel }: RegisterCommandOptions): Record<CommandId, any> => ({
	activationCompleted: () => {},
	accountButtonClicked: () => {
		const visibleProvider = getVisibleProviderOrLog(outputChannel)

		if (!visibleProvider) {
			return
		}

		visibleProvider.postMessageToWebview({ type: "action", action: "accountButtonClicked" })
	},
	plusButtonClicked: async () => {
		const visibleProvider = getVisibleProviderOrLog(outputChannel)

		if (!visibleProvider) {
			return
		}

		await visibleProvider.removeClineFromStack()
		await visibleProvider.postStateToWebview()
		await visibleProvider.postMessageToWebview({ type: "action", action: "chatButtonClicked" })
	},

	// kilocode_change: unused
	// mcpButtonClicked: () => {
	// 	const visibleProvider = getVisibleProviderOrLog(outputChannel)

	// 	if (!visibleProvider) {
	// 		return
	// 	}

	// 	TelemetryService.instance.captureTitleButtonClicked("mcp")

	// 	visibleProvider.postMessageToWebview({ type: "action", action: "mcpButtonClicked" })
	// },
	promptsButtonClicked: () => {
		const visibleProvider = getVisibleProviderOrLog(outputChannel)

		if (!visibleProvider) {
			return
		}

		visibleProvider.postMessageToWebview({ type: "action", action: "promptsButtonClicked" })
	},
	popoutButtonClicked: () => {
		return openClineInNewTab({ context, outputChannel })
	},
	openInNewTab: () => openClineInNewTab({ context, outputChannel }),
	settingsButtonClicked: () => {
		const visibleProvider = getVisibleProviderOrLog(outputChannel)

		if (!visibleProvider) {
			return
		}

		visibleProvider.postMessageToWebview({ type: "action", action: "settingsButtonClicked" })
		// Also explicitly post the visibility message to trigger scroll reliably
		visibleProvider.postMessageToWebview({ type: "action", action: "didBecomeVisible" })
	},
	historyButtonClicked: () => {
		const visibleProvider = getVisibleProviderOrLog(outputChannel)

		if (!visibleProvider) {
			return
		}

		visibleProvider.postMessageToWebview({ type: "action", action: "historyButtonClicked" })
	},
<<<<<<< HEAD
	// kilocode_change begin
	profileButtonClicked: () => {
		const visibleProvider = getVisibleProviderOrLog(outputChannel)

		if (!visibleProvider) {
			return
		}

		visibleProvider.postMessageToWebview({ type: "action", action: "profileButtonClicked" })
	},
	helpButtonClicked: () => {
		vscode.env.openExternal(vscode.Uri.parse("https://kilocode.ai"))
	},
	// kilocode_change end
=======
	marketplaceButtonClicked: () => {
		const visibleProvider = getVisibleProviderOrLog(outputChannel)
		if (!visibleProvider) return
		visibleProvider.postMessageToWebview({ type: "action", action: "marketplaceButtonClicked" })
	},
>>>>>>> 23bbad04
	showHumanRelayDialog: (params: { requestId: string; promptText: string }) => {
		const panel = getPanel()

		if (panel) {
			panel?.webview.postMessage({
				type: "showHumanRelayDialog",
				requestId: params.requestId,
				promptText: params.promptText,
			})
		}
	},
	registerHumanRelayCallback: registerHumanRelayCallback,
	unregisterHumanRelayCallback: unregisterHumanRelayCallback,
	handleHumanRelayResponse: handleHumanRelayResponse,
	newTask: handleNewTask,
	setCustomStoragePath: async () => {
		const { promptForCustomStoragePath } = await import("../utils/storage")
		await promptForCustomStoragePath()
	},
	acceptInput: () => {
		const visibleProvider = getVisibleProviderOrLog(outputChannel)

		if (!visibleProvider) {
			return
		}

		visibleProvider.postMessageToWebview({ type: "acceptInput" })
	}, // kilocode_change begin
	focusChatInput: async () => {
		try {
			await vscode.commands.executeCommand("kilo-code.SidebarProvider.focus")
			await delay(100)

			let visibleProvider = getVisibleProviderOrLog(outputChannel)

			if (!visibleProvider) {
				// If still no visible provider, try opening in a new tab
				const tabProvider = await openClineInNewTab({ context, outputChannel })
				await delay(100)
				visibleProvider = tabProvider
			}

			visibleProvider?.postMessageToWebview({
				type: "action",
				action: "focusChatInput",
			})
		} catch (error) {
			outputChannel.appendLine(`Error in focusChatInput: ${error}`)
		}
	},
	importSettings: async () => {
		const visibleProvider = getVisibleProviderOrLog(outputChannel)
		if (!visibleProvider) return

		const { success } = await importSettings({
			providerSettingsManager: visibleProvider.providerSettingsManager,
			contextProxy: visibleProvider.contextProxy,
			customModesManager: visibleProvider.customModesManager,
		})

		if (success) {
			visibleProvider.settingsImportedAt = Date.now()
			await visibleProvider.postStateToWebview()
			await vscode.window.showInformationMessage(t("kilocode:info.settings_imported"))
		}
	},
	exportSettings: async () => {
		const visibleProvider = getVisibleProviderOrLog(outputChannel)
		if (!visibleProvider) return

		await exportSettings({
			providerSettingsManager: visibleProvider.providerSettingsManager,
			contextProxy: visibleProvider.contextProxy,
		})
	},
	// kilocode_change end
})

export const openClineInNewTab = async ({ context, outputChannel }: Omit<RegisterCommandOptions, "provider">) => {
	// (This example uses webviewProvider activation event which is necessary to
	// deserialize cached webview, but since we use retainContextWhenHidden, we
	// don't need to use that event).
	// https://github.com/microsoft/vscode-extension-samples/blob/main/webview-sample/src/extension.ts
	const contextProxy = await ContextProxy.getInstance(context)
	const codeIndexManager = CodeIndexManager.getInstance(context)
	const tabProvider = new ClineProvider(context, outputChannel, "editor", contextProxy, codeIndexManager)
	const lastCol = Math.max(...vscode.window.visibleTextEditors.map((editor) => editor.viewColumn || 0))

	// Check if there are any visible text editors, otherwise open a new group
	// to the right.
	const hasVisibleEditors = vscode.window.visibleTextEditors.length > 0

	if (!hasVisibleEditors) {
		await vscode.commands.executeCommand("workbench.action.newGroupRight")
	}

	const targetCol = hasVisibleEditors ? Math.max(lastCol + 1, 1) : vscode.ViewColumn.Two

	const newPanel = vscode.window.createWebviewPanel(ClineProvider.tabPanelId, "Kilo Code", targetCol, {
		enableScripts: true,
		retainContextWhenHidden: true,
		localResourceRoots: [context.extensionUri],
	})

	// Save as tab type panel.
	setPanel(newPanel, "tab")

	// TODO: Use better svg icon with light and dark variants (see
	// https://stackoverflow.com/questions/58365687/vscode-extension-iconpath).
	newPanel.iconPath = {
		light: vscode.Uri.joinPath(context.extensionUri, "assets", "icons", "kilo.png"),
		dark: vscode.Uri.joinPath(context.extensionUri, "assets", "icons", "kilo.png"),
	}

	await tabProvider.resolveWebviewView(newPanel)

	// Add listener for visibility changes to notify webview
	newPanel.onDidChangeViewState(
		(e) => {
			const panel = e.webviewPanel
			if (panel.visible) {
				panel.webview.postMessage({ type: "action", action: "didBecomeVisible" }) // Use the same message type as in SettingsView.tsx
			}
		},
		null, // First null is for `thisArgs`
		context.subscriptions, // Register listener for disposal
	)

	// Handle panel closing events.
	newPanel.onDidDispose(
		() => {
			setPanel(undefined, "tab")
		},
		null,
		context.subscriptions, // Also register dispose listener
	)

	// Lock the editor group so clicking on files doesn't open them over the panel.
	await delay(100)
	await vscode.commands.executeCommand("workbench.action.lockEditorGroup")

	return tabProvider
}<|MERGE_RESOLUTION|>--- conflicted
+++ resolved
@@ -136,7 +136,6 @@
 
 		visibleProvider.postMessageToWebview({ type: "action", action: "historyButtonClicked" })
 	},
-<<<<<<< HEAD
 	// kilocode_change begin
 	profileButtonClicked: () => {
 		const visibleProvider = getVisibleProviderOrLog(outputChannel)
@@ -151,13 +150,11 @@
 		vscode.env.openExternal(vscode.Uri.parse("https://kilocode.ai"))
 	},
 	// kilocode_change end
-=======
 	marketplaceButtonClicked: () => {
 		const visibleProvider = getVisibleProviderOrLog(outputChannel)
 		if (!visibleProvider) return
 		visibleProvider.postMessageToWebview({ type: "action", action: "marketplaceButtonClicked" })
 	},
->>>>>>> 23bbad04
 	showHumanRelayDialog: (params: { requestId: string; promptText: string }) => {
 		const panel = getPanel()
 
