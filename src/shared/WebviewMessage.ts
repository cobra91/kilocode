--- conflicted
+++ resolved
@@ -158,7 +158,6 @@
 		| "maxConcurrentFileReads"
 		| "searchFiles"
 		| "setHistoryPreviewCollapsed"
-<<<<<<< HEAD
 		| "showFeedbackOptions" // kilocode_change
 		| "toggleApiConfigPin"
 		| "fetchMcpMarketplace" // kilocode_change
@@ -179,9 +178,7 @@
 		| "toggleRule" // kilocode_change
 		| "createRuleFile" // kilocode_change
 		| "deleteRuleFile" // kilocode_change
-=======
 		| "hasOpenedModeSelector"
->>>>>>> db07ff56
 		| "accountButtonClicked"
 		| "rooCloudSignIn"
 		| "rooCloudSignOut"
