--- conflicted
+++ resolved
@@ -13,11 +13,7 @@
 	ClineMessage,
 } from "../schemas"
 import { McpServer } from "./mcp"
-<<<<<<< HEAD
 import { McpMarketplaceCatalog, McpDownloadResponse } from "./kilocode/mcp"
-import { GitCommit } from "../utils/git"
-=======
->>>>>>> 11f65c5b
 import { Mode } from "./modes"
 import { RouterModels } from "./api"
 
