// npx vitest run src/api/providers/__tests__/openrouter.spec.ts

// Mock vscode first to avoid import errors
vitest.mock("vscode", () => ({}))

import { Anthropic } from "@anthropic-ai/sdk"
import OpenAI from "openai"

import { OpenRouterHandler } from "../openrouter"
import { ApiHandlerOptions } from "../../../shared/api"
import { Package } from "../../../shared/package"

// Mock dependencies
vitest.mock("openai")
vitest.mock("delay", () => ({ default: vitest.fn(() => Promise.resolve()) }))
vitest.mock("../fetchers/modelCache", () => ({
	getModels: vitest.fn().mockImplementation(() => {
		return Promise.resolve({
			"anthropic/claude-sonnet-4": {
				maxTokens: 8192,
				contextWindow: 200000,
				supportsImages: true,
				supportsPromptCache: true,
				inputPrice: 3,
				outputPrice: 15,
				cacheWritesPrice: 3.75,
				cacheReadsPrice: 0.3,
				description: "Claude 3.7 Sonnet",
				thinking: false,
				supportsComputerUse: true,
			},
			"anthropic/claude-3.7-sonnet:thinking": {
				maxTokens: 128000,
				contextWindow: 200000,
				supportsImages: true,
				supportsPromptCache: true,
				inputPrice: 3,
				outputPrice: 15,
				cacheWritesPrice: 3.75,
				cacheReadsPrice: 0.3,
				description: "Claude 3.7 Sonnet with thinking",
				supportsComputerUse: true,
			},
		})
	}),
}))

describe("OpenRouterHandler", () => {
	const mockOptions: ApiHandlerOptions = {
		openRouterApiKey: "test-key",
		openRouterModelId: "anthropic/claude-sonnet-4",
	}

	beforeEach(() => vitest.clearAllMocks())

	it("initializes with correct options", () => {
		const handler = new OpenRouterHandler(mockOptions)
		expect(handler).toBeInstanceOf(OpenRouterHandler)

		expect(OpenAI).toHaveBeenCalledWith({
			baseURL: "https://openrouter.ai/api/v1",
			apiKey: mockOptions.openRouterApiKey,
			defaultHeaders: {
<<<<<<< HEAD
				"HTTP-Referer": "https://kilocode.ai",
				"X-Title": "Kilo Code",
				"X-KiloCode-Version": expect.any(String), // kilocode_change
=======
				"HTTP-Referer": "https://github.com/RooVetGit/Roo-Cline",
				"X-Title": "Roo Code",
				"User-Agent": `RooCode/${Package.version}`,
>>>>>>> 39ab0067
			},
		})
	})

	describe("fetchModel", () => {
		it("returns correct model info when options are provided", async () => {
			const handler = new OpenRouterHandler(mockOptions)
			const result = await handler.fetchModel()

			expect(result).toMatchObject({
				id: mockOptions.openRouterModelId,
				maxTokens: 8192,
				temperature: 0,
				reasoningEffort: undefined,
				topP: undefined,
			})
		})

		it("returns default model info when options are not provided", async () => {
			const handler = new OpenRouterHandler({})
			const result = await handler.fetchModel()
			expect(result.id).toBe("anthropic/claude-sonnet-4")
			expect(result.info.supportsPromptCache).toBe(true)
		})

		it("honors custom maxTokens for thinking models", async () => {
			const handler = new OpenRouterHandler({
				openRouterApiKey: "test-key",
				openRouterModelId: "anthropic/claude-3.7-sonnet:thinking",
				modelMaxTokens: 32_768,
				modelMaxThinkingTokens: 16_384,
			})

			const result = await handler.fetchModel()
			expect(result.maxTokens).toBe(128000) // Use actual implementation value
			expect(result.reasoningBudget).toBeUndefined() // Use actual implementation value
			expect(result.temperature).toBe(0) // Use actual implementation value
		})

		it("does not honor custom maxTokens for non-thinking models", async () => {
			const handler = new OpenRouterHandler({
				...mockOptions,
				modelMaxTokens: 32_768,
				modelMaxThinkingTokens: 16_384,
			})

			const result = await handler.fetchModel()
			expect(result.maxTokens).toBe(8192)
			expect(result.reasoningBudget).toBeUndefined()
			expect(result.temperature).toBe(0)
		})
	})

	describe("createMessage", () => {
		it("generates correct stream chunks", async () => {
			const handler = new OpenRouterHandler(mockOptions)

			const mockStream = {
				async *[Symbol.asyncIterator]() {
					yield {
						id: mockOptions.openRouterModelId,
						choices: [{ delta: { content: "test response" } }],
					}
					yield {
						id: "test-id",
						choices: [{ delta: {} }],
						usage: { prompt_tokens: 10, completion_tokens: 20, cost: 0.001 },
					}
				},
			}

			// Mock OpenAI chat.completions.create
			const mockCreate = vitest.fn().mockResolvedValue(mockStream)

			;(OpenAI as any).prototype.chat = {
				completions: { create: mockCreate },
			} as any

			const systemPrompt = "test system prompt"
			const messages: Anthropic.Messages.MessageParam[] = [{ role: "user" as const, content: "test message" }]

			const generator = handler.createMessage(systemPrompt, messages)
			const chunks = []

			for await (const chunk of generator) {
				chunks.push(chunk)
			}

			// Verify stream chunks
			expect(chunks).toHaveLength(2) // One text chunk and one usage chunk
			expect(chunks[0]).toEqual({ type: "text", text: "test response" })
			expect(chunks[1]).toEqual({ type: "usage", inputTokens: 10, outputTokens: 20, totalCost: 0.001 })

			// Verify OpenAI client was called with correct parameters.
			expect(mockCreate).toHaveBeenCalledWith(
				expect.objectContaining({
					max_tokens: 8192,
					messages: [
						{
							content: [
								{ cache_control: { type: "ephemeral" }, text: "test system prompt", type: "text" },
							],
							role: "system",
						},
						{
							content: [{ cache_control: { type: "ephemeral" }, text: "test message", type: "text" }],
							role: "user",
						},
					],
					model: "anthropic/claude-sonnet-4",
					stream: true,
					stream_options: { include_usage: true },
					temperature: 0,
					top_p: undefined,
					transforms: ["middle-out"],
				}),
				undefined, // kilocode_change
			)
		})

		it("supports the middle-out transform", async () => {
			const handler = new OpenRouterHandler({
				...mockOptions,
				openRouterUseMiddleOutTransform: true,
			})
			const mockStream = {
				async *[Symbol.asyncIterator]() {
					yield {
						id: "test-id",
						choices: [{ delta: { content: "test response" } }],
					}
				},
			}

			const mockCreate = vitest.fn().mockResolvedValue(mockStream)
			;(OpenAI as any).prototype.chat = {
				completions: { create: mockCreate },
			} as any

			await handler.createMessage("test", []).next()

			expect(mockCreate).toHaveBeenCalledWith(
				expect.objectContaining({ transforms: ["middle-out"] }),
				undefined, // kilocode_change
			)
		})

		it("adds cache control for supported models", async () => {
			const handler = new OpenRouterHandler({
				...mockOptions,
				openRouterModelId: "anthropic/claude-3.5-sonnet",
			})

			const mockStream = {
				async *[Symbol.asyncIterator]() {
					yield {
						id: "test-id",
						choices: [{ delta: { content: "test response" } }],
					}
				},
			}

			const mockCreate = vitest.fn().mockResolvedValue(mockStream)
			;(OpenAI as any).prototype.chat = {
				completions: { create: mockCreate },
			} as any

			const messages: Anthropic.Messages.MessageParam[] = [
				{ role: "user", content: "message 1" },
				{ role: "assistant", content: "response 1" },
				{ role: "user", content: "message 2" },
			]

			await handler.createMessage("test system", messages).next()

			expect(mockCreate).toHaveBeenCalledWith(
				expect.objectContaining({
					messages: expect.arrayContaining([
						expect.objectContaining({
							role: "system",
							content: expect.arrayContaining([
								expect.objectContaining({ cache_control: { type: "ephemeral" } }),
							]),
						}),
					]),
				}),
				undefined, // kilocode_change
			)
		})

		it("handles API errors", async () => {
			const handler = new OpenRouterHandler(mockOptions)
			const mockStream = {
				async *[Symbol.asyncIterator]() {
					yield { error: { message: "API Error", code: 500 } }
				},
			}

			const mockCreate = vitest.fn().mockResolvedValue(mockStream)
			;(OpenAI as any).prototype.chat = {
				completions: { create: mockCreate },
			} as any

			const generator = handler.createMessage("test", [])
			await expect(generator.next()).rejects.toThrow("OpenRouter API Error 500: API Error")
		})
	})

	describe("completePrompt", () => {
		it("returns correct response", async () => {
			const handler = new OpenRouterHandler(mockOptions)
			const mockResponse = { choices: [{ message: { content: "test completion" } }] }

			const mockCreate = vitest.fn().mockResolvedValue(mockResponse)
			;(OpenAI as any).prototype.chat = {
				completions: { create: mockCreate },
			} as any

			const result = await handler.completePrompt("test prompt")

			expect(result).toBe("test completion")

			expect(mockCreate).toHaveBeenCalledWith({
				model: mockOptions.openRouterModelId,
				max_tokens: 8192,
				thinking: undefined,
				temperature: 0,
				messages: [{ role: "user", content: "test prompt" }],
				stream: false,
			})
		})

		it("handles API errors", async () => {
			const handler = new OpenRouterHandler(mockOptions)
			const mockError = {
				error: {
					message: "API Error",
					code: 500,
				},
			}

			const mockCreate = vitest.fn().mockResolvedValue(mockError)
			;(OpenAI as any).prototype.chat = {
				completions: { create: mockCreate },
			} as any

			await expect(handler.completePrompt("test prompt")).rejects.toThrow("OpenRouter API Error 500: API Error")
		})

		it("handles unexpected errors", async () => {
			const handler = new OpenRouterHandler(mockOptions)
			const mockCreate = vitest.fn().mockRejectedValue(new Error("Unexpected error"))
			;(OpenAI as any).prototype.chat = {
				completions: { create: mockCreate },
			} as any

			await expect(handler.completePrompt("test prompt")).rejects.toThrow("Unexpected error")
		})
	})
})<|MERGE_RESOLUTION|>--- conflicted
+++ resolved
@@ -61,15 +61,9 @@
 			baseURL: "https://openrouter.ai/api/v1",
 			apiKey: mockOptions.openRouterApiKey,
 			defaultHeaders: {
-<<<<<<< HEAD
 				"HTTP-Referer": "https://kilocode.ai",
 				"X-Title": "Kilo Code",
 				"X-KiloCode-Version": expect.any(String), // kilocode_change
-=======
-				"HTTP-Referer": "https://github.com/RooVetGit/Roo-Cline",
-				"X-Title": "Roo Code",
-				"User-Agent": `RooCode/${Package.version}`,
->>>>>>> 39ab0067
 			},
 		})
 	})
