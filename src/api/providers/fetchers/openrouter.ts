import axios from "axios"
import { z } from "zod"

import { ApiHandlerOptions, ModelInfo, anthropicModels, COMPUTER_USE_MODELS } from "../../../shared/api"
import { parseApiPrice } from "../../../utils/cost"

/**
 * OpenRouterBaseModel
 */

const openRouterArchitectureSchema = z.object({
	modality: z.string().nullish(),
	tokenizer: z.string().nullish(),
})

const openRouterPricingSchema = z.object({
	prompt: z.string().nullish(),
	completion: z.string().nullish(),
	input_cache_write: z.string().nullish(),
	input_cache_read: z.string().nullish(),
})

const modelRouterBaseModelSchema = z.object({
	name: z.string(),
	description: z.string().optional(),
	context_length: z.number(),
	max_completion_tokens: z.number().nullish(),
<<<<<<< HEAD
	preferredIndex: z.number().optional(), // kilocode_change
	architecture: z
		.object({
			modality: z.string().nullish(),
			tokenizer: z.string().nullish(),
		})
		.optional(),
	pricing: z
		.object({
			prompt: z.string().nullish(),
			completion: z.string().nullish(),
			input_cache_write: z.string().nullish(),
			input_cache_read: z.string().nullish(),
		})
		.optional(),
	top_provider: z
		.object({
			max_completion_tokens: z.number().nullish(),
		})
		.optional(),
=======
	pricing: openRouterPricingSchema.optional(),
})

export type OpenRouterBaseModel = z.infer<typeof modelRouterBaseModelSchema>

/**
 * OpenRouterModel
 */

export const openRouterModelSchema = modelRouterBaseModelSchema.extend({
	id: z.string(),
	architecture: openRouterArchitectureSchema.optional(),
	top_provider: z.object({ max_completion_tokens: z.number().nullish() }).optional(),
>>>>>>> d2e15c16
})

export type OpenRouterModel = z.infer<typeof openRouterModelSchema>

/**
 * OpenRouterModelEndpoint
 */

export const openRouterModelEndpointSchema = modelRouterBaseModelSchema.extend({
	provider_name: z.string(),
})

export type OpenRouterModelEndpoint = z.infer<typeof openRouterModelEndpointSchema>

/**
 * OpenRouterModelsResponse
 */

const openRouterModelsResponseSchema = z.object({
	data: z.array(openRouterModelSchema),
})

type OpenRouterModelsResponse = z.infer<typeof openRouterModelsResponseSchema>

/**
 * OpenRouterModelEndpointsResponse
 */

const openRouterModelEndpointsResponseSchema = z.object({
	data: z.object({
		id: z.string(),
		name: z.string(),
		description: z.string().optional(),
		architecture: openRouterArchitectureSchema.optional(),
		endpoints: z.array(openRouterModelEndpointSchema),
	}),
})

type OpenRouterModelEndpointsResponse = z.infer<typeof openRouterModelEndpointsResponseSchema>

/**
 * getOpenRouterModels
 */

export async function getOpenRouterModels(options?: ApiHandlerOptions): Promise<Record<string, ModelInfo>> {
	const models: Record<string, ModelInfo> = {}
	const baseURL = options?.openRouterBaseUrl || "https://openrouter.ai/api/v1"

	try {
		// kilocode_change begin
		// Use optional headers if provided in options
		const headers = (options as any)?.headers || {}
		const response = await axios.get<OpenRouterModelsResponse>(`${baseURL}/models`, { headers })
		// kilocode_change end
		const result = openRouterModelsResponseSchema.safeParse(response.data)
		const data = result.success ? result.data.data : response.data.data

		if (!result.success) {
			console.error("OpenRouter models response is invalid", result.error.format())
		}

<<<<<<< HEAD
		for (const rawModel of rawModels) {
			const cacheWritesPrice = rawModel.pricing?.input_cache_write
				? parseApiPrice(rawModel.pricing?.input_cache_write)
				: undefined

			const cacheReadsPrice = rawModel.pricing?.input_cache_read
				? parseApiPrice(rawModel.pricing?.input_cache_read)
				: undefined

			const supportsPromptCache =
				typeof cacheWritesPrice !== "undefined" && typeof cacheReadsPrice !== "undefined"

			const modelInfo: ModelInfo = {
				maxTokens: 0,
				contextWindow: rawModel.context_length,
				supportsImages: rawModel.architecture?.modality?.includes("image"),
				supportsPromptCache,
				inputPrice: parseApiPrice(rawModel.pricing?.prompt),
				outputPrice: parseApiPrice(rawModel.pricing?.completion),
				cacheWritesPrice,
				cacheReadsPrice,
				description: rawModel.description,
				thinking: rawModel.id === "anthropic/claude-3.7-sonnet:thinking",
				preferredIndex: rawModel.preferredIndex, // kilocode_change
			}

			// The OpenRouter model definition doesn't give us any hints about
			// computer use, so we need to set that manually.
			if (COMPUTER_USE_MODELS.has(rawModel.id)) {
				modelInfo.supportsComputerUse = true
			}

			// We want to treat prompt caching as "experimental" for these models.
			if (OPTIONAL_PROMPT_CACHING_MODELS.has(rawModel.id)) {
				modelInfo.isPromptCacheOptional = true
			}

			// Claude 3.7 Sonnet is a "hybrid" thinking model, and the `maxTokens`
			// values can be configured. For the non-thinking variant we want to
			// use 8k. The `thinking` variant can be run in 64k and 128k modes,
			// and we want to use 128k.
			if (rawModel.id.startsWith("anthropic/claude-3.7-sonnet")) {
				modelInfo.maxTokens = rawModel.id.includes("thinking")
					? anthropicModels["claude-3-7-sonnet-20250219:thinking"].maxTokens
					: anthropicModels["claude-3-7-sonnet-20250219"].maxTokens
			}

			models[rawModel.id] = modelInfo
=======
		for (const model of data) {
			const { id, architecture, top_provider } = model

			models[id] = parseOpenRouterModel({
				id,
				model,
				modality: architecture?.modality,
				maxTokens: id.startsWith("anthropic/") ? top_provider?.max_completion_tokens : 0,
			})
>>>>>>> d2e15c16
		}
	} catch (error) {
		console.error(
			`Error fetching OpenRouter models: ${JSON.stringify(error, Object.getOwnPropertyNames(error), 2)}`,
		)
	}

	return models
}

/**
 * getOpenRouterModelEndpoints
 */

export async function getOpenRouterModelEndpoints(
	modelId: string,
	options?: ApiHandlerOptions,
): Promise<Record<string, ModelInfo>> {
	const models: Record<string, ModelInfo> = {}
	const baseURL = options?.openRouterBaseUrl || "https://openrouter.ai/api/v1"

	try {
		const response = await axios.get<OpenRouterModelEndpointsResponse>(`${baseURL}/models/${modelId}/endpoints`)
		const result = openRouterModelEndpointsResponseSchema.safeParse(response.data)
		const data = result.success ? result.data.data : response.data.data

		if (!result.success) {
			console.error("OpenRouter model endpoints response is invalid", result.error.format())
		}

		const { id, architecture, endpoints } = data

		for (const endpoint of endpoints) {
			models[endpoint.provider_name] = parseOpenRouterModel({
				id,
				model: endpoint,
				modality: architecture?.modality,
				maxTokens: id.startsWith("anthropic/") ? endpoint.max_completion_tokens : 0,
			})
		}
	} catch (error) {
		console.error(
			`Error fetching OpenRouter model endpoints: ${JSON.stringify(error, Object.getOwnPropertyNames(error), 2)}`,
		)
	}

	return models
}

/**
 * parseOpenRouterModel
 */

export const parseOpenRouterModel = ({
	id,
	model,
	modality,
	maxTokens,
}: {
	id: string
	model: OpenRouterBaseModel
	modality: string | null | undefined
	maxTokens: number | null | undefined
}): ModelInfo => {
	const cacheWritesPrice = model.pricing?.input_cache_write
		? parseApiPrice(model.pricing?.input_cache_write)
		: undefined

	const cacheReadsPrice = model.pricing?.input_cache_read ? parseApiPrice(model.pricing?.input_cache_read) : undefined

	const supportsPromptCache = typeof cacheWritesPrice !== "undefined" && typeof cacheReadsPrice !== "undefined"

	const modelInfo: ModelInfo = {
		maxTokens: maxTokens || 0,
		contextWindow: model.context_length,
		supportsImages: modality?.includes("image") ?? false,
		supportsPromptCache,
		inputPrice: parseApiPrice(model.pricing?.prompt),
		outputPrice: parseApiPrice(model.pricing?.completion),
		cacheWritesPrice,
		cacheReadsPrice,
		description: model.description,
		thinking: id === "anthropic/claude-3.7-sonnet:thinking",
	}

	// The OpenRouter model definition doesn't give us any hints about
	// computer use, so we need to set that manually.
	if (COMPUTER_USE_MODELS.has(id)) {
		modelInfo.supportsComputerUse = true
	}

	// Claude 3.7 Sonnet is a "hybrid" thinking model, and the `maxTokens`
	// values can be configured. For the non-thinking variant we want to
	// use 8k. The `thinking` variant can be run in 64k and 128k modes,
	// and we want to use 128k.
	if (id.startsWith("anthropic/claude-3.7-sonnet")) {
		modelInfo.maxTokens = id.includes("thinking")
			? anthropicModels["claude-3-7-sonnet-20250219:thinking"].maxTokens
			: anthropicModels["claude-3-7-sonnet-20250219"].maxTokens
	}

	return modelInfo
}<|MERGE_RESOLUTION|>--- conflicted
+++ resolved
@@ -25,28 +25,7 @@
 	description: z.string().optional(),
 	context_length: z.number(),
 	max_completion_tokens: z.number().nullish(),
-<<<<<<< HEAD
 	preferredIndex: z.number().optional(), // kilocode_change
-	architecture: z
-		.object({
-			modality: z.string().nullish(),
-			tokenizer: z.string().nullish(),
-		})
-		.optional(),
-	pricing: z
-		.object({
-			prompt: z.string().nullish(),
-			completion: z.string().nullish(),
-			input_cache_write: z.string().nullish(),
-			input_cache_read: z.string().nullish(),
-		})
-		.optional(),
-	top_provider: z
-		.object({
-			max_completion_tokens: z.number().nullish(),
-		})
-		.optional(),
-=======
 	pricing: openRouterPricingSchema.optional(),
 })
 
@@ -60,7 +39,6 @@
 	id: z.string(),
 	architecture: openRouterArchitectureSchema.optional(),
 	top_provider: z.object({ max_completion_tokens: z.number().nullish() }).optional(),
->>>>>>> d2e15c16
 })
 
 export type OpenRouterModel = z.infer<typeof openRouterModelSchema>
@@ -122,56 +100,6 @@
 			console.error("OpenRouter models response is invalid", result.error.format())
 		}
 
-<<<<<<< HEAD
-		for (const rawModel of rawModels) {
-			const cacheWritesPrice = rawModel.pricing?.input_cache_write
-				? parseApiPrice(rawModel.pricing?.input_cache_write)
-				: undefined
-
-			const cacheReadsPrice = rawModel.pricing?.input_cache_read
-				? parseApiPrice(rawModel.pricing?.input_cache_read)
-				: undefined
-
-			const supportsPromptCache =
-				typeof cacheWritesPrice !== "undefined" && typeof cacheReadsPrice !== "undefined"
-
-			const modelInfo: ModelInfo = {
-				maxTokens: 0,
-				contextWindow: rawModel.context_length,
-				supportsImages: rawModel.architecture?.modality?.includes("image"),
-				supportsPromptCache,
-				inputPrice: parseApiPrice(rawModel.pricing?.prompt),
-				outputPrice: parseApiPrice(rawModel.pricing?.completion),
-				cacheWritesPrice,
-				cacheReadsPrice,
-				description: rawModel.description,
-				thinking: rawModel.id === "anthropic/claude-3.7-sonnet:thinking",
-				preferredIndex: rawModel.preferredIndex, // kilocode_change
-			}
-
-			// The OpenRouter model definition doesn't give us any hints about
-			// computer use, so we need to set that manually.
-			if (COMPUTER_USE_MODELS.has(rawModel.id)) {
-				modelInfo.supportsComputerUse = true
-			}
-
-			// We want to treat prompt caching as "experimental" for these models.
-			if (OPTIONAL_PROMPT_CACHING_MODELS.has(rawModel.id)) {
-				modelInfo.isPromptCacheOptional = true
-			}
-
-			// Claude 3.7 Sonnet is a "hybrid" thinking model, and the `maxTokens`
-			// values can be configured. For the non-thinking variant we want to
-			// use 8k. The `thinking` variant can be run in 64k and 128k modes,
-			// and we want to use 128k.
-			if (rawModel.id.startsWith("anthropic/claude-3.7-sonnet")) {
-				modelInfo.maxTokens = rawModel.id.includes("thinking")
-					? anthropicModels["claude-3-7-sonnet-20250219:thinking"].maxTokens
-					: anthropicModels["claude-3-7-sonnet-20250219"].maxTokens
-			}
-
-			models[rawModel.id] = modelInfo
-=======
 		for (const model of data) {
 			const { id, architecture, top_provider } = model
 
@@ -181,7 +109,6 @@
 				modality: architecture?.modality,
 				maxTokens: id.startsWith("anthropic/") ? top_provider?.max_completion_tokens : 0,
 			})
->>>>>>> d2e15c16
 		}
 	} catch (error) {
 		console.error(
@@ -265,6 +192,7 @@
 		cacheReadsPrice,
 		description: model.description,
 		thinking: id === "anthropic/claude-3.7-sonnet:thinking",
+		preferredIndex: model.preferredIndex, // kilocode_change
 	}
 
 	// The OpenRouter model definition doesn't give us any hints about
