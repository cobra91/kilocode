--- conflicted
+++ resolved
@@ -37,11 +37,11 @@
 	"settings.vsCodeLmModelSelector.description": "Instellingen voor VSCode Language Model API",
 	"settings.vsCodeLmModelSelector.vendor.description": "De leverancier van het taalmodel (bijv. copilot)",
 	"settings.vsCodeLmModelSelector.family.description": "De familie van het taalmodel (bijv. gpt-4)",
-<<<<<<< HEAD
 	"settings.customStoragePath.description": "Aangepast opslagpad. Laat leeg om de standaardlocatie te gebruiken. Ondersteunt absolute paden (bijv. 'D:\\KiloCodeStorage')",
 	"settings.enableCodeActions.description": "Snelle correcties van Kilo Code inschakelen.",
 	"settings.autoImportSettingsPath.description": "Pad naar een Kilo Code-configuratiebestand om automatisch te importeren bij het opstarten van de extensie. Ondersteunt absolute paden en paden ten opzichte van de thuismap (bijv. '~/Documents/kilo-code-settings.json'). Laat leeg om automatisch importeren uit te schakelen.",
 	"settings.useAgentRules.description": "Laden van AGENTS.md-bestanden voor agentspecifieke regels inschakelen (zie https://agent-rules.org/)",
+	"settings.apiRequestTimeout.description": "Maximale tijd in seconden om te wachten op API-reacties (0 = geen time-out, 1-3600s, standaard: 600s). Hogere waarden worden aanbevolen voor lokale providers zoals LM Studio en Ollama die mogelijk meer verwerkingstijd nodig hebben.",
 	"ghost.input.title": "Druk op 'Enter' om te bevestigen of 'Escape' om te annuleren",
 	"ghost.input.placeholder": "Beschrijf wat je wilt doen...",
 	"ghost.commands.generateSuggestions": "Kilo Code: Bewerkingssuggesties Genereren",
@@ -52,11 +52,4 @@
 	"ghost.commands.promptCodeSuggestion": "Snelle Taak",
 	"ghost.commands.goToNextSuggestion": "Ga Naar Volgende Suggestie",
 	"ghost.commands.goToPreviousSuggestion": "Ga Naar Vorige Suggestie"
-=======
-	"settings.customStoragePath.description": "Aangepast opslagpad. Laat leeg om de standaardlocatie te gebruiken. Ondersteunt absolute paden (bijv. 'D:\\RooCodeStorage')",
-	"settings.enableCodeActions.description": "Snelle correcties van Roo Code inschakelen.",
-	"settings.autoImportSettingsPath.description": "Pad naar een RooCode-configuratiebestand om automatisch te importeren bij het opstarten van de extensie. Ondersteunt absolute paden en paden ten opzichte van de thuismap (bijv. '~/Documents/roo-code-settings.json'). Laat leeg om automatisch importeren uit te schakelen.",
-	"settings.useAgentRules.description": "Laden van AGENTS.md-bestanden voor agentspecifieke regels inschakelen (zie https://agent-rules.org/)",
-	"settings.apiRequestTimeout.description": "Maximale tijd in seconden om te wachten op API-reacties (0 = geen time-out, 1-3600s, standaard: 600s). Hogere waarden worden aanbevolen voor lokale providers zoals LM Studio en Ollama die mogelijk meer verwerkingstijd nodig hebben."
->>>>>>> a819b353
 }