import os from "os"
import * as path from "path"
import fs from "fs/promises"
import EventEmitter from "events"

import { Anthropic } from "@anthropic-ai/sdk"
import delay from "delay"
import axios from "axios"
import pWaitFor from "p-wait-for"
import * as vscode from "vscode"

import {
	type GlobalState,
	type ProviderName,
	type ProviderSettings,
	type RooCodeSettings,
	type ProviderSettingsEntry,
	type TelemetryProperties,
	type TelemetryPropertiesProvider,
	type CodeActionId,
	type CodeActionName,
	type TerminalActionId,
	type TerminalActionPromptType,
	type HistoryItem,
	type CloudUserInfo,
	type MarketplaceItem,
	requestyDefaultModelId,
	openRouterDefaultModelId,
	glamaDefaultModelId,
	ORGANIZATION_ALLOW_ALL,
} from "@roo-code/types"
import { TelemetryService } from "@roo-code/telemetry"
import { CloudService, getRooCodeApiUrl } from "@roo-code/cloud"

import { t } from "../../i18n"
import { setPanel } from "../../activate/registerCommands"
import { Package } from "../../shared/package"
import { findLast } from "../../shared/array"
import { supportPrompt } from "../../shared/support-prompt"
import { GlobalFileNames } from "../../shared/globalFileNames"
import { ExtensionMessage, MarketplaceInstalledMetadata } from "../../shared/ExtensionMessage"
import { Mode, defaultModeSlug } from "../../shared/modes"
import { experimentDefault, experiments, EXPERIMENT_IDS } from "../../shared/experiments"
import { formatLanguage } from "../../shared/language"
import { Terminal } from "../../integrations/terminal/Terminal"
import { downloadTask } from "../../integrations/misc/export-markdown"
import { getTheme } from "../../integrations/theme/getTheme"
import WorkspaceTracker from "../../integrations/workspace/WorkspaceTracker"
import { McpHub } from "../../services/mcp/McpHub"
import { McpServerManager } from "../../services/mcp/McpServerManager"
import { MarketplaceManager } from "../../services/marketplace"
import { ShadowCheckpointService } from "../../services/checkpoints/ShadowCheckpointService"
import { CodeIndexManager } from "../../services/code-index/manager"
import type { IndexProgressUpdate } from "../../services/code-index/interfaces/manager"
import { MdmService } from "../../services/mdm/MdmService"
import { fileExistsAtPath } from "../../utils/fs"
import { setTtsEnabled, setTtsSpeed } from "../../utils/tts"
import { ContextProxy } from "../config/ContextProxy"
import { getEnabledRules } from "./kilorules"
import { ProviderSettingsManager } from "../config/ProviderSettingsManager"
import { CustomModesManager } from "../config/CustomModesManager"
import { buildApiHandler } from "../../api"
import { Task, TaskOptions } from "../task/Task"
import { getNonce } from "./getNonce"
import { getUri } from "./getUri"
import { getSystemPromptFilePath } from "../prompts/sections/custom-system-prompt"
import { getWorkspacePath } from "../../utils/path"
import { webviewMessageHandler } from "./webviewMessageHandler"
import { WebviewMessage } from "../../shared/WebviewMessage"
import { EMBEDDING_MODEL_PROFILES } from "../../shared/embeddingModels"
import { ProfileValidator } from "../../shared/ProfileValidator"
import { getWorkspaceGitInfo } from "../../utils/git"

import { McpDownloadResponse, McpMarketplaceCatalog } from "../../shared/kilocode/mcp" //kilocode_change
import { McpServer } from "../../shared/mcp" // kilocode_change
import { OpenRouterHandler } from "../../api/providers" // kilocode_change

/**
 * https://github.com/microsoft/vscode-webview-ui-toolkit-samples/blob/main/default/weather-webview/src/providers/WeatherViewProvider.ts
 * https://github.com/KumarVariable/vscode-extension-sidebar-html/blob/master/src/customSidebarViewProvider.ts
 */

export type ClineProviderEvents = {
	clineCreated: [cline: Task]
}

class OrganizationAllowListViolationError extends Error {
	constructor(message: string) {
		super(message)
	}
}

export class ClineProvider
	extends EventEmitter<ClineProviderEvents>
	implements vscode.WebviewViewProvider, TelemetryPropertiesProvider
{
	// Used in package.json as the view's id. This value cannot be changed due
	// to how VSCode caches views based on their id, and updating the id would
	// break existing instances of the extension.
	public static readonly sideBarId = `${Package.name}.SidebarProvider`
	public static readonly tabPanelId = `${Package.name}.TabPanelProvider`
	private static activeInstances: Set<ClineProvider> = new Set()
	private disposables: vscode.Disposable[] = []
	private webviewDisposables: vscode.Disposable[] = []
	private view?: vscode.WebviewView | vscode.WebviewPanel
	private clineStack: Task[] = []
	private codeIndexStatusSubscription?: vscode.Disposable
	private _workspaceTracker?: WorkspaceTracker // workSpaceTracker read-only for access outside this class
	public get workspaceTracker(): WorkspaceTracker | undefined {
		return this._workspaceTracker
	}
	protected mcpHub?: McpHub // Change from private to protected
	private marketplaceManager: MarketplaceManager
	private mdmService?: MdmService

	public isViewLaunched = false
	public settingsImportedAt?: number
	public readonly latestAnnouncementId = "jul-09-2025-3-23-0" // Update for v3.23.0 announcement
	public readonly providerSettingsManager: ProviderSettingsManager
	public readonly customModesManager: CustomModesManager

	constructor(
		readonly context: vscode.ExtensionContext,
		private readonly outputChannel: vscode.OutputChannel,
		private readonly renderContext: "sidebar" | "editor" = "sidebar",
		public readonly contextProxy: ContextProxy,
		public readonly codeIndexManager?: CodeIndexManager,
		mdmService?: MdmService,
	) {
		super()

		this.log("ClineProvider instantiated")
		ClineProvider.activeInstances.add(this)

		this.codeIndexManager = codeIndexManager
		this.mdmService = mdmService
		this.updateGlobalState("codebaseIndexModels", EMBEDDING_MODEL_PROFILES)

		// Start configuration loading (which might trigger indexing) in the background.
		// Don't await, allowing activation to continue immediately.

		// Register this provider with the telemetry service to enable it to add
		// properties like mode and provider.
		TelemetryService.instance.setProvider(this)

		this._workspaceTracker = new WorkspaceTracker(this)

		this.providerSettingsManager = new ProviderSettingsManager(this.context)

		this.customModesManager = new CustomModesManager(this.context, async () => {
			await this.postStateToWebview()
		})

		// Initialize MCP Hub through the singleton manager
		McpServerManager.getInstance(this.context, this)
			.then((hub) => {
				this.mcpHub = hub
				this.mcpHub.registerClient()
			})
			.catch((error) => {
				this.log(`Failed to initialize MCP Hub: ${error}`)
			})

		this.marketplaceManager = new MarketplaceManager(this.context)
	}

	// Adds a new Cline instance to clineStack, marking the start of a new task.
	// The instance is pushed to the top of the stack (LIFO order).
	// When the task is completed, the top instance is removed, reactivating the previous task.
	async addClineToStack(cline: Task) {
		console.log(`[subtasks] adding task ${cline.taskId}.${cline.instanceId} to stack`)

		// Add this cline instance into the stack that represents the order of all the called tasks.
		this.clineStack.push(cline)

		// Ensure getState() resolves correctly.
		const state = await this.getState()

		if (!state || typeof state.mode !== "string") {
			throw new Error(t("common:errors.retrieve_current_mode"))
		}
	}

	// Removes and destroys the top Cline instance (the current finished task),
	// activating the previous one (resuming the parent task).
	async removeClineFromStack() {
		if (this.clineStack.length === 0) {
			return
		}

		// Pop the top Cline instance from the stack.
		let cline = this.clineStack.pop()

		if (cline) {
			console.log(`[subtasks] removing task ${cline.taskId}.${cline.instanceId} from stack`)

			try {
				// Abort the running task and set isAbandoned to true so
				// all running promises will exit as well.
				await cline.abortTask(true)
			} catch (e) {
				this.log(
					`[subtasks] encountered error while aborting task ${cline.taskId}.${cline.instanceId}: ${e.message}`,
				)
			}

			// Make sure no reference kept, once promises end it will be
			// garbage collected.
			cline = undefined
		}
	}

	// returns the current cline object in the stack (the top one)
	// if the stack is empty, returns undefined
	getCurrentCline(): Task | undefined {
		if (this.clineStack.length === 0) {
			return undefined
		}
		return this.clineStack[this.clineStack.length - 1]
	}

	// returns the current clineStack length (how many cline objects are in the stack)
	getClineStackSize(): number {
		return this.clineStack.length
	}

	public getCurrentTaskStack(): string[] {
		return this.clineStack.map((cline) => cline.taskId)
	}

	// remove the current task/cline instance (at the top of the stack), so this task is finished
	// and resume the previous task/cline instance (if it exists)
	// this is used when a sub task is finished and the parent task needs to be resumed
	async finishSubTask(lastMessage: string) {
		console.log(`[subtasks] finishing subtask ${lastMessage}`)
		// remove the last cline instance from the stack (this is the finished sub task)
		await this.removeClineFromStack()
		// resume the last cline instance in the stack (if it exists - this is the 'parent' calling task)
		await this.getCurrentCline()?.resumePausedTask(lastMessage)
	}

	// Clear the current task without treating it as a subtask
	// This is used when the user cancels a task that is not a subtask
	async clearTask() {
		await this.removeClineFromStack()
	}

	/*
	VSCode extensions use the disposable pattern to clean up resources when the sidebar/editor tab is closed by the user or system. This applies to event listening, commands, interacting with the UI, etc.
	- https://vscode-docs.readthedocs.io/en/stable/extensions/patterns-and-principles/
	- https://github.com/microsoft/vscode-extension-samples/blob/main/webview-sample/src/extension.ts
	*/
	private clearWebviewResources() {
		while (this.webviewDisposables.length) {
			const x = this.webviewDisposables.pop()
			if (x) {
				x.dispose()
			}
		}
	}

	async dispose() {
		this.log("Disposing ClineProvider...")
		await this.removeClineFromStack()
		this.log("Cleared task")

		if (this.view && "dispose" in this.view) {
			this.view.dispose()
			this.log("Disposed webview")
		}

		this.clearWebviewResources()

		while (this.disposables.length) {
			const x = this.disposables.pop()

			if (x) {
				x.dispose()
			}
		}

		this._workspaceTracker?.dispose()
		this._workspaceTracker = undefined
		await this.mcpHub?.unregisterClient()
		this.mcpHub = undefined
		this.marketplaceManager?.cleanup()
		this.customModesManager?.dispose()
		this.log("Disposed all disposables")
		ClineProvider.activeInstances.delete(this)

		McpServerManager.unregisterProvider(this)
	}

	public static getVisibleInstance(): ClineProvider | undefined {
		return findLast(Array.from(this.activeInstances), (instance) => instance.view?.visible === true)
	}

	public static async getInstance(): Promise<ClineProvider | undefined> {
		let visibleProvider = ClineProvider.getVisibleInstance()

		// If no visible provider, try to show the sidebar view
		if (!visibleProvider) {
			await vscode.commands.executeCommand(`${Package.name}.SidebarProvider.focus`)
			// Wait briefly for the view to become visible
			await delay(100)
			visibleProvider = ClineProvider.getVisibleInstance()
		}

		// If still no visible provider, return
		if (!visibleProvider) {
			return
		}

		return visibleProvider
	}

	public static async isActiveTask(): Promise<boolean> {
		const visibleProvider = await ClineProvider.getInstance()
		if (!visibleProvider) {
			return false
		}

		// Check if there is a cline instance in the stack (if this provider has an active task)
		if (visibleProvider.getCurrentCline()) {
			return true
		}

		return false
	}

	public static async handleCodeAction(
		command: CodeActionId,
		promptType: CodeActionName,
		params: Record<string, string | any[]>,
	): Promise<void> {
		// Capture telemetry for code action usage
		TelemetryService.instance.captureCodeActionUsed(promptType)

		const visibleProvider = await ClineProvider.getInstance()

		if (!visibleProvider) {
			return
		}

		const { customSupportPrompts } = await visibleProvider.getState()

		// TODO: Improve type safety for promptType.
		const prompt = supportPrompt.create(promptType, params, customSupportPrompts)

		if (command === "addToContext") {
			await visibleProvider.postMessageToWebview({ type: "invoke", invoke: "setChatBoxMessage", text: prompt })
			return
		}

		await visibleProvider.initClineWithTask(prompt)
	}

	public static async handleTerminalAction(
		command: TerminalActionId,
		promptType: TerminalActionPromptType,
		params: Record<string, string | any[]>,
	): Promise<void> {
		TelemetryService.instance.captureCodeActionUsed(promptType)

		const visibleProvider = await ClineProvider.getInstance()

		if (!visibleProvider) {
			return
		}

		const { customSupportPrompts } = await visibleProvider.getState()
		const prompt = supportPrompt.create(promptType, params, customSupportPrompts)

		if (command === "terminalAddToContext") {
			await visibleProvider.postMessageToWebview({ type: "invoke", invoke: "setChatBoxMessage", text: prompt })
			return
		}

		try {
			await visibleProvider.initClineWithTask(prompt)
		} catch (error) {
			if (error instanceof OrganizationAllowListViolationError) {
				// Errors from terminal commands seem to get swallowed / ignored.
				vscode.window.showErrorMessage(error.message)
			}
			throw error
		}
	}

	async resolveWebviewView(webviewView: vscode.WebviewView | vscode.WebviewPanel) {
		this.log("Resolving webview view")

		this.view = webviewView

		// kilocode_change start: extract constant inTabMode
		// Set panel reference according to webview type
		const inTabMode = "onDidChangeViewState" in webviewView
		if (inTabMode) {
			// Tag page type
			setPanel(webviewView, "tab")
		} else if ("onDidChangeVisibility" in webviewView) {
			// Sidebar Type
			setPanel(webviewView, "sidebar")
		}
		// kilocode_change end

		// Initialize out-of-scope variables that need to receive persistent global state values
		this.getState().then(
			({
				terminalShellIntegrationTimeout = Terminal.defaultShellIntegrationTimeout,
				terminalShellIntegrationDisabled = false,
				terminalCommandDelay = 0,
				terminalZshClearEolMark = true,
				terminalZshOhMy = false,
				terminalZshP10k = false,
				terminalPowershellCounter = false,
				terminalZdotdir = false,
			}) => {
				Terminal.setShellIntegrationTimeout(terminalShellIntegrationTimeout)
				Terminal.setShellIntegrationDisabled(terminalShellIntegrationDisabled)
				Terminal.setCommandDelay(terminalCommandDelay)
				Terminal.setTerminalZshClearEolMark(terminalZshClearEolMark)
				Terminal.setTerminalZshOhMy(terminalZshOhMy)
				Terminal.setTerminalZshP10k(terminalZshP10k)
				Terminal.setPowershellCounter(terminalPowershellCounter)
				Terminal.setTerminalZdotdir(terminalZdotdir)
			},
		)

		// Initialize tts enabled state
		this.getState().then(({ ttsEnabled }) => {
			setTtsEnabled(ttsEnabled ?? false)
		})

		// Initialize tts speed state
		this.getState().then(({ ttsSpeed }) => {
			setTtsSpeed(ttsSpeed ?? 1)
		})

		webviewView.webview.options = {
			// Allow scripts in the webview
			enableScripts: true,
			localResourceRoots: [this.contextProxy.extensionUri],
		}

		webviewView.webview.html =
			this.contextProxy.extensionMode === vscode.ExtensionMode.Development
				? await this.getHMRHtmlContent(webviewView.webview)
				: this.getHtmlContent(webviewView.webview)

		// Sets up an event listener to listen for messages passed from the webview view context
		// and executes code based on the message that is received
		this.setWebviewMessageListener(webviewView.webview)

		// Subscribe to code index status updates if the manager exists
		if (this.codeIndexManager) {
			this.codeIndexStatusSubscription = this.codeIndexManager.onProgressUpdate((update: IndexProgressUpdate) => {
				this.postMessageToWebview({
					type: "indexingStatusUpdate",
					values: update,
				})
			})
			this.webviewDisposables.push(this.codeIndexStatusSubscription)
		}

		// Logs show up in bottom panel > Debug Console
		//console.log("registering listener")

		// Listen for when the panel becomes visible
		// https://github.com/microsoft/vscode-discussions/discussions/840
		if ("onDidChangeViewState" in webviewView) {
			// WebviewView and WebviewPanel have all the same properties except for this visibility listener
			// panel
			const viewStateDisposable = webviewView.onDidChangeViewState(() => {
				if (this.view?.visible) {
					this.postMessageToWebview({ type: "action", action: "didBecomeVisible" })
				}
			})
			this.webviewDisposables.push(viewStateDisposable)
		} else if ("onDidChangeVisibility" in webviewView) {
			// sidebar
			const visibilityDisposable = webviewView.onDidChangeVisibility(() => {
				if (this.view?.visible) {
					this.postMessageToWebview({ type: "action", action: "didBecomeVisible" })
				}
			})
			this.webviewDisposables.push(visibilityDisposable)
		}

		// Listen for when the view is disposed
		// This happens when the user closes the view or when the view is closed programmatically
		webviewView.onDidDispose(
			async () => {
				if (inTabMode) {
					this.log("Disposing ClineProvider instance for tab view")
					await this.dispose()
				} else {
					this.log("Clearing webview resources for sidebar view")
					this.clearWebviewResources()
					this.codeIndexStatusSubscription?.dispose()
					this.codeIndexStatusSubscription = undefined
				}
			},
			null,
			this.disposables,
		)

		// Listen for when color changes
		const configDisposable = vscode.workspace.onDidChangeConfiguration(async (e) => {
			if (e && e.affectsConfiguration("workbench.colorTheme")) {
				// Sends latest theme name to webview
				await this.postMessageToWebview({ type: "theme", text: JSON.stringify(await getTheme()) })
			}
		})
		this.webviewDisposables.push(configDisposable)

		// If the extension is starting a new session, clear previous task state.
		await this.removeClineFromStack()

		this.log("Webview view resolved")
	}

	public async initClineWithSubTask(parent: Task, task?: string, images?: string[]) {
		return this.initClineWithTask(task, images, parent)
	}

	// When initializing a new task, (not from history but from a tool command
	// new_task) there is no need to remove the previous task since the new
	// task is a subtask of the previous one, and when it finishes it is removed
	// from the stack and the caller is resumed in this way we can have a chain
	// of tasks, each one being a sub task of the previous one until the main
	// task is finished.
	public async initClineWithTask(
		task?: string,
		images?: string[],
		parentTask?: Task,
		options: Partial<
			Pick<
				TaskOptions,
				"enableDiff" | "enableCheckpoints" | "fuzzyMatchThreshold" | "consecutiveMistakeLimit" | "experiments"
			>
		> = {},
	) {
		const {
			apiConfiguration,
			organizationAllowList,
			diffEnabled: enableDiff,
			enableCheckpoints,
			fuzzyMatchThreshold,
			experiments,
		} = await this.getState()

		if (!ProfileValidator.isProfileAllowed(apiConfiguration, organizationAllowList)) {
			throw new OrganizationAllowListViolationError(t("common:errors.violated_organization_allowlist"))
		}

		const cline = new Task({
			context: this.context, // kilocode_change
			provider: this,
			apiConfiguration,
			enableDiff,
			enableCheckpoints,
			fuzzyMatchThreshold,
			consecutiveMistakeLimit: apiConfiguration.consecutiveMistakeLimit,
			task,
			images,
			experiments,
			rootTask: this.clineStack.length > 0 ? this.clineStack[0] : undefined,
			parentTask,
			taskNumber: this.clineStack.length + 1,
			onCreated: (cline) => this.emit("clineCreated", cline),
			...options,
		})

		await this.addClineToStack(cline)

		this.log(
			`[subtasks] ${cline.parentTask ? "child" : "parent"} task ${cline.taskId}.${cline.instanceId} instantiated`,
		)

		return cline
	}

	public async initClineWithHistoryItem(historyItem: HistoryItem & { rootTask?: Task; parentTask?: Task }) {
		await this.removeClineFromStack()

		const {
			apiConfiguration,
			diffEnabled: enableDiff,
			enableCheckpoints,
			fuzzyMatchThreshold,
			experiments,
		} = await this.getState()

		const cline = new Task({
			context: this.context, // kilocode_change
			provider: this,
			apiConfiguration,
			enableDiff,
			enableCheckpoints,
			fuzzyMatchThreshold,
			consecutiveMistakeLimit: apiConfiguration.consecutiveMistakeLimit,
			historyItem,
			experiments,
			rootTask: historyItem.rootTask,
			parentTask: historyItem.parentTask,
			taskNumber: historyItem.number,
			onCreated: (cline) => this.emit("clineCreated", cline),
		})

		await this.addClineToStack(cline)
		this.log(
			`[subtasks] ${cline.parentTask ? "child" : "parent"} task ${cline.taskId}.${cline.instanceId} instantiated`,
		)
		return cline
	}

	public async postMessageToWebview(message: ExtensionMessage) {
		await this.view?.webview.postMessage(message)
	}

	private async getHMRHtmlContent(webview: vscode.Webview): Promise<string> {
		// Try to read the port from the file
		let localPort = "5173" // Default fallback
		try {
			const fs = require("fs")
			const path = require("path")
			const portFilePath = path.resolve(__dirname, "../../.vite-port")

			if (fs.existsSync(portFilePath)) {
				localPort = fs.readFileSync(portFilePath, "utf8").trim()
				console.log(`[ClineProvider:Vite] Using Vite server port from ${portFilePath}: ${localPort}`)
			} else {
				console.log(
					`[ClineProvider:Vite] Port file not found at ${portFilePath}, using default port: ${localPort}`,
				)
			}
		} catch (err) {
			console.error("[ClineProvider:Vite] Failed to read Vite port file:", err)
			// Continue with default port if file reading fails
		}

		const localServerUrl = `localhost:${localPort}`

		// Check if local dev server is running.
		try {
			await axios.get(`http://${localServerUrl}`)
		} catch (error) {
			vscode.window.showErrorMessage(t("common:errors.hmr_not_running"))

			return this.getHtmlContent(webview)
		}

		const nonce = getNonce()

		const stylesUri = getUri(webview, this.contextProxy.extensionUri, [
			"webview-ui",
			"build",
			"assets",
			"index.css",
		])

		const codiconsUri = getUri(webview, this.contextProxy.extensionUri, ["assets", "codicons", "codicon.css"])
		const materialIconsUri = getUri(webview, this.contextProxy.extensionUri, [
			"assets",
			"vscode-material-icons",
			"icons",
		])
		const imagesUri = getUri(webview, this.contextProxy.extensionUri, ["assets", "images"])
		const audioUri = getUri(webview, this.contextProxy.extensionUri, ["webview-ui", "audio"])

		const file = "src/index.tsx"
		const scriptUri = `http://${localServerUrl}/${file}`

		const reactRefresh = /*html*/ `
			<script nonce="${nonce}" type="module">
				import RefreshRuntime from "http://localhost:${localPort}/@react-refresh"
				RefreshRuntime.injectIntoGlobalHook(window)
				window.$RefreshReg$ = () => {}
				window.$RefreshSig$ = () => (type) => type
				window.__vite_plugin_react_preamble_installed__ = true
			</script>
		`

		const csp = [
			"default-src 'none'",
			`font-src ${webview.cspSource} data:`,
			`style-src ${webview.cspSource} 'unsafe-inline' https://* http://${localServerUrl} http://0.0.0.0:${localPort}`,
			`img-src ${webview.cspSource} https://storage.googleapis.com https://img.clerk.com data: https://*.googleusercontent.com https://*.googleapis.com`, // kilocode_change: add https://*.googleusercontent.com and https://*.googleapis.com
			`media-src ${webview.cspSource}`,
			`script-src 'unsafe-eval' ${webview.cspSource} https://* https://*.posthog.com http://${localServerUrl} http://0.0.0.0:${localPort} 'nonce-${nonce}'`,
			`connect-src https://* https://*.posthog.com ws://${localServerUrl} ws://0.0.0.0:${localPort} http://${localServerUrl} http://0.0.0.0:${localPort}`,
		]

		return /*html*/ `
			<!DOCTYPE html>
			<html lang="en">
				<head>
					<meta charset="utf-8">
					<meta name="viewport" content="width=device-width,initial-scale=1,shrink-to-fit=no">
					<meta http-equiv="Content-Security-Policy" content="${csp.join("; ")}">
					<link rel="stylesheet" type="text/css" href="${stylesUri}">
					<link href="${codiconsUri}" rel="stylesheet" />
					<script nonce="${nonce}">
						window.IMAGES_BASE_URI = "${imagesUri}"
						window.AUDIO_BASE_URI = "${audioUri}"
						window.MATERIAL_ICONS_BASE_URI = "${materialIconsUri}"
					</script>
					<title>Kilo Code</title>
				</head>
				<body>
					<div id="root"></div>
					${reactRefresh}
					<script type="module" src="${scriptUri}"></script>
				</body>
			</html>
		`
	}

	/**
	 * Defines and returns the HTML that should be rendered within the webview panel.
	 *
	 * @remarks This is also the place where references to the React webview build files
	 * are created and inserted into the webview HTML.
	 *
	 * @param webview A reference to the extension webview
	 * @param extensionUri The URI of the directory containing the extension
	 * @returns A template string literal containing the HTML that should be
	 * rendered within the webview panel
	 */
	private getHtmlContent(webview: vscode.Webview): string {
		// Get the local path to main script run in the webview,
		// then convert it to a uri we can use in the webview.

		// The CSS file from the React build output
		const stylesUri = getUri(webview, this.contextProxy.extensionUri, [
			"webview-ui",
			"build",
			"assets",
			"index.css",
		])

		const scriptUri = getUri(webview, this.contextProxy.extensionUri, ["webview-ui", "build", "assets", "index.js"])
		const codiconsUri = getUri(webview, this.contextProxy.extensionUri, ["assets", "codicons", "codicon.css"])
		const materialIconsUri = getUri(webview, this.contextProxy.extensionUri, [
			"assets",
			"vscode-material-icons",
			"icons",
		])
		const imagesUri = getUri(webview, this.contextProxy.extensionUri, ["assets", "images"])
		const audioUri = getUri(webview, this.contextProxy.extensionUri, ["webview-ui", "audio"])

		// Use a nonce to only allow a specific script to be run.
		/*
		content security policy of your webview to only allow scripts that have a specific nonce
		create a content security policy meta tag so that only loading scripts with a nonce is allowed
		As your extension grows you will likely want to add custom styles, fonts, and/or images to your webview. If you do, you will need to update the content security policy meta tag to explicitly allow for these resources. E.g.
				<meta http-equiv="Content-Security-Policy" content="default-src 'none'; style-src ${webview.cspSource}; font-src ${webview.cspSource}; img-src ${webview.cspSource} https:; script-src 'nonce-${nonce}';">
		- 'unsafe-inline' is required for styles due to vscode-webview-toolkit's dynamic style injection
		- since we pass base64 images to the webview, we need to specify img-src ${webview.cspSource} data:;

		in meta tag we add nonce attribute: A cryptographic nonce (only used once) to allow scripts. The server must generate a unique nonce value each time it transmits a policy. It is critical to provide a nonce that cannot be guessed as bypassing a resource's policy is otherwise trivial.
		*/
		const nonce = getNonce()

		// Tip: Install the es6-string-html VS Code extension to enable code highlighting below
		return /*html*/ `
        <!DOCTYPE html>
        <html lang="en">
          <head>
            <meta charset="utf-8">
            <meta name="viewport" content="width=device-width,initial-scale=1,shrink-to-fit=no">
            <meta name="theme-color" content="#000000">
			<!-- kilocode_change: add https://*.googleusercontent.com https://*.googleapis.com to img-src, https://* to connect-src -->
            <meta http-equiv="Content-Security-Policy" content="default-src 'none'; font-src ${webview.cspSource} data:; style-src ${webview.cspSource} 'unsafe-inline'; img-src ${webview.cspSource} https://*.googleusercontent.com https://storage.googleapis.com https://img.clerk.com data: https://*.googleapis.com; media-src ${webview.cspSource}; script-src ${webview.cspSource} 'wasm-unsafe-eval' 'nonce-${nonce}' https://us-assets.i.posthog.com 'strict-dynamic'; connect-src https://* https://openrouter.ai https://api.requesty.ai https://us.i.posthog.com https://us-assets.i.posthog.com;">
            <link rel="stylesheet" type="text/css" href="${stylesUri}">
			<link href="${codiconsUri}" rel="stylesheet" />
			<script nonce="${nonce}">
				window.IMAGES_BASE_URI = "${imagesUri}"
				window.AUDIO_BASE_URI = "${audioUri}"
				window.MATERIAL_ICONS_BASE_URI = "${materialIconsUri}"
			</script>
            <title>Kilo Code</title>
          </head>
          <body>
            <noscript>You need to enable JavaScript to run this app.</noscript>
            <div id="root"></div>
            <script nonce="${nonce}" type="module" src="${scriptUri}"></script>
          </body>
        </html>
      `
	}

	/**
	 * Sets up an event listener to listen for messages passed from the webview context and
	 * executes code based on the message that is received.
	 *
	 * @param webview A reference to the extension webview
	 */
	private setWebviewMessageListener(webview: vscode.Webview) {
		const onReceiveMessage = async (message: WebviewMessage) =>
			webviewMessageHandler(this, message, this.marketplaceManager)

		const messageDisposable = webview.onDidReceiveMessage(onReceiveMessage)
		this.webviewDisposables.push(messageDisposable)
	}

	/**
	 * Handle switching to a new mode, including updating the associated API configuration
	 * @param newMode The mode to switch to
	 */
	public async handleModeSwitch(newMode: Mode) {
		const cline = this.getCurrentCline()

		if (cline) {
			TelemetryService.instance.captureModeSwitch(cline.taskId, newMode)
			cline.emit("taskModeSwitched", cline.taskId, newMode)
		}

		await this.updateGlobalState("mode", newMode)

		// Load the saved API config for the new mode if it exists
		const savedConfigId = await this.providerSettingsManager.getModeConfigId(newMode)
		const listApiConfig = await this.providerSettingsManager.listConfig()

		// Update listApiConfigMeta first to ensure UI has latest data
		await this.updateGlobalState("listApiConfigMeta", listApiConfig)

		// If this mode has a saved config, use it.
		if (savedConfigId) {
			const profile = listApiConfig.find(({ id }) => id === savedConfigId)

			if (profile?.name) {
				await this.activateProviderProfile({ name: profile.name })
			}
		} else {
			// If no saved config for this mode, save current config as default.
			const currentApiConfigName = this.getGlobalState("currentApiConfigName")

			if (currentApiConfigName) {
				const config = listApiConfig.find((c) => c.name === currentApiConfigName)

				if (config?.id) {
					await this.providerSettingsManager.setModeConfig(newMode, config.id)
				}
			}
		}

		await this.postStateToWebview()
	}

	// Provider Profile Management

	getProviderProfileEntries(): ProviderSettingsEntry[] {
		return this.contextProxy.getValues().listApiConfigMeta || []
	}

	getProviderProfileEntry(name: string): ProviderSettingsEntry | undefined {
		return this.getProviderProfileEntries().find((profile) => profile.name === name)
	}

	public hasProviderProfileEntry(name: string): boolean {
		return !!this.getProviderProfileEntry(name)
	}

	async upsertProviderProfile(
		name: string,
		providerSettings: ProviderSettings,
		activate: boolean = true,
	): Promise<string | undefined> {
		try {
			// TODO: Do we need to be calling `activateProfile`? It's not
			// clear to me what the source of truth should be; in some cases
			// we rely on the `ContextProxy`'s data store and in other cases
			// we rely on the `ProviderSettingsManager`'s data store. It might
			// be simpler to unify these two.
			const id = await this.providerSettingsManager.saveConfig(name, providerSettings)

			if (activate) {
				const { mode } = await this.getState()

				// These promises do the following:
				// 1. Adds or updates the list of provider profiles.
				// 2. Sets the current provider profile.
				// 3. Sets the current mode's provider profile.
				// 4. Copies the provider settings to the context.
				//
				// Note: 1, 2, and 4 can be done in one `ContextProxy` call:
				// this.contextProxy.setValues({ ...providerSettings, listApiConfigMeta: ..., currentApiConfigName: ... })
				// We should probably switch to that and verify that it works.
				// I left the original implementation in just to be safe.
				await Promise.all([
					this.updateGlobalState("listApiConfigMeta", await this.providerSettingsManager.listConfig()),
					this.updateGlobalState("currentApiConfigName", name),
					this.providerSettingsManager.setModeConfig(mode, id),
					this.contextProxy.setProviderSettings(providerSettings),
				])

				// Change the provider for the current task.
				// TODO: We should rename `buildApiHandler` for clarity (e.g. `getProviderClient`).
				const task = this.getCurrentCline()

				if (task) {
					task.api = buildApiHandler(providerSettings)
				}

				await TelemetryService.instance.updateIdentity(providerSettings.kilocodeToken ?? "") // kilocode_change
			} else {
				await this.updateGlobalState("listApiConfigMeta", await this.providerSettingsManager.listConfig())
			}

			await this.postStateToWebview()
			return id
		} catch (error) {
			this.log(
				`Error create new api configuration: ${JSON.stringify(error, Object.getOwnPropertyNames(error), 2)}`,
			)

			vscode.window.showErrorMessage(t("common:errors.create_api_config"))
			return undefined
		}
	}

	async deleteProviderProfile(profileToDelete: ProviderSettingsEntry) {
		const globalSettings = this.contextProxy.getValues()
		let profileToActivate: string | undefined = globalSettings.currentApiConfigName

		if (profileToDelete.name === profileToActivate) {
			profileToActivate = this.getProviderProfileEntries().find(({ name }) => name !== profileToDelete.name)?.name
		}

		if (!profileToActivate) {
			throw new Error("You cannot delete the last profile")
		}

		const entries = this.getProviderProfileEntries().filter(({ name }) => name !== profileToDelete.name)

		await this.contextProxy.setValues({
			...globalSettings,
			currentApiConfigName: profileToActivate,
			listApiConfigMeta: entries,
		})

		await this.postStateToWebview()
	}

	async activateProviderProfile(args: { name: string } | { id: string }) {
		const { name, id, ...providerSettings } = await this.providerSettingsManager.activateProfile(args)

		// See `upsertProviderProfile` for a description of what this is doing.
		await Promise.all([
			this.contextProxy.setValue("listApiConfigMeta", await this.providerSettingsManager.listConfig()),
			this.contextProxy.setValue("currentApiConfigName", name),
			this.contextProxy.setProviderSettings(providerSettings),
		])

		const { mode } = await this.getState()

		if (id) {
			await this.providerSettingsManager.setModeConfig(mode, id)
		}

		// Change the provider for the current task.
		const task = this.getCurrentCline()

		if (task) {
			task.api = buildApiHandler(providerSettings)
		}

		await this.postStateToWebview()
		await TelemetryService.instance.updateIdentity(providerSettings.kilocodeToken ?? "") // kilocode_change
	}

	// Task Management

	async cancelTask() {
		const cline = this.getCurrentCline()

		if (!cline) {
			return
		}

		console.log(`[subtasks] cancelling task ${cline.taskId}.${cline.instanceId}`)

		const { historyItem } = await this.getTaskWithId(cline.taskId)
		// Preserve parent and root task information for history item.
		const rootTask = cline.rootTask
		const parentTask = cline.parentTask

		cline.abortTask()

		await pWaitFor(
			() =>
				this.getCurrentCline()! === undefined ||
				this.getCurrentCline()!.isStreaming === false ||
				this.getCurrentCline()!.didFinishAbortingStream ||
				// If only the first chunk is processed, then there's no
				// need to wait for graceful abort (closes edits, browser,
				// etc).
				this.getCurrentCline()!.isWaitingForFirstChunk,
			{
				timeout: 3_000,
			},
		).catch(() => {
			console.error("Failed to abort task")
		})

		if (this.getCurrentCline()) {
			// 'abandoned' will prevent this Cline instance from affecting
			// future Cline instances. This may happen if its hanging on a
			// streaming request.
			this.getCurrentCline()!.abandoned = true
		}

		// Clears task again, so we need to abortTask manually above.
		await this.initClineWithHistoryItem({ ...historyItem, rootTask, parentTask })
	}

	async updateCustomInstructions(instructions?: string) {
		// User may be clearing the field.
		await this.updateGlobalState("customInstructions", instructions || undefined)
		await this.postStateToWebview()
	}

	// MCP

	async ensureMcpServersDirectoryExists(): Promise<string> {
		// Get platform-specific application data directory
		let mcpServersDir: string
		if (process.platform === "win32") {
			// Windows: %APPDATA%\Kilo-Code\MCP
			mcpServersDir = path.join(os.homedir(), "AppData", "Roaming", "Kilo-Code", "MCP")
		} else if (process.platform === "darwin") {
			// macOS: ~/Documents/Kilo-Code/MCP
			mcpServersDir = path.join(os.homedir(), "Documents", "Kilo-Code", "MCP")
		} else {
			// Linux: ~/.local/share/Kilo-Code/MCP
			mcpServersDir = path.join(os.homedir(), ".local", "share", "Kilo-Code", "MCP")
		}

		try {
			await fs.mkdir(mcpServersDir, { recursive: true })
		} catch (error) {
			// Fallback to a relative path if directory creation fails
			return path.join(os.homedir(), ".kilocode", "mcp")
		}
		return mcpServersDir
	}

	async ensureSettingsDirectoryExists(): Promise<string> {
		const { getSettingsDirectoryPath } = await import("../../utils/storage")
		const globalStoragePath = this.contextProxy.globalStorageUri.fsPath
		return getSettingsDirectoryPath(globalStoragePath)
	}

	// OpenRouter

	async handleOpenRouterCallback(code: string) {
		let { apiConfiguration, currentApiConfigName } = await this.getState()

		let apiKey: string
		try {
			const baseUrl = apiConfiguration.openRouterBaseUrl || "https://openrouter.ai/api/v1"
			// Extract the base domain for the auth endpoint
			const baseUrlDomain = baseUrl.match(/^(https?:\/\/[^\/]+)/)?.[1] || "https://openrouter.ai"
			const response = await axios.post(`${baseUrlDomain}/api/v1/auth/keys`, { code })
			if (response.data && response.data.key) {
				apiKey = response.data.key
			} else {
				throw new Error("Invalid response from OpenRouter API")
			}
		} catch (error) {
			this.log(
				`Error exchanging code for API key: ${JSON.stringify(error, Object.getOwnPropertyNames(error), 2)}`,
			)
			throw error
		}

		const newConfiguration: ProviderSettings = {
			...apiConfiguration,
			apiProvider: "openrouter",
			openRouterApiKey: apiKey,
			openRouterModelId: apiConfiguration?.openRouterModelId || openRouterDefaultModelId,
		}

		await this.upsertProviderProfile(currentApiConfigName, newConfiguration)
	}

	// Glama

	async handleGlamaCallback(code: string) {
		let apiKey: string
		try {
			const response = await axios.post("https://glama.ai/api/gateway/v1/auth/exchange-code", { code })
			if (response.data && response.data.apiKey) {
				apiKey = response.data.apiKey
			} else {
				throw new Error("Invalid response from Glama API")
			}
		} catch (error) {
			this.log(
				`Error exchanging code for API key: ${JSON.stringify(error, Object.getOwnPropertyNames(error), 2)}`,
			)
			throw error
		}

		const { apiConfiguration, currentApiConfigName } = await this.getState()

		const newConfiguration: ProviderSettings = {
			...apiConfiguration,
			apiProvider: "glama",
			glamaApiKey: apiKey,
			glamaModelId: apiConfiguration?.glamaModelId || glamaDefaultModelId,
		}

		await this.upsertProviderProfile(currentApiConfigName, newConfiguration)
	}

	// Requesty

	async handleRequestyCallback(code: string) {
		let { apiConfiguration, currentApiConfigName } = await this.getState()

		const newConfiguration: ProviderSettings = {
			...apiConfiguration,
			apiProvider: "requesty",
			requestyApiKey: code,
			requestyModelId: apiConfiguration?.requestyModelId || requestyDefaultModelId,
		}

		await this.upsertProviderProfile(currentApiConfigName, newConfiguration)
	}

	// kilocode_change:
	async handleKiloCodeCallback(token: string) {
		const kilocode: ProviderName = "kilocode"
		let { apiConfiguration, currentApiConfigName } = await this.getState()

		await this.upsertProviderProfile(currentApiConfigName, {
			...apiConfiguration,
			apiProvider: "kilocode",
			kilocodeToken: token,
		})

		vscode.window.showInformationMessage("Kilo Code successfully configured!")

		if (this.getCurrentCline()) {
			this.getCurrentCline()!.api = buildApiHandler({
				apiProvider: kilocode,
				kilocodeToken: token,
			})
		}
	}

	// Task history

	async getTaskWithId(id: string): Promise<{
		historyItem: HistoryItem
		taskDirPath: string
		apiConversationHistoryFilePath: string
		uiMessagesFilePath: string
		apiConversationHistory: Anthropic.MessageParam[]
	}> {
		const history = this.getGlobalState("taskHistory") ?? []
		const historyItem = history.find((item) => item.id === id)

		if (historyItem) {
			const { getTaskDirectoryPath } = await import("../../utils/storage")
			const globalStoragePath = this.contextProxy.globalStorageUri.fsPath
			const taskDirPath = await getTaskDirectoryPath(globalStoragePath, id)
			const apiConversationHistoryFilePath = path.join(taskDirPath, GlobalFileNames.apiConversationHistory)
			const uiMessagesFilePath = path.join(taskDirPath, GlobalFileNames.uiMessages)
			const fileExists = await fileExistsAtPath(apiConversationHistoryFilePath)

			if (fileExists) {
				const apiConversationHistory = JSON.parse(await fs.readFile(apiConversationHistoryFilePath, "utf8"))

				return {
					historyItem,
					taskDirPath,
					apiConversationHistoryFilePath,
					uiMessagesFilePath,
					apiConversationHistory,
				}
			} else {
				vscode.window.showErrorMessage(
					`Task file not found for task ID: ${id} (file ${apiConversationHistoryFilePath})`,
				) //kilocode_change show extra debugging information to debug task not found issues
			}
		} else {
			vscode.window.showErrorMessage(`Task with ID: ${id} not found in history.`) // kilocode_change show extra debugging information to debug task not found issues
		}

		// if we tried to get a task that doesn't exist, remove it from state
		// FIXME: this seems to happen sometimes when the json file doesnt save to disk for some reason
		// await this.deleteTaskFromState(id) // kilocode_change disable confusing behaviour
		await this.setTaskFileNotFound(id) // kilocode_change
		throw new Error("Task not found")
	}

	async showTaskWithId(id: string) {
		if (id !== this.getCurrentCline()?.taskId) {
			// Non-current task.
			const { historyItem } = await this.getTaskWithId(id)
			await this.initClineWithHistoryItem(historyItem) // Clears existing task.
		}

		await this.postMessageToWebview({ type: "action", action: "chatButtonClicked" })
	}

	async exportTaskWithId(id: string) {
		const { historyItem, apiConversationHistory } = await this.getTaskWithId(id)
		await downloadTask(historyItem.ts, apiConversationHistory)
	}

	/* Condenses a task's message history to use fewer tokens. */
	async condenseTaskContext(taskId: string) {
		let task: Task | undefined
		for (let i = this.clineStack.length - 1; i >= 0; i--) {
			if (this.clineStack[i].taskId === taskId) {
				task = this.clineStack[i]
				break
			}
		}
		if (!task) {
			throw new Error(`Task with id ${taskId} not found in stack`)
		}
		await task.condenseContext()
		await this.postMessageToWebview({ type: "condenseTaskContextResponse", text: taskId })
	}

	// this function deletes a task from task hidtory, and deletes it's checkpoints and delete the task folder
	async deleteTaskWithId(id: string) {
		try {
			// get the task directory full path
			const { taskDirPath } = await this.getTaskWithId(id)

			// kilocode_change start
			// Check if task is favorited
			const history = this.getGlobalState("taskHistory") ?? []
			const task = history.find((item) => item.id === id)
			if (task?.isFavorited) {
				throw new Error("Cannot delete a favorited task. Please unfavorite it first.")
			}
			// kilocode_change end

			// remove task from stack if it's the current task
			if (id === this.getCurrentCline()?.taskId) {
				// if we found the taskid to delete - call finish to abort this task and allow a new task to be started,
				// if we are deleting a subtask and parent task is still waiting for subtask to finish - it allows the parent to resume (this case should neve exist)
				await this.finishSubTask(t("common:tasks.deleted"))
			}

			// delete task from the task history state
			await this.deleteTaskFromState(id)

			// Delete associated shadow repository or branch.
			// TODO: Store `workspaceDir` in the `HistoryItem` object.
			const globalStorageDir = this.contextProxy.globalStorageUri.fsPath
			const workspaceDir = this.cwd

			try {
				await ShadowCheckpointService.deleteTask({ taskId: id, globalStorageDir, workspaceDir })
			} catch (error) {
				console.error(
					`[deleteTaskWithId${id}] failed to delete associated shadow repository or branch: ${error instanceof Error ? error.message : String(error)}`,
				)
			}

			// delete the entire task directory including checkpoints and all content
			try {
				await fs.rm(taskDirPath, { recursive: true, force: true })
				console.log(`[deleteTaskWithId${id}] removed task directory`)
			} catch (error) {
				console.error(
					`[deleteTaskWithId${id}] failed to remove task directory: ${error instanceof Error ? error.message : String(error)}`,
				)
			}
		} catch (error) {
			// If task is not found, just remove it from state
			if (error instanceof Error && error.message === "Task not found") {
				await this.deleteTaskFromState(id)
				return
			}
			throw error
		}
	}

	async deleteTaskFromState(id: string) {
		const taskHistory = this.getGlobalState("taskHistory") ?? []
		const updatedTaskHistory = taskHistory.filter((task) => task.id !== id)
		await this.updateGlobalState("taskHistory", updatedTaskHistory)
		await this.postStateToWebview()
	}

	async postStateToWebview() {
		const state = await this.getStateToPostToWebview()
		this.postMessageToWebview({ type: "state", state })

		// Check MDM compliance and send user to account tab if not compliant
		if (!this.checkMdmCompliance()) {
			await this.postMessageToWebview({ type: "action", action: "accountButtonClicked" })
		}
	}

	// kilocode_change start
	async postRulesDataToWebview() {
		const workspacePath = this.cwd
		if (workspacePath) {
			this.postMessageToWebview({
				type: "rulesData",
				...(await getEnabledRules(workspacePath, this.contextProxy, this.context)),
			})
		}
	}
	// kilocode_change end

	/**
	 * Fetches marketplace dataon demand to avoid blocking main state updates
	 */
	async fetchMarketplaceData() {
		try {
			const [marketplaceItems, marketplaceInstalledMetadata] = await Promise.all([
				this.marketplaceManager.getCurrentItems().catch((error) => {
					console.error("Failed to fetch marketplace items:", error)
					return [] as MarketplaceItem[]
				}),
				this.marketplaceManager.getInstallationMetadata().catch((error) => {
					console.error("Failed to fetch installation metadata:", error)
					return { project: {}, global: {} } as MarketplaceInstalledMetadata
				}),
			])

			// Send marketplace data separately
			this.postMessageToWebview({
				type: "marketplaceData",
				marketplaceItems: marketplaceItems || [],
				marketplaceInstalledMetadata: marketplaceInstalledMetadata || { project: {}, global: {} },
			})
		} catch (error) {
			console.error("Failed to fetch marketplace data:", error)
			// Send empty data on error to prevent UI from hanging
			this.postMessageToWebview({
				type: "marketplaceData",
				marketplaceItems: [],
				marketplaceInstalledMetadata: { project: {}, global: {} },
			})

			// Show user-friendly error notification for network issues
			if (error instanceof Error && error.message.includes("timeout")) {
				vscode.window.showWarningMessage(
					"Marketplace data could not be loaded due to network restrictions. Core functionality remains available.",
				)
			}
		}
	}

	/**
	 * Checks if there is a file-based system prompt override for the given mode
	 */
	async hasFileBasedSystemPromptOverride(mode: Mode): Promise<boolean> {
		const promptFilePath = getSystemPromptFilePath(this.cwd, mode)
		return await fileExistsAtPath(promptFilePath)
	}

	/**
	 * Merges allowed commands from global state and workspace configuration
	 * with proper validation and deduplication
	 */
	private mergeAllowedCommands(globalStateCommands?: string[]): string[] {
		return this.mergeCommandLists("allowedCommands", "allowed", globalStateCommands)
	}

	/**
	 * Merges denied commands from global state and workspace configuration
	 * with proper validation and deduplication
	 */
	private mergeDeniedCommands(globalStateCommands?: string[]): string[] {
		return this.mergeCommandLists("deniedCommands", "denied", globalStateCommands)
	}

	/**
	 * Common utility for merging command lists from global state and workspace configuration.
	 * Implements the Command Denylist feature's merging strategy with proper validation.
	 *
	 * @param configKey - VSCode workspace configuration key
	 * @param commandType - Type of commands for error logging
	 * @param globalStateCommands - Commands from global state
	 * @returns Merged and deduplicated command list
	 */
	private mergeCommandLists(
		configKey: "allowedCommands" | "deniedCommands",
		commandType: "allowed" | "denied",
		globalStateCommands?: string[],
	): string[] {
		try {
			// Validate and sanitize global state commands
			const validGlobalCommands = Array.isArray(globalStateCommands)
				? globalStateCommands.filter((cmd) => typeof cmd === "string" && cmd.trim().length > 0)
				: []

			// Get workspace configuration commands
			const workspaceCommands = vscode.workspace.getConfiguration(Package.name).get<string[]>(configKey) || []

			// Validate and sanitize workspace commands
			const validWorkspaceCommands = Array.isArray(workspaceCommands)
				? workspaceCommands.filter((cmd) => typeof cmd === "string" && cmd.trim().length > 0)
				: []

			// Combine and deduplicate commands
			// Global state takes precedence over workspace configuration
			const mergedCommands = [...new Set([...validGlobalCommands, ...validWorkspaceCommands])]

			return mergedCommands
		} catch (error) {
			console.error(`Error merging ${commandType} commands:`, error)
			// Return empty array as fallback to prevent crashes
			return []
		}
	}

	async getStateToPostToWebview() {
		const {
			apiConfiguration,
			customInstructions,
			alwaysAllowReadOnly,
			alwaysAllowReadOnlyOutsideWorkspace,
			alwaysAllowWrite,
			alwaysAllowWriteOutsideWorkspace,
			alwaysAllowWriteProtected,
			alwaysAllowExecute,
			allowedCommands,
			deniedCommands,
			alwaysAllowBrowser,
			alwaysAllowMcp,
			alwaysAllowModeSwitch,
			alwaysAllowSubtasks,
			alwaysAllowUpdateTodoList,
			allowedMaxRequests,
			autoCondenseContext,
			autoCondenseContextPercent,
			soundEnabled,
			ttsEnabled,
			ttsSpeed,
			diffEnabled,
			enableCheckpoints,
			taskHistory,
			soundVolume,
			browserViewportSize,
			screenshotQuality,
			remoteBrowserHost,
			remoteBrowserEnabled,
			cachedChromeHostUrl,
			writeDelayMs,
			terminalOutputLineLimit,
			terminalShellIntegrationTimeout,
			terminalShellIntegrationDisabled,
			terminalCommandDelay,
			terminalPowershellCounter,
			terminalZshClearEolMark,
			terminalZshOhMy,
			terminalZshP10k,
			terminalZdotdir,
			fuzzyMatchThreshold,
			// mcpEnabled,  // kilocode_change: always true
			enableMcpServerCreation,
			alwaysApproveResubmit,
			requestDelaySeconds,
			currentApiConfigName,
			listApiConfigMeta,
			pinnedApiConfigs,
			mode,
			customModePrompts,
			customSupportPrompts,
			enhancementApiConfigId,
			commitMessageApiConfigId, // kilocode_change
			autoApprovalEnabled,
			customModes,
			experiments,
			maxOpenTabsContext,
			maxWorkspaceFiles,
			browserToolEnabled,
			telemetrySetting,
			showRooIgnoredFiles,
			language,
			showAutoApproveMenu, // kilocode_change
			showTaskTimeline, // kilocode_change
			maxReadFileLine,
			terminalCompressProgressBar,
			historyPreviewCollapsed,
			cloudUserInfo,
			cloudIsAuthenticated,
			sharingEnabled,
			organizationAllowList,
			maxConcurrentFileReads,
			allowVeryLargeReads, // kilocode_change
			autocompleteApiConfigId, // kilocode_change
			condensingApiConfigId,
			customCondensingPrompt,
			codebaseIndexConfig,
			codebaseIndexModels,
			profileThresholds,
			systemNotificationsEnabled, // kilocode_change
			alwaysAllowFollowupQuestions,
			followupAutoApproveTimeoutMs,
		} = await this.getState()

		const telemetryKey = process.env.KILOCODE_POSTHOG_API_KEY
		const machineId = vscode.env.machineId

		const mergedAllowedCommands = this.mergeAllowedCommands(allowedCommands)
		const mergedDeniedCommands = this.mergeDeniedCommands(deniedCommands)
		const cwd = this.cwd

		// Check if there's a system prompt override for the current mode
		const currentMode = mode ?? defaultModeSlug
		const hasSystemPromptOverride = await this.hasFileBasedSystemPromptOverride(currentMode)

		return {
			version: this.context.extension?.packageJSON?.version ?? "",
			apiConfiguration,
			customInstructions,
			alwaysAllowReadOnly: alwaysAllowReadOnly ?? true,
			alwaysAllowReadOnlyOutsideWorkspace: alwaysAllowReadOnlyOutsideWorkspace ?? true,
			alwaysAllowWrite: alwaysAllowWrite ?? true,
			alwaysAllowWriteOutsideWorkspace: alwaysAllowWriteOutsideWorkspace ?? true,
			alwaysAllowWriteProtected: alwaysAllowWriteProtected ?? false,
			alwaysAllowExecute: alwaysAllowExecute ?? true,
			alwaysAllowBrowser: alwaysAllowBrowser ?? true,
			alwaysAllowMcp: alwaysAllowMcp ?? true,
			alwaysAllowModeSwitch: alwaysAllowModeSwitch ?? true,
			alwaysAllowSubtasks: alwaysAllowSubtasks ?? true,
			alwaysAllowUpdateTodoList: alwaysAllowUpdateTodoList ?? true,
			allowedMaxRequests,
			autoCondenseContext: autoCondenseContext ?? true,
			autoCondenseContextPercent: autoCondenseContextPercent ?? 100,
			uriScheme: vscode.env.uriScheme,
			uiKind: vscode.UIKind[vscode.env.uiKind], // kilocode_change
			currentTaskItem: this.getCurrentCline()?.taskId
				? (taskHistory || []).find((item: HistoryItem) => item.id === this.getCurrentCline()?.taskId)
				: undefined,
			clineMessages: this.getCurrentCline()?.clineMessages || [],
			taskHistory: (taskHistory || [])
				.filter((item: HistoryItem) => item.ts && item.task)
				.sort((a: HistoryItem, b: HistoryItem) => b.ts - a.ts),
			soundEnabled: soundEnabled ?? false,
			ttsEnabled: ttsEnabled ?? false,
			ttsSpeed: ttsSpeed ?? 1.0,
			diffEnabled: diffEnabled ?? true,
			enableCheckpoints: enableCheckpoints ?? true,
			shouldShowAnnouncement: false, // kilocode_change
			allowedCommands: mergedAllowedCommands,
			deniedCommands: mergedDeniedCommands,
			soundVolume: soundVolume ?? 0.5,
			browserViewportSize: browserViewportSize ?? "900x600",
			screenshotQuality: screenshotQuality ?? 75,
			remoteBrowserHost,
			remoteBrowserEnabled: remoteBrowserEnabled ?? false,
			cachedChromeHostUrl: cachedChromeHostUrl,
			writeDelayMs: writeDelayMs ?? 1000,
			terminalOutputLineLimit: terminalOutputLineLimit ?? 500,
			terminalShellIntegrationTimeout: terminalShellIntegrationTimeout ?? Terminal.defaultShellIntegrationTimeout,
			terminalShellIntegrationDisabled: terminalShellIntegrationDisabled ?? false,
			terminalCommandDelay: terminalCommandDelay ?? 0,
			terminalPowershellCounter: terminalPowershellCounter ?? false,
			terminalZshClearEolMark: terminalZshClearEolMark ?? true,
			terminalZshOhMy: terminalZshOhMy ?? false,
			terminalZshP10k: terminalZshP10k ?? false,
			terminalZdotdir: terminalZdotdir ?? false,
			fuzzyMatchThreshold: fuzzyMatchThreshold ?? 1.0,
			mcpEnabled: true, // kilocode_change: always true
			enableMcpServerCreation: enableMcpServerCreation ?? true,
			alwaysApproveResubmit: alwaysApproveResubmit ?? false,
			requestDelaySeconds: requestDelaySeconds ?? 10,
			currentApiConfigName: currentApiConfigName ?? "default",
			listApiConfigMeta: listApiConfigMeta ?? [],
			pinnedApiConfigs: pinnedApiConfigs ?? {},
			mode: mode ?? defaultModeSlug,
			customModePrompts: customModePrompts ?? {},
			customSupportPrompts: customSupportPrompts ?? {},
			enhancementApiConfigId,
			commitMessageApiConfigId, // kilocode_change
			autoApprovalEnabled: autoApprovalEnabled ?? true,
			customModes,
			experiments: experiments ?? experimentDefault,
			mcpServers: this.mcpHub?.getAllServers() ?? [],
			maxOpenTabsContext: maxOpenTabsContext ?? 20,
			maxWorkspaceFiles: maxWorkspaceFiles ?? 200,
			cwd,
			browserToolEnabled: browserToolEnabled ?? true,
			telemetrySetting,
			telemetryKey,
			machineId,
			showRooIgnoredFiles: showRooIgnoredFiles ?? true,
			showAutoApproveMenu: showAutoApproveMenu ?? false, // kilocode_change
			showTaskTimeline: showTaskTimeline ?? true, // kilocode_change
			language, // kilocode_change
			renderContext: this.renderContext,
			maxReadFileLine: maxReadFileLine ?? -1,
			maxConcurrentFileReads: maxConcurrentFileReads ?? 5,
			allowVeryLargeReads: allowVeryLargeReads ?? false, // kilocode_change
			settingsImportedAt: this.settingsImportedAt,
			terminalCompressProgressBar: terminalCompressProgressBar ?? true,
			hasSystemPromptOverride,
			historyPreviewCollapsed: historyPreviewCollapsed ?? false,
			cloudUserInfo,
			cloudIsAuthenticated: cloudIsAuthenticated ?? false,
			sharingEnabled: sharingEnabled ?? false,
			organizationAllowList,
			autocompleteApiConfigId, // kilocode_change
			condensingApiConfigId,
			customCondensingPrompt,
			codebaseIndexModels: codebaseIndexModels ?? EMBEDDING_MODEL_PROFILES,
			codebaseIndexConfig: {
				codebaseIndexEnabled: codebaseIndexConfig?.codebaseIndexEnabled ?? true,
				codebaseIndexQdrantUrl: codebaseIndexConfig?.codebaseIndexQdrantUrl ?? "http://localhost:6333",
				codebaseIndexEmbedderProvider: codebaseIndexConfig?.codebaseIndexEmbedderProvider ?? "openai",
				codebaseIndexEmbedderBaseUrl: codebaseIndexConfig?.codebaseIndexEmbedderBaseUrl ?? "",
				codebaseIndexEmbedderModelId: codebaseIndexConfig?.codebaseIndexEmbedderModelId ?? "",
<<<<<<< HEAD
=======
				codebaseIndexEmbedderModelDimension: codebaseIndexConfig?.codebaseIndexEmbedderModelDimension ?? 1536,
				codebaseIndexOpenAiCompatibleBaseUrl: codebaseIndexConfig?.codebaseIndexOpenAiCompatibleBaseUrl,
				codebaseIndexSearchMaxResults: codebaseIndexConfig?.codebaseIndexSearchMaxResults,
				codebaseIndexSearchMinScore: codebaseIndexConfig?.codebaseIndexSearchMinScore,
>>>>>>> a0e640cd
			},
			mdmCompliant: this.checkMdmCompliance(),
			profileThresholds: profileThresholds ?? {},
			cloudApiUrl: getRooCodeApiUrl(),
			hasOpenedModeSelector: this.getGlobalState("hasOpenedModeSelector") ?? false,
			systemNotificationsEnabled: systemNotificationsEnabled ?? false, // kilocode_change
			alwaysAllowFollowupQuestions: alwaysAllowFollowupQuestions ?? false,
			followupAutoApproveTimeoutMs: followupAutoApproveTimeoutMs ?? 60000,
		}
	}

	/**
	 * Storage
	 * https://dev.to/kompotkot/how-to-use-secretstorage-in-your-vscode-extensions-2hco
	 * https://www.eliostruyf.com/devhack-code-extension-storage-options/
	 */

	async getState() {
		const stateValues = this.contextProxy.getValues()
		const customModes = await this.customModesManager.getCustomModes()

		// Determine apiProvider with the same logic as before.
		const apiProvider: ProviderName = stateValues.apiProvider ? stateValues.apiProvider : "kilocode" // kilocode_change: fall back to kilocode

		// Build the apiConfiguration object combining state values and secrets.
		const providerSettings = this.contextProxy.getProviderSettings()

		// Ensure apiProvider is set properly if not already in state
		if (!providerSettings.apiProvider) {
			providerSettings.apiProvider = apiProvider
		}

		let organizationAllowList = ORGANIZATION_ALLOW_ALL

		try {
			organizationAllowList = await CloudService.instance.getAllowList()
		} catch (error) {
			console.error(
				`[getState] failed to get organization allow list: ${error instanceof Error ? error.message : String(error)}`,
			)
		}

		let cloudUserInfo: CloudUserInfo | null = null

		try {
			cloudUserInfo = CloudService.instance.getUserInfo()
		} catch (error) {
			console.error(
				`[getState] failed to get cloud user info: ${error instanceof Error ? error.message : String(error)}`,
			)
		}

		let cloudIsAuthenticated: boolean = false

		try {
			cloudIsAuthenticated = CloudService.instance.isAuthenticated()
		} catch (error) {
			console.error(
				`[getState] failed to get cloud authentication state: ${error instanceof Error ? error.message : String(error)}`,
			)
		}

		let sharingEnabled: boolean = false

		try {
			sharingEnabled = await CloudService.instance.canShareTask()
		} catch (error) {
			console.error(
				`[getState] failed to get sharing enabled state: ${error instanceof Error ? error.message : String(error)}`,
			)
		}

		// Return the same structure as before
		return {
			apiConfiguration: providerSettings,
			lastShownAnnouncementId: stateValues.lastShownAnnouncementId,
			customInstructions: stateValues.customInstructions,
			apiModelId: stateValues.apiModelId,
			alwaysAllowReadOnly: stateValues.alwaysAllowReadOnly ?? true,
			alwaysAllowReadOnlyOutsideWorkspace: stateValues.alwaysAllowReadOnlyOutsideWorkspace ?? true,
			alwaysAllowWrite: stateValues.alwaysAllowWrite ?? true,
			alwaysAllowWriteOutsideWorkspace: stateValues.alwaysAllowWriteOutsideWorkspace ?? true,
			alwaysAllowWriteProtected: stateValues.alwaysAllowWriteProtected ?? false,
			alwaysAllowExecute: stateValues.alwaysAllowExecute ?? true,
			alwaysAllowBrowser: stateValues.alwaysAllowBrowser ?? true,
			alwaysAllowMcp: stateValues.alwaysAllowMcp ?? true,
			alwaysAllowModeSwitch: stateValues.alwaysAllowModeSwitch ?? true,
			alwaysAllowSubtasks: stateValues.alwaysAllowSubtasks ?? true,
			alwaysAllowFollowupQuestions: stateValues.alwaysAllowFollowupQuestions ?? false,
			alwaysAllowUpdateTodoList: stateValues.alwaysAllowUpdateTodoList ?? true, // kilocode_change
			followupAutoApproveTimeoutMs: stateValues.followupAutoApproveTimeoutMs ?? 60000,
			allowedMaxRequests: stateValues.allowedMaxRequests,
			autoCondenseContext: stateValues.autoCondenseContext ?? true,
			autoCondenseContextPercent: stateValues.autoCondenseContextPercent ?? 100,
			taskHistory: stateValues.taskHistory,
			allowedCommands: stateValues.allowedCommands,
			deniedCommands: stateValues.deniedCommands,
			soundEnabled: stateValues.soundEnabled ?? false,
			ttsEnabled: stateValues.ttsEnabled ?? false,
			ttsSpeed: stateValues.ttsSpeed ?? 1.0,
			diffEnabled: stateValues.diffEnabled ?? true,
			enableCheckpoints: stateValues.enableCheckpoints ?? true,
			soundVolume: stateValues.soundVolume,
			browserViewportSize: stateValues.browserViewportSize ?? "900x600",
			screenshotQuality: stateValues.screenshotQuality ?? 75,
			remoteBrowserHost: stateValues.remoteBrowserHost,
			remoteBrowserEnabled: stateValues.remoteBrowserEnabled ?? true,
			cachedChromeHostUrl: stateValues.cachedChromeHostUrl as string | undefined,
			fuzzyMatchThreshold: stateValues.fuzzyMatchThreshold ?? 1.0,
			writeDelayMs: stateValues.writeDelayMs ?? 1000,
			terminalOutputLineLimit: stateValues.terminalOutputLineLimit ?? 500,
			terminalShellIntegrationTimeout:
				stateValues.terminalShellIntegrationTimeout ?? Terminal.defaultShellIntegrationTimeout,
			terminalShellIntegrationDisabled: stateValues.terminalShellIntegrationDisabled ?? false,
			terminalCommandDelay: stateValues.terminalCommandDelay ?? 0,
			terminalPowershellCounter: stateValues.terminalPowershellCounter ?? false,
			terminalZshClearEolMark: stateValues.terminalZshClearEolMark ?? true,
			terminalZshOhMy: stateValues.terminalZshOhMy ?? false,
			terminalZshP10k: stateValues.terminalZshP10k ?? false,
			terminalZdotdir: stateValues.terminalZdotdir ?? false,
			terminalCompressProgressBar: stateValues.terminalCompressProgressBar ?? true,
			mode: stateValues.mode ?? defaultModeSlug,
			language: stateValues.language ?? formatLanguage(vscode.env.language),
			mcpEnabled: true, // kilocode_change: always true
			enableMcpServerCreation: stateValues.enableMcpServerCreation ?? true,
			alwaysApproveResubmit: stateValues.alwaysApproveResubmit ?? false,
			requestDelaySeconds: Math.max(5, stateValues.requestDelaySeconds ?? 10),
			currentApiConfigName: stateValues.currentApiConfigName ?? "default",
			listApiConfigMeta: stateValues.listApiConfigMeta ?? [],
			pinnedApiConfigs: stateValues.pinnedApiConfigs ?? {},
			modeApiConfigs: stateValues.modeApiConfigs ?? ({} as Record<Mode, string>),
			customModePrompts: stateValues.customModePrompts ?? {},
			customSupportPrompts: stateValues.customSupportPrompts ?? {},
			enhancementApiConfigId: stateValues.enhancementApiConfigId,
			commitMessageApiConfigId: stateValues.commitMessageApiConfigId, // kilocode_change
			autocompleteApiConfigId: stateValues.autocompleteApiConfigId, // kilocode_change
			experiments: stateValues.experiments ?? experimentDefault,
			autoApprovalEnabled: stateValues.autoApprovalEnabled ?? true,
			customModes,
			maxOpenTabsContext: stateValues.maxOpenTabsContext ?? 20,
			maxWorkspaceFiles: stateValues.maxWorkspaceFiles ?? 200,
			openRouterUseMiddleOutTransform: stateValues.openRouterUseMiddleOutTransform ?? true,
			browserToolEnabled: stateValues.browserToolEnabled ?? true,
			telemetrySetting: stateValues.telemetrySetting || "unset",
			showRooIgnoredFiles: stateValues.showRooIgnoredFiles ?? true,
			showAutoApproveMenu: stateValues.showAutoApproveMenu ?? false, // kilocode_change
			showTaskTimeline: stateValues.showTaskTimeline ?? true, // kilocode_change
			maxReadFileLine: stateValues.maxReadFileLine ?? -1,
			maxConcurrentFileReads: stateValues.maxConcurrentFileReads ?? 5,
			allowVeryLargeReads: stateValues.allowVeryLargeReads ?? false, // kilocode_change
			systemNotificationsEnabled: stateValues.systemNotificationsEnabled ?? true, // kilocode_change
			historyPreviewCollapsed: stateValues.historyPreviewCollapsed ?? false,
			cloudUserInfo,
			cloudIsAuthenticated,
			sharingEnabled,
			organizationAllowList,
			// Explicitly add condensing settings
			condensingApiConfigId: stateValues.condensingApiConfigId,
			customCondensingPrompt: stateValues.customCondensingPrompt,
			codebaseIndexModels: stateValues.codebaseIndexModels ?? EMBEDDING_MODEL_PROFILES,
			codebaseIndexConfig: {
				codebaseIndexEnabled: stateValues.codebaseIndexConfig?.codebaseIndexEnabled ?? true,
				codebaseIndexQdrantUrl:
					stateValues.codebaseIndexConfig?.codebaseIndexQdrantUrl ?? "http://localhost:6333",
				codebaseIndexEmbedderProvider:
					stateValues.codebaseIndexConfig?.codebaseIndexEmbedderProvider ?? "openai",
				codebaseIndexEmbedderBaseUrl: stateValues.codebaseIndexConfig?.codebaseIndexEmbedderBaseUrl ?? "",
				codebaseIndexEmbedderModelId: stateValues.codebaseIndexConfig?.codebaseIndexEmbedderModelId ?? "",
<<<<<<< HEAD
=======
				codebaseIndexEmbedderModelDimension:
					stateValues.codebaseIndexConfig?.codebaseIndexEmbedderModelDimension,
				codebaseIndexOpenAiCompatibleBaseUrl:
					stateValues.codebaseIndexConfig?.codebaseIndexOpenAiCompatibleBaseUrl,
				codebaseIndexSearchMaxResults: stateValues.codebaseIndexConfig?.codebaseIndexSearchMaxResults,
				codebaseIndexSearchMinScore: stateValues.codebaseIndexConfig?.codebaseIndexSearchMinScore,
>>>>>>> a0e640cd
			},
			profileThresholds: stateValues.profileThresholds ?? {},
		}
	}

	async updateTaskHistory(item: HistoryItem): Promise<HistoryItem[]> {
		const history = (this.getGlobalState("taskHistory") as HistoryItem[] | undefined) || []
		const existingItemIndex = history.findIndex((h) => h.id === item.id)

		if (existingItemIndex !== -1) {
			history[existingItemIndex] = item
		} else {
			history.push(item)
		}

		await this.updateGlobalState("taskHistory", history)
		return history
	}

	// ContextProxy

	// @deprecated - Use `ContextProxy#setValue` instead.
	private async updateGlobalState<K extends keyof GlobalState>(key: K, value: GlobalState[K]) {
		await this.contextProxy.setValue(key, value)
	}

	// @deprecated - Use `ContextProxy#getValue` instead.
	private getGlobalState<K extends keyof GlobalState>(key: K) {
		return this.contextProxy.getValue(key)
	}

	public async setValue<K extends keyof RooCodeSettings>(key: K, value: RooCodeSettings[K]) {
		await this.contextProxy.setValue(key, value)
	}

	public getValue<K extends keyof RooCodeSettings>(key: K) {
		return this.contextProxy.getValue(key)
	}

	public getValues() {
		return this.contextProxy.getValues()
	}

	public async setValues(values: RooCodeSettings) {
		await this.contextProxy.setValues(values)
	}

	// cwd

	get cwd() {
		return getWorkspacePath()
	}

	// dev

	async resetState() {
		const answer = await vscode.window.showInformationMessage(
			t("common:confirmation.reset_state"),
			{ modal: true },
			t("common:answers.yes"),
		)

		if (answer !== t("common:answers.yes")) {
			return
		}

		await this.contextProxy.resetAllState()
		await this.providerSettingsManager.resetAllConfigs()
		await this.customModesManager.resetCustomModes()
		await this.removeClineFromStack()
		await this.postStateToWebview()
		await this.postMessageToWebview({ type: "action", action: "chatButtonClicked" })
	}

	// logging

	public log(message: string) {
		this.outputChannel.appendLine(message)
		console.log(message)
	}

	// integration tests

	get viewLaunched() {
		return this.isViewLaunched
	}

	get messages() {
		return this.getCurrentCline()?.clineMessages || []
	}

	// Add public getter
	public getMcpHub(): McpHub | undefined {
		return this.mcpHub
	}

	/**
	 * Check if the current state is compliant with MDM policy
	 * @returns true if compliant, false if blocked
	 */
	public checkMdmCompliance(): boolean {
		if (!this.mdmService) {
			return true // No MDM service, allow operation
		}

		const compliance = this.mdmService.isCompliant()

		if (!compliance.compliant) {
			return false
		}

		return true
	}

	/**
	 * Returns properties to be included in every telemetry event
	 * This method is called by the telemetry service to get context information
	 * like the current mode, API provider, git repository information, etc.
	 */
	public async getTelemetryProperties(): Promise<TelemetryProperties> {
		const { mode, apiConfiguration, language } = await this.getState()
		const task = this.getCurrentCline()

		const packageJSON = this.context.extension?.packageJSON

		// Get Roo Code Cloud authentication state
		let cloudIsAuthenticated: boolean | undefined

		try {
			if (CloudService.hasInstance()) {
				cloudIsAuthenticated = CloudService.instance.isAuthenticated()
			}
		} catch (error) {
			// Silently handle errors to avoid breaking telemetry collection
			this.log(`[getTelemetryProperties] Failed to get cloud auth state: ${error}`)
		}

		// Get git repository information
		const gitInfo = await getWorkspaceGitInfo()

<<<<<<< HEAD
		// kilocode_change start
		async function getModelId() {
			try {
				if (task?.api instanceof OpenRouterHandler) {
					return { modelId: (await task.api.fetchModel()).id }
				} else {
					return { modelId: task?.api?.getModel().id }
				}
			} catch (error) {
				return {
					exception: error instanceof Error ? error.stack || error.message : String(error),
				}
			}
		}
		// kilocode_change end
=======
		// Calculate todo list statistics
		const todoList = task?.todoList
		let todos: { total: number; completed: number; inProgress: number; pending: number } | undefined

		if (todoList && todoList.length > 0) {
			todos = {
				total: todoList.length,
				completed: todoList.filter((todo) => todo.status === "completed").length,
				inProgress: todoList.filter((todo) => todo.status === "in_progress").length,
				pending: todoList.filter((todo) => todo.status === "pending").length,
			}
		}
>>>>>>> a0e640cd

		// Return all properties including git info - clients will filter as needed
		return {
			appName: packageJSON?.name ?? Package.name,
			appVersion: packageJSON?.version ?? Package.version,
			vscodeVersion: vscode.version,
			platform: process.platform,
			editorName: vscode.env.appName,
			language,
			mode,
			apiProvider: apiConfiguration?.apiProvider,
			...(await getModelId()), // kilocode_change
			diffStrategy: task?.diffStrategy?.getName(),
			isSubtask: task ? !!task.parentTask : undefined,
			cloudIsAuthenticated,
			...(todos && { todos }),
			...gitInfo,
		}
	}

	// kilocode_change:
	// MCP Marketplace
	private async fetchMcpMarketplaceFromApi(silent: boolean = false): Promise<McpMarketplaceCatalog | undefined> {
		try {
			const response = await axios.get("https://api.cline.bot/v1/mcp/marketplace", {
				headers: {
					"Content-Type": "application/json",
				},
			})

			if (!response.data) {
				throw new Error("Invalid response from MCP marketplace API")
			}

			const catalog: McpMarketplaceCatalog = {
				items: (response.data || []).map((item: any) => ({
					...item,
					githubStars: item.githubStars ?? 0,
					downloadCount: item.downloadCount ?? 0,
					tags: item.tags ?? [],
				})),
			}

			await this.updateGlobalState("mcpMarketplaceCatalog", catalog)
			return catalog
		} catch (error) {
			console.error("Failed to fetch MCP marketplace:", error)
			if (!silent) {
				const errorMessage = error instanceof Error ? error.message : "Failed to fetch MCP marketplace"
				await this.postMessageToWebview({
					type: "mcpMarketplaceCatalog",
					error: errorMessage,
				})
				vscode.window.showErrorMessage(errorMessage)
			}
			return undefined
		}
	}

	async silentlyRefreshMcpMarketplace() {
		try {
			const catalog = await this.fetchMcpMarketplaceFromApi(true)
			if (catalog) {
				await this.postMessageToWebview({
					type: "mcpMarketplaceCatalog",
					mcpMarketplaceCatalog: catalog,
				})
			}
		} catch (error) {
			console.error("Failed to silently refresh MCP marketplace:", error)
		}
	}

	async fetchMcpMarketplace(forceRefresh: boolean = false) {
		try {
			// Check if we have cached data
			const cachedCatalog = (await this.getGlobalState("mcpMarketplaceCatalog")) as
				| McpMarketplaceCatalog
				| undefined
			if (!forceRefresh && cachedCatalog?.items) {
				await this.postMessageToWebview({
					type: "mcpMarketplaceCatalog",
					mcpMarketplaceCatalog: cachedCatalog,
				})
				return
			}

			const catalog = await this.fetchMcpMarketplaceFromApi(false)
			if (catalog) {
				await this.postMessageToWebview({
					type: "mcpMarketplaceCatalog",
					mcpMarketplaceCatalog: catalog,
				})
			}
		} catch (error) {
			console.error("Failed to handle cached MCP marketplace:", error)
			const errorMessage = error instanceof Error ? error.message : "Failed to handle cached MCP marketplace"
			await this.postMessageToWebview({
				type: "mcpMarketplaceCatalog",
				error: errorMessage,
			})
			vscode.window.showErrorMessage(errorMessage)
		}
	}

	async downloadMcp(mcpId: string) {
		try {
			// First check if we already have this MCP server installed
			const servers = this.mcpHub?.getServers() || []
			const isInstalled = servers.some((server: McpServer) => server.name === mcpId)

			if (isInstalled) {
				throw new Error("This MCP server is already installed")
			}

			// Fetch server details from marketplace
			const response = await axios.post<McpDownloadResponse>(
				"https://api.cline.bot/v1/mcp/download",
				{ mcpId },
				{
					headers: { "Content-Type": "application/json" },
					timeout: 10000,
				},
			)

			if (!response.data) {
				throw new Error("Invalid response from MCP marketplace API")
			}

			console.log("[downloadMcp] Response from download API", { response })

			const mcpDetails = response.data

			// Validate required fields
			if (!mcpDetails.githubUrl) {
				throw new Error("Missing GitHub URL in MCP download response")
			}
			if (!mcpDetails.readmeContent) {
				throw new Error("Missing README content in MCP download response")
			}

			// Send details to webview
			await this.postMessageToWebview({
				type: "mcpDownloadDetails",
				mcpDownloadDetails: mcpDetails,
			})

			// Create task with context from README and added guidelines for MCP server installation
			const task = `Set up the MCP server from ${mcpDetails.githubUrl} while adhering to these MCP server installation rules:
- Use "${mcpDetails.mcpId}" as the server name in ${GlobalFileNames.mcpSettings}.
- Create the directory for the new MCP server before starting installation.
- Use commands aligned with the user's shell and operating system best practices.
- The following README may contain instructions that conflict with the user's OS, in which case proceed thoughtfully.
- Once installed, demonstrate the server's capabilities by using one of its tools.
Here is the project's README to help you get started:\n\n${mcpDetails.readmeContent}\n${mcpDetails.llmsInstallationContent}`

			// Initialize task and show chat view
			await this.initClineWithTask(task)
			await this.postMessageToWebview({
				type: "action",
				action: "chatButtonClicked",
			})
		} catch (error) {
			console.error("Failed to download MCP:", error)
			let errorMessage = "Failed to download MCP"

			if (axios.isAxiosError(error)) {
				if (error.code === "ECONNABORTED") {
					errorMessage = "Request timed out. Please try again."
				} else if (error.response?.status === 404) {
					errorMessage = "MCP server not found in marketplace."
				} else if (error.response?.status === 500) {
					errorMessage = "Internal server error. Please try again later."
				} else if (!error.response && error.request) {
					errorMessage = "Network error. Please check your internet connection."
				}
			} else if (error instanceof Error) {
				errorMessage = error.message
			}

			// Show error in both notification and marketplace UI
			vscode.window.showErrorMessage(errorMessage)
			await this.postMessageToWebview({
				type: "mcpDownloadDetails",
				error: errorMessage,
			})
		}
	}
	// end kilocode_change

	// kilocode_change start
	// Add new methods for favorite functionality
	async toggleTaskFavorite(id: string) {
		const history = this.getGlobalState("taskHistory") ?? []
		const updatedHistory = history.map((item) => {
			if (item.id === id) {
				return { ...item, isFavorited: !item.isFavorited }
			}
			return item
		})
		await this.updateGlobalState("taskHistory", updatedHistory)
		await this.postStateToWebview()
	}

	async getFavoriteTasks(): Promise<HistoryItem[]> {
		const history = this.getGlobalState("taskHistory") ?? []
		return history.filter((item) => item.isFavorited)
	}

	// Modify batch delete to respect favorites
	async deleteMultipleTasks(taskIds: string[]) {
		const history = this.getGlobalState("taskHistory") ?? []
		const favoritedTaskIds = taskIds.filter((id) => history.find((item) => item.id === id)?.isFavorited)

		if (favoritedTaskIds.length > 0) {
			throw new Error("Cannot delete favorited tasks. Please unfavorite them first.")
		}

		for (const id of taskIds) {
			await this.deleteTaskWithId(id)
		}
	}

	async setTaskFileNotFound(id: string) {
		const history = this.getGlobalState("taskHistory") ?? []
		const updatedHistory = history.map((item) => {
			if (item.id === id) {
				return { ...item, fileNotfound: true }
			}
			return item
		})
		await this.updateGlobalState("taskHistory", updatedHistory)
		await this.postStateToWebview()
	}

	// kilocode_change end
}<|MERGE_RESOLUTION|>--- conflicted
+++ resolved
@@ -1617,13 +1617,10 @@
 				codebaseIndexEmbedderProvider: codebaseIndexConfig?.codebaseIndexEmbedderProvider ?? "openai",
 				codebaseIndexEmbedderBaseUrl: codebaseIndexConfig?.codebaseIndexEmbedderBaseUrl ?? "",
 				codebaseIndexEmbedderModelId: codebaseIndexConfig?.codebaseIndexEmbedderModelId ?? "",
-<<<<<<< HEAD
-=======
 				codebaseIndexEmbedderModelDimension: codebaseIndexConfig?.codebaseIndexEmbedderModelDimension ?? 1536,
 				codebaseIndexOpenAiCompatibleBaseUrl: codebaseIndexConfig?.codebaseIndexOpenAiCompatibleBaseUrl,
 				codebaseIndexSearchMaxResults: codebaseIndexConfig?.codebaseIndexSearchMaxResults,
 				codebaseIndexSearchMinScore: codebaseIndexConfig?.codebaseIndexSearchMinScore,
->>>>>>> a0e640cd
 			},
 			mdmCompliant: this.checkMdmCompliance(),
 			profileThresholds: profileThresholds ?? {},
@@ -1792,15 +1789,12 @@
 					stateValues.codebaseIndexConfig?.codebaseIndexEmbedderProvider ?? "openai",
 				codebaseIndexEmbedderBaseUrl: stateValues.codebaseIndexConfig?.codebaseIndexEmbedderBaseUrl ?? "",
 				codebaseIndexEmbedderModelId: stateValues.codebaseIndexConfig?.codebaseIndexEmbedderModelId ?? "",
-<<<<<<< HEAD
-=======
 				codebaseIndexEmbedderModelDimension:
 					stateValues.codebaseIndexConfig?.codebaseIndexEmbedderModelDimension,
 				codebaseIndexOpenAiCompatibleBaseUrl:
 					stateValues.codebaseIndexConfig?.codebaseIndexOpenAiCompatibleBaseUrl,
 				codebaseIndexSearchMaxResults: stateValues.codebaseIndexConfig?.codebaseIndexSearchMaxResults,
 				codebaseIndexSearchMinScore: stateValues.codebaseIndexConfig?.codebaseIndexSearchMinScore,
->>>>>>> a0e640cd
 			},
 			profileThresholds: stateValues.profileThresholds ?? {},
 		}
@@ -1941,7 +1935,6 @@
 		// Get git repository information
 		const gitInfo = await getWorkspaceGitInfo()
 
-<<<<<<< HEAD
 		// kilocode_change start
 		async function getModelId() {
 			try {
@@ -1957,7 +1950,7 @@
 			}
 		}
 		// kilocode_change end
-=======
+
 		// Calculate todo list statistics
 		const todoList = task?.todoList
 		let todos: { total: number; completed: number; inProgress: number; pending: number } | undefined
@@ -1970,7 +1963,6 @@
 				pending: todoList.filter((todo) => todo.status === "pending").length,
 			}
 		}
->>>>>>> a0e640cd
 
 		// Return all properties including git info - clients will filter as needed
 		return {
