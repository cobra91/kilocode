import * as path from "path"
import os from "os"
import crypto from "crypto"
import EventEmitter from "events"

import { Anthropic } from "@anthropic-ai/sdk"
import cloneDeep from "clone-deep"
import delay from "delay"
import pWaitFor from "p-wait-for"
import { serializeError } from "serialize-error"
import * as vscode from "vscode"

// schemas
import { TokenUsage, ToolUsage, ToolName } from "../schemas"

// api
import { ApiHandler, buildApiHandler } from "../api"
import { ApiStream } from "../api/transform/stream"

// shared
import { ApiConfiguration } from "../shared/api"
import { findLastIndex } from "../shared/array"
import { combineApiRequests } from "../shared/combineApiRequests"
import { combineCommandSequences } from "../shared/combineCommandSequences"
import {
	ClineApiReqCancelReason,
	ClineApiReqInfo,
	ClineAsk,
	ClineMessage,
	ClineSay,
	ToolProgressStatus,
} from "../shared/ExtensionMessage"
import { getApiMetrics } from "../shared/getApiMetrics"
import { HistoryItem } from "../shared/HistoryItem"
import { ClineAskResponse } from "../shared/WebviewMessage"
import { GlobalFileNames } from "../shared/globalFileNames"
import { defaultModeSlug, getModeBySlug, getFullModeDetails, isToolAllowedForMode } from "../shared/modes"
import { EXPERIMENT_IDS, experiments as Experiments, ExperimentId } from "../shared/experiments"
import { formatLanguage } from "../shared/language"
import { ToolParamName, ToolResponse, DiffStrategy } from "../shared/tools"

// services
import { UrlContentFetcher } from "../services/browser/UrlContentFetcher"
import { listFiles } from "../services/glob/list-files"
import { BrowserSession } from "../services/browser/BrowserSession"
import { McpHub } from "../services/mcp/McpHub"
<<<<<<< HEAD
=======
import { McpServerManager } from "../services/mcp/McpServerManager"
import { telemetryService } from "../services/telemetry/TelemetryService"
>>>>>>> 702e5a5b
import { CheckpointServiceOptions, RepoPerTaskCheckpointService } from "../services/checkpoints"

// integrations
import { DIFF_VIEW_URI_SCHEME, DiffViewProvider } from "../integrations/editor/DiffViewProvider"
import { findToolName, formatContentBlockToMarkdown } from "../integrations/misc/export-markdown"
import { Terminal } from "../integrations/terminal/Terminal"
import { TerminalRegistry } from "../integrations/terminal/TerminalRegistry"

// utils
import { calculateApiCostAnthropic } from "../utils/cost"
import { arePathsEqual, getWorkspacePath } from "../utils/path"

// tools
import { fetchInstructionsTool } from "./tools/fetchInstructionsTool"
import { listFilesTool } from "./tools/listFilesTool"
import { readFileTool } from "./tools/readFileTool"
import { writeToFileTool } from "./tools/writeToFileTool"
import { applyDiffTool } from "./tools/applyDiffTool"
import { insertContentTool } from "./tools/insertContentTool"
import { searchAndReplaceTool } from "./tools/searchAndReplaceTool"
import { listCodeDefinitionNamesTool } from "./tools/listCodeDefinitionNamesTool"
import { searchFilesTool } from "./tools/searchFilesTool"
import { browserActionTool } from "./tools/browserActionTool"
import { executeCommandTool } from "./tools/executeCommandTool"
import { useMcpToolTool } from "./tools/useMcpToolTool"
import { accessMcpResourceTool } from "./tools/accessMcpResourceTool"
import { askFollowupQuestionTool } from "./tools/askFollowupQuestionTool"
import { switchModeTool } from "./tools/switchModeTool"
import { attemptCompletionTool } from "./tools/attemptCompletionTool"
import { newTaskTool } from "./tools/newTaskTool"

// prompts
import { formatResponse } from "./prompts/responses"
import { SYSTEM_PROMPT } from "./prompts/system"

// ... everything else
import { parseMentions } from "./mentions"
import { FileContextTracker } from "./context-tracking/FileContextTracker"
import { RooIgnoreController } from "./ignore/RooIgnoreController"
import { type AssistantMessageContent, parseAssistantMessage } from "./assistant-message"
import { truncateConversationIfNeeded } from "./sliding-window"
import { ClineProvider } from "./webview/ClineProvider"
import { validateToolUse } from "./mode-validator"
import { MultiSearchReplaceDiffStrategy } from "./diff/strategies/multi-search-replace"
import { readApiMessages, saveApiMessages, readTaskMessages, saveTaskMessages, taskMetadata } from "./task-persistence"

type UserContent = Array<Anthropic.Messages.ContentBlockParam>

export type ClineEvents = {
	message: [{ action: "created" | "updated"; message: ClineMessage }]
	taskStarted: []
	taskModeSwitched: [taskId: string, mode: string]
	taskPaused: []
	taskUnpaused: []
	taskAskResponded: []
	taskAborted: []
	taskSpawned: [taskId: string]
	taskCompleted: [taskId: string, tokenUsage: TokenUsage, toolUsage: ToolUsage]
	taskTokenUsageUpdated: [taskId: string, tokenUsage: TokenUsage]
	taskToolFailed: [taskId: string, tool: ToolName, error: string]
}

export type ClineOptions = {
	provider: ClineProvider
	apiConfiguration: ApiConfiguration
	customInstructions?: string
	enableDiff?: boolean
	enableCheckpoints?: boolean
	fuzzyMatchThreshold?: number
	consecutiveMistakeLimit?: number
	task?: string
	images?: string[]
	historyItem?: HistoryItem
	experiments?: Record<string, boolean>
	startTask?: boolean
	rootTask?: Cline
	parentTask?: Cline
	taskNumber?: number
	onCreated?: (cline: Cline) => void
}

export class Cline extends EventEmitter<ClineEvents> {
	readonly taskId: string
	readonly instanceId: string

	readonly rootTask: Cline | undefined = undefined
	readonly parentTask: Cline | undefined = undefined
	readonly taskNumber: number

	isPaused: boolean = false
	pausedModeSlug: string = defaultModeSlug
	private pauseInterval: NodeJS.Timeout | undefined

	readonly apiConfiguration: ApiConfiguration
	api: ApiHandler
	private promptCacheKey: string

	rooIgnoreController?: RooIgnoreController
	private fileContextTracker: FileContextTracker
	private urlContentFetcher: UrlContentFetcher
	browserSession: BrowserSession
	didEditFile: boolean = false
	customInstructions?: string

	diffStrategy?: DiffStrategy
	diffEnabled: boolean = false
	fuzzyMatchThreshold: number

	apiConversationHistory: (Anthropic.MessageParam & { ts?: number })[] = []
	clineMessages: ClineMessage[] = []

	private askResponse?: ClineAskResponse
	private askResponseText?: string
	private askResponseImages?: string[]
	private lastMessageTs?: number

	// Not private since it needs to be accessible by tools.
	consecutiveMistakeCount: number = 0
	consecutiveMistakeLimit: number
	consecutiveMistakeCountForApplyDiff: Map<string, number> = new Map()

	// Not private since it needs to be accessible by tools.
	providerRef: WeakRef<ClineProvider>
	private readonly globalStoragePath: string
	private abort: boolean = false
	didFinishAbortingStream = false
	abandoned = false
	diffViewProvider: DiffViewProvider
	private lastApiRequestTime?: number
	isInitialized = false

	// checkpoints
	private enableCheckpoints: boolean
	private checkpointService?: RepoPerTaskCheckpointService
	private checkpointServiceInitializing = false

	// streaming
	isWaitingForFirstChunk = false
	isStreaming = false
	private currentStreamingContentIndex = 0
	private assistantMessageContent: AssistantMessageContent[] = []
	private presentAssistantMessageLocked = false
	private presentAssistantMessageHasPendingUpdates = false
	userMessageContent: (Anthropic.TextBlockParam | Anthropic.ImageBlockParam)[] = []
	private userMessageContentReady = false
	didRejectTool = false
	private didAlreadyUseTool = false
	private didCompleteReadingStream = false

	// metrics
	private toolUsage: ToolUsage = {}

	constructor({
		provider,
		apiConfiguration,
		customInstructions,
		enableDiff = false,
		enableCheckpoints = true,
		fuzzyMatchThreshold = 1.0,
		consecutiveMistakeLimit = 3,
		task,
		images,
		historyItem,
		startTask = true,
		rootTask,
		parentTask,
		taskNumber = -1,
		onCreated,
	}: ClineOptions) {
		super()

		if (startTask && !task && !images && !historyItem) {
			throw new Error("Either historyItem or task/images must be provided")
		}

		this.taskId = historyItem ? historyItem.id : crypto.randomUUID()
		this.instanceId = crypto.randomUUID().slice(0, 8)
		this.taskNumber = -1

		this.rooIgnoreController = new RooIgnoreController(this.cwd)
		this.fileContextTracker = new FileContextTracker(provider, this.taskId)

		this.rooIgnoreController.initialize().catch((error) => {
			console.error("Failed to initialize RooIgnoreController:", error)
		})

		this.apiConfiguration = apiConfiguration
		this.api = buildApiHandler(apiConfiguration)
		this.promptCacheKey = crypto.randomUUID()

		this.urlContentFetcher = new UrlContentFetcher(provider.context)
		this.browserSession = new BrowserSession(provider.context)
		this.customInstructions = customInstructions
		this.diffEnabled = enableDiff
		this.fuzzyMatchThreshold = fuzzyMatchThreshold
		this.consecutiveMistakeLimit = consecutiveMistakeLimit
		this.providerRef = new WeakRef(provider)
		this.globalStoragePath = provider.context.globalStorageUri.fsPath
		this.diffViewProvider = new DiffViewProvider(this.cwd)
		this.enableCheckpoints = enableCheckpoints

		this.rootTask = rootTask
		this.parentTask = parentTask
		this.taskNumber = taskNumber

		this.diffStrategy = new MultiSearchReplaceDiffStrategy(this.fuzzyMatchThreshold)

		onCreated?.(this)

		if (startTask) {
			if (task || images) {
				this.startTask(task, images)
			} else if (historyItem) {
				this.resumeTaskFromHistory()
			} else {
				throw new Error("Either historyItem or task/images must be provided")
			}
		}
	}

	static create(options: ClineOptions): [Cline, Promise<void>] {
		const instance = new Cline({ ...options, startTask: false })
		const { images, task, historyItem } = options
		let promise

		if (images || task) {
			promise = instance.startTask(task, images)
		} else if (historyItem) {
			promise = instance.resumeTaskFromHistory()
		} else {
			throw new Error("Either historyItem or task/images must be provided")
		}

		return [instance, promise]
	}

	get cwd() {
		return getWorkspacePath(path.join(os.homedir(), "Documents")) // kilocode_change: use Documents instead of Desktop as default
	}

	// Storing task to disk for history

	private async getSavedApiConversationHistory(): Promise<Anthropic.MessageParam[]> {
		return readApiMessages({ taskId: this.taskId, globalStoragePath: this.globalStoragePath })
	}

	private async addToApiConversationHistory(message: Anthropic.MessageParam) {
		const messageWithTs = { ...message, ts: Date.now() }
		this.apiConversationHistory.push(messageWithTs)
		await this.saveApiConversationHistory()
	}

	async overwriteApiConversationHistory(newHistory: Anthropic.MessageParam[]) {
		this.apiConversationHistory = newHistory
		await this.saveApiConversationHistory()
	}

	private async saveApiConversationHistory() {
		try {
			await saveApiMessages({
				messages: this.apiConversationHistory,
				taskId: this.taskId,
				globalStoragePath: this.globalStoragePath,
			})
		} catch (error) {
			// in the off chance this fails, we don't want to stop the task
			console.error("Failed to save API conversation history:", error)
		}
	}

	private async getSavedClineMessages(): Promise<ClineMessage[]> {
		return readTaskMessages({ taskId: this.taskId, globalStoragePath: this.globalStoragePath })
	}

	private async addToClineMessages(message: ClineMessage) {
		this.clineMessages.push(message)
		await this.providerRef.deref()?.postStateToWebview()
		this.emit("message", { action: "created", message })
		await this.saveClineMessages()
	}

	public async overwriteClineMessages(newMessages: ClineMessage[]) {
		// Reset the the prompt cache key since we've altered the conversation history.
		this.promptCacheKey = crypto.randomUUID()
		this.clineMessages = newMessages
		await this.saveClineMessages()
	}

	private async updateClineMessage(partialMessage: ClineMessage) {
		await this.providerRef.deref()?.postMessageToWebview({ type: "partialMessage", partialMessage })
		this.emit("message", { action: "updated", message: partialMessage })
	}

	private async saveClineMessages() {
		try {
			await saveTaskMessages({
				messages: this.clineMessages,
				taskId: this.taskId,
				globalStoragePath: this.globalStoragePath,
			})

			const { historyItem, tokenUsage } = await taskMetadata({
				messages: this.clineMessages,
				taskId: this.taskId,
				taskNumber: this.taskNumber,
				globalStoragePath: this.globalStoragePath,
				workspace: this.cwd,
			})

			this.emit("taskTokenUsageUpdated", this.taskId, tokenUsage)

			await this.providerRef.deref()?.updateTaskHistory(historyItem)
		} catch (error) {
			console.error("Failed to save cline messages:", error)
		}
	}

	// Communicate with webview

	// partial has three valid states true (partial message), false (completion of partial message), undefined (individual complete message)
	async ask(
		type: ClineAsk,
		text?: string,
		partial?: boolean,
		progressStatus?: ToolProgressStatus,
	): Promise<{ response: ClineAskResponse; text?: string; images?: string[] }> {
		// If this Cline instance was aborted by the provider, then the only
		// thing keeping us alive is a promise still running in the background,
		// in which case we don't want to send its result to the webview as it
		// is attached to a new instance of Cline now. So we can safely ignore
		// the result of any active promises, and this class will be
		// deallocated. (Although we set Cline = undefined in provider, that
		// simply removes the reference to this instance, but the instance is
		// still alive until this promise resolves or rejects.)
		if (this.abort) {
			throw new Error(`[Cline#ask] task ${this.taskId}.${this.instanceId} aborted`)
		}

		let askTs: number

		if (partial !== undefined) {
			const lastMessage = this.clineMessages.at(-1)
			const isUpdatingPreviousPartial =
				lastMessage && lastMessage.partial && lastMessage.type === "ask" && lastMessage.ask === type
			if (partial) {
				if (isUpdatingPreviousPartial) {
					// Existing partial message, so update it.
					lastMessage.text = text
					lastMessage.partial = partial
					lastMessage.progressStatus = progressStatus
					// TODO: Be more efficient about saving and posting only new
					// data or one whole message at a time so ignore partial for
					// saves, and only post parts of partial message instead of
					// whole array in new listener.
					this.updateClineMessage(lastMessage)
					throw new Error("Current ask promise was ignored (#1)")
				} else {
					// This is a new partial message, so add it with partial
					// state.
					askTs = Date.now()
					this.lastMessageTs = askTs
					await this.addToClineMessages({ ts: askTs, type: "ask", ask: type, text, partial })
					throw new Error("Current ask promise was ignored (#2)")
				}
			} else {
				if (isUpdatingPreviousPartial) {
					// This is the complete version of a previously partial
					// message, so replace the partial with the complete version.
					this.askResponse = undefined
					this.askResponseText = undefined
					this.askResponseImages = undefined

					/*
					Bug for the history books:
					In the webview we use the ts as the chatrow key for the virtuoso list. Since we would update this ts right at the end of streaming, it would cause the view to flicker. The key prop has to be stable otherwise react has trouble reconciling items between renders, causing unmounting and remounting of components (flickering).
					The lesson here is if you see flickering when rendering lists, it's likely because the key prop is not stable.
					So in this case we must make sure that the message ts is never altered after first setting it.
					*/
					askTs = lastMessage.ts
					this.lastMessageTs = askTs
					// lastMessage.ts = askTs
					lastMessage.text = text
					lastMessage.partial = false
					lastMessage.progressStatus = progressStatus
					await this.saveClineMessages()
					this.updateClineMessage(lastMessage)
				} else {
					// This is a new and complete message, so add it like normal.
					this.askResponse = undefined
					this.askResponseText = undefined
					this.askResponseImages = undefined
					askTs = Date.now()
					this.lastMessageTs = askTs
					await this.addToClineMessages({ ts: askTs, type: "ask", ask: type, text })
				}
			}
		} else {
			// This is a new non-partial message, so add it like normal.
			this.askResponse = undefined
			this.askResponseText = undefined
			this.askResponseImages = undefined
			askTs = Date.now()
			this.lastMessageTs = askTs
			await this.addToClineMessages({ ts: askTs, type: "ask", ask: type, text })
		}

		await pWaitFor(() => this.askResponse !== undefined || this.lastMessageTs !== askTs, { interval: 100 })

		if (this.lastMessageTs !== askTs) {
			// Could happen if we send multiple asks in a row i.e. with
			// command_output. It's important that when we know an ask could
			// fail, it is handled gracefully.
			throw new Error("Current ask promise was ignored")
		}

		const result = { response: this.askResponse!, text: this.askResponseText, images: this.askResponseImages }
		this.askResponse = undefined
		this.askResponseText = undefined
		this.askResponseImages = undefined
		this.emit("taskAskResponded")
		return result
	}

	async handleWebviewAskResponse(askResponse: ClineAskResponse, text?: string, images?: string[]) {
		this.askResponse = askResponse
		this.askResponseText = text
		this.askResponseImages = images
	}

	async say(
		type: ClineSay,
		text?: string,
		images?: string[],
		partial?: boolean,
		checkpoint?: Record<string, unknown>,
		progressStatus?: ToolProgressStatus,
	): Promise<undefined> {
		if (this.abort) {
			throw new Error(`[Kilo Codeine#say] task ${this.taskId}.${this.instanceId} aborted`)
		}

		if (partial !== undefined) {
			const lastMessage = this.clineMessages.at(-1)
			const isUpdatingPreviousPartial =
				lastMessage && lastMessage.partial && lastMessage.type === "say" && lastMessage.say === type
			if (partial) {
				if (isUpdatingPreviousPartial) {
					// existing partial message, so update it
					lastMessage.text = text
					lastMessage.images = images
					lastMessage.partial = partial
					lastMessage.progressStatus = progressStatus
					this.updateClineMessage(lastMessage)
				} else {
					// this is a new partial message, so add it with partial state
					const sayTs = Date.now()
					this.lastMessageTs = sayTs
					await this.addToClineMessages({ ts: sayTs, type: "say", say: type, text, images, partial })
				}
			} else {
				// New now have a complete version of a previously partial message.
				if (isUpdatingPreviousPartial) {
					// This is the complete version of a previously partial
					// message, so replace the partial with the complete version.
					this.lastMessageTs = lastMessage.ts
					// lastMessage.ts = sayTs
					lastMessage.text = text
					lastMessage.images = images
					lastMessage.partial = false
					lastMessage.progressStatus = progressStatus
					// Instead of streaming partialMessage events, we do a save
					// and post like normal to persist to disk.
					await this.saveClineMessages()
					// More performant than an entire postStateToWebview.
					this.updateClineMessage(lastMessage)
				} else {
					// This is a new and complete message, so add it like normal.
					const sayTs = Date.now()
					this.lastMessageTs = sayTs
					await this.addToClineMessages({ ts: sayTs, type: "say", say: type, text, images })
				}
			}
		} else {
			// this is a new non-partial message, so add it like normal
			const sayTs = Date.now()
			this.lastMessageTs = sayTs
			await this.addToClineMessages({ ts: sayTs, type: "say", say: type, text, images, checkpoint })
		}
	}

	async sayAndCreateMissingParamError(toolName: ToolName, paramName: string, relPath?: string) {
		await this.say(
			"error",
			`Kilo Code tried to use ${toolName}${
				relPath ? ` for '${relPath.toPosix()}'` : ""
			} without value for required parameter '${paramName}'. Retrying...`,
		)
		return formatResponse.toolError(formatResponse.missingToolParameterError(paramName))
	}

	// Task lifecycle

	private async startTask(task?: string, images?: string[]): Promise<void> {
		// conversationHistory (for API) and clineMessages (for webview) need to be in sync
		// if the extension process were killed, then on restart the clineMessages might not be empty, so we need to set it to [] when we create a new Cline client (otherwise webview would show stale messages from previous session)
		this.clineMessages = []
		this.apiConversationHistory = []
		await this.providerRef.deref()?.postStateToWebview()

		await this.say("text", task, images)
		this.isInitialized = true

		let imageBlocks: Anthropic.ImageBlockParam[] = formatResponse.imageBlocks(images)

		console.log(`[subtasks] task ${this.taskId}.${this.instanceId} starting`)

		await this.initiateTaskLoop([
			{
				type: "text",
				text: `<task>\n${task}\n</task>`,
			},
			...imageBlocks,
		])
	}

	async resumePausedTask(lastMessage: string) {
		// release this Cline instance from paused state
		this.isPaused = false
		this.emit("taskUnpaused")

		// fake an answer from the subtask that it has completed running and this is the result of what it has done
		// add the message to the chat history and to the webview ui
		try {
			await this.say("subtask_result", lastMessage)

			await this.addToApiConversationHistory({
				role: "user",
				content: [
					{
						type: "text",
						text: `[new_task completed] Result: ${lastMessage}`,
					},
				],
			})
		} catch (error) {
			this.providerRef
				.deref()
				?.log(`Error failed to add reply from subtast into conversation of parent task, error: ${error}`)
			throw error
		}
	}

	private async resumeTaskFromHistory() {
		const modifiedClineMessages = await this.getSavedClineMessages()

		// Remove any resume messages that may have been added before
		const lastRelevantMessageIndex = findLastIndex(
			modifiedClineMessages,
			(m) => !(m.ask === "resume_task" || m.ask === "resume_completed_task"),
		)

		if (lastRelevantMessageIndex !== -1) {
			modifiedClineMessages.splice(lastRelevantMessageIndex + 1)
		}

		// since we don't use api_req_finished anymore, we need to check if the last api_req_started has a cost value, if it doesn't and no cancellation reason to present, then we remove it since it indicates an api request without any partial content streamed
		const lastApiReqStartedIndex = findLastIndex(
			modifiedClineMessages,
			(m) => m.type === "say" && m.say === "api_req_started",
		)

		if (lastApiReqStartedIndex !== -1) {
			const lastApiReqStarted = modifiedClineMessages[lastApiReqStartedIndex]
			const { cost, cancelReason }: ClineApiReqInfo = JSON.parse(lastApiReqStarted.text || "{}")
			if (cost === undefined && cancelReason === undefined) {
				modifiedClineMessages.splice(lastApiReqStartedIndex, 1)
			}
		}

		await this.overwriteClineMessages(modifiedClineMessages)
		this.clineMessages = await this.getSavedClineMessages()

		// Now present the cline messages to the user and ask if they want to
		// resume (NOTE: we ran into a bug before where the
		// apiConversationHistory wouldn't be initialized when opening a old
		// task, and it was because we were waiting for resume).
		// This is important in case the user deletes messages without resuming
		// the task first.
		this.apiConversationHistory = await this.getSavedApiConversationHistory()

		const lastClineMessage = this.clineMessages
			.slice()
			.reverse()
			.find((m) => !(m.ask === "resume_task" || m.ask === "resume_completed_task")) // could be multiple resume tasks

		let askType: ClineAsk
		if (lastClineMessage?.ask === "completion_result") {
			askType = "resume_completed_task"
		} else {
			askType = "resume_task"
		}

		this.isInitialized = true

		const { response, text, images } = await this.ask(askType) // calls poststatetowebview
		let responseText: string | undefined
		let responseImages: string[] | undefined
		if (response === "messageResponse") {
			await this.say("user_feedback", text, images)
			responseText = text
			responseImages = images
		}

		// Make sure that the api conversation history can be resumed by the API,
		// even if it goes out of sync with cline messages.
		let existingApiConversationHistory: Anthropic.Messages.MessageParam[] =
			await this.getSavedApiConversationHistory()

		// v2.0 xml tags refactor caveat: since we don't use tools anymore, we need to replace all tool use blocks with a text block since the API disallows conversations with tool uses and no tool schema
		const conversationWithoutToolBlocks = existingApiConversationHistory.map((message) => {
			if (Array.isArray(message.content)) {
				const newContent = message.content.map((block) => {
					if (block.type === "tool_use") {
						// it's important we convert to the new tool schema format so the model doesn't get confused about how to invoke tools
						const inputAsXml = Object.entries(block.input as Record<string, string>)
							.map(([key, value]) => `<${key}>\n${value}\n</${key}>`)
							.join("\n")
						return {
							type: "text",
							text: `<${block.name}>\n${inputAsXml}\n</${block.name}>`,
						} as Anthropic.Messages.TextBlockParam
					} else if (block.type === "tool_result") {
						// Convert block.content to text block array, removing images
						const contentAsTextBlocks = Array.isArray(block.content)
							? block.content.filter((item) => item.type === "text")
							: [{ type: "text", text: block.content }]
						const textContent = contentAsTextBlocks.map((item) => item.text).join("\n\n")
						const toolName = findToolName(block.tool_use_id, existingApiConversationHistory)
						return {
							type: "text",
							text: `[${toolName} Result]\n\n${textContent}`,
						} as Anthropic.Messages.TextBlockParam
					}
					return block
				})
				return { ...message, content: newContent }
			}
			return message
		})
		existingApiConversationHistory = conversationWithoutToolBlocks

		// FIXME: remove tool use blocks altogether

		// if the last message is an assistant message, we need to check if there's tool use since every tool use has to have a tool response
		// if there's no tool use and only a text block, then we can just add a user message
		// (note this isn't relevant anymore since we use custom tool prompts instead of tool use blocks, but this is here for legacy purposes in case users resume old tasks)

		// if the last message is a user message, we can need to get the assistant message before it to see if it made tool calls, and if so, fill in the remaining tool responses with 'interrupted'

		let modifiedOldUserContent: UserContent // either the last message if its user message, or the user message before the last (assistant) message
		let modifiedApiConversationHistory: Anthropic.Messages.MessageParam[] // need to remove the last user message to replace with new modified user message
		if (existingApiConversationHistory.length > 0) {
			const lastMessage = existingApiConversationHistory[existingApiConversationHistory.length - 1]

			if (lastMessage.role === "assistant") {
				const content = Array.isArray(lastMessage.content)
					? lastMessage.content
					: [{ type: "text", text: lastMessage.content }]
				const hasToolUse = content.some((block) => block.type === "tool_use")

				if (hasToolUse) {
					const toolUseBlocks = content.filter(
						(block) => block.type === "tool_use",
					) as Anthropic.Messages.ToolUseBlock[]
					const toolResponses: Anthropic.ToolResultBlockParam[] = toolUseBlocks.map((block) => ({
						type: "tool_result",
						tool_use_id: block.id,
						content: "Task was interrupted before this tool call could be completed.",
					}))
					modifiedApiConversationHistory = [...existingApiConversationHistory] // no changes
					modifiedOldUserContent = [...toolResponses]
				} else {
					modifiedApiConversationHistory = [...existingApiConversationHistory]
					modifiedOldUserContent = []
				}
			} else if (lastMessage.role === "user") {
				const previousAssistantMessage: Anthropic.Messages.MessageParam | undefined =
					existingApiConversationHistory[existingApiConversationHistory.length - 2]

				const existingUserContent: UserContent = Array.isArray(lastMessage.content)
					? lastMessage.content
					: [{ type: "text", text: lastMessage.content }]
				if (previousAssistantMessage && previousAssistantMessage.role === "assistant") {
					const assistantContent = Array.isArray(previousAssistantMessage.content)
						? previousAssistantMessage.content
						: [{ type: "text", text: previousAssistantMessage.content }]

					const toolUseBlocks = assistantContent.filter(
						(block) => block.type === "tool_use",
					) as Anthropic.Messages.ToolUseBlock[]

					if (toolUseBlocks.length > 0) {
						const existingToolResults = existingUserContent.filter(
							(block) => block.type === "tool_result",
						) as Anthropic.ToolResultBlockParam[]

						const missingToolResponses: Anthropic.ToolResultBlockParam[] = toolUseBlocks
							.filter(
								(toolUse) => !existingToolResults.some((result) => result.tool_use_id === toolUse.id),
							)
							.map((toolUse) => ({
								type: "tool_result",
								tool_use_id: toolUse.id,
								content: "Task was interrupted before this tool call could be completed.",
							}))

						modifiedApiConversationHistory = existingApiConversationHistory.slice(0, -1) // removes the last user message
						modifiedOldUserContent = [...existingUserContent, ...missingToolResponses]
					} else {
						modifiedApiConversationHistory = existingApiConversationHistory.slice(0, -1)
						modifiedOldUserContent = [...existingUserContent]
					}
				} else {
					modifiedApiConversationHistory = existingApiConversationHistory.slice(0, -1)
					modifiedOldUserContent = [...existingUserContent]
				}
			} else {
				throw new Error("Unexpected: Last message is not a user or assistant message")
			}
		} else {
			throw new Error("Unexpected: No existing API conversation history")
		}

		let newUserContent: UserContent = [...modifiedOldUserContent]

		const agoText = ((): string => {
			const timestamp = lastClineMessage?.ts ?? Date.now()
			const now = Date.now()
			const diff = now - timestamp
			const minutes = Math.floor(diff / 60000)
			const hours = Math.floor(minutes / 60)
			const days = Math.floor(hours / 24)

			if (days > 0) {
				return `${days} day${days > 1 ? "s" : ""} ago`
			}
			if (hours > 0) {
				return `${hours} hour${hours > 1 ? "s" : ""} ago`
			}
			if (minutes > 0) {
				return `${minutes} minute${minutes > 1 ? "s" : ""} ago`
			}
			return "just now"
		})()

		const lastTaskResumptionIndex = newUserContent.findIndex(
			(x) => x.type === "text" && x.text.startsWith("[TASK RESUMPTION]"),
		)
		if (lastTaskResumptionIndex !== -1) {
			newUserContent.splice(lastTaskResumptionIndex, newUserContent.length - lastTaskResumptionIndex)
		}

		const wasRecent = lastClineMessage?.ts && Date.now() - lastClineMessage.ts < 30_000

		newUserContent.push({
			type: "text",
			text:
				`[TASK RESUMPTION] This task was interrupted ${agoText}. It may or may not be complete, so please reassess the task context. Be aware that the project state may have changed since then. If the task has not been completed, retry the last step before interruption and proceed with completing the task.\n\nNote: If you previously attempted a tool use that the user did not provide a result for, you should assume the tool use was not successful and assess whether you should retry. If the last tool was a browser_action, the browser has been closed and you must launch a new browser if needed.${
					wasRecent
						? "\n\nIMPORTANT: If the last tool use was a write_to_file that was interrupted, the file was reverted back to its original state before the interrupted edit, and you do NOT need to re-read the file as you already have its up-to-date contents."
						: ""
				}` +
				(responseText
					? `\n\nNew instructions for task continuation:\n<user_message>\n${responseText}\n</user_message>`
					: ""),
		})

		if (responseImages && responseImages.length > 0) {
			newUserContent.push(...formatResponse.imageBlocks(responseImages))
		}

		await this.overwriteApiConversationHistory(modifiedApiConversationHistory)

		console.log(`[subtasks] task ${this.taskId}.${this.instanceId} resuming from history item`)

		await this.initiateTaskLoop(newUserContent)
	}

	private async initiateTaskLoop(userContent: UserContent): Promise<void> {
		// Kicks off the checkpoints initialization process in the background.
		this.getCheckpointService()

		let nextUserContent = userContent
		let includeFileDetails = true

		this.emit("taskStarted")

		while (!this.abort) {
			const didEndLoop = await this.recursivelyMakeClineRequests(nextUserContent, includeFileDetails)
			includeFileDetails = false // we only need file details the first time

			// The way this agentic loop works is that cline will be given a
			// task that he then calls tools to complete. Unless there's an
			// attempt_completion call, we keep responding back to him with his
			// tool's responses until he either attempt_completion or does not
			// use anymore tools. If he does not use anymore tools, we ask him
			// to consider if he's completed the task and then call
			// attempt_completion, otherwise proceed with completing the task.
			// There is a MAX_REQUESTS_PER_TASK limit to prevent infinite
			// requests, but Cline is prompted to finish the task as efficiently
			// as he can.

			if (didEndLoop) {
				// For now a task never 'completes'. This will only happen if
				// the user hits max requests and denies resetting the count.
				break
			} else {
				nextUserContent = [{ type: "text", text: formatResponse.noToolsUsed() }]
				this.consecutiveMistakeCount++
			}
		}
	}

	async abortTask(isAbandoned = false) {
		console.log(`[subtasks] aborting task ${this.taskId}.${this.instanceId}`)

		// Will stop any autonomously running promises.
		if (isAbandoned) {
			this.abandoned = true
		}

		this.abort = true
		this.emit("taskAborted")

		// Stop waiting for child task completion.
		if (this.pauseInterval) {
			clearInterval(this.pauseInterval)
			this.pauseInterval = undefined
		}

		// Release any terminals associated with this task.
		TerminalRegistry.releaseTerminalsForTask(this.taskId)

		this.urlContentFetcher.closeBrowser()
		this.browserSession.closeBrowser()
		this.rooIgnoreController?.dispose()
		this.fileContextTracker.dispose()

		// If we're not streaming then `abortStream` (which reverts the diff
		// view changes) won't be called, so we need to revert the changes here.
		if (this.isStreaming && this.diffViewProvider.isEditing) {
			await this.diffViewProvider.revertChanges()
		}
		// Save the countdown message in the automatic retry or other content
		await this.saveClineMessages()
	}

	// Tools

	async *attemptApiRequest(previousApiReqIndex: number, retryAttempt: number = 0): ApiStream {
		let mcpHub: McpHub | undefined

		const { apiConfiguration, mcpEnabled, alwaysApproveResubmit, requestDelaySeconds } =
			(await this.providerRef.deref()?.getState()) ?? {}

		let rateLimitDelay = 0

		// Only apply rate limiting if this isn't the first request
		if (this.lastApiRequestTime) {
			const now = Date.now()
			const timeSinceLastRequest = now - this.lastApiRequestTime
			const rateLimit = apiConfiguration?.rateLimitSeconds || 0
			rateLimitDelay = Math.ceil(Math.max(0, rateLimit * 1000 - timeSinceLastRequest) / 1000)
		}

		// Only show rate limiting message if we're not retrying. If retrying, we'll include the delay there.
		if (rateLimitDelay > 0 && retryAttempt === 0) {
			// Show countdown timer
			for (let i = rateLimitDelay; i > 0; i--) {
				const delayMessage = `Rate limiting for ${i} seconds...`
				await this.say("api_req_retry_delayed", delayMessage, undefined, true)
				await delay(1000)
			}
		}

		// Update last request time before making the request
		this.lastApiRequestTime = Date.now()

		if (mcpEnabled ?? true) {
			const provider = this.providerRef.deref()
			if (!provider) {
				throw new Error("Provider reference lost during view transition")
			}

			// Wait for MCP hub initialization through McpServerManager
			mcpHub = await McpServerManager.getInstance(provider.context, provider)
			if (!mcpHub) {
				throw new Error("Failed to get MCP hub from server manager")
			}

			// Wait for MCP servers to be connected before generating system prompt
			await pWaitFor(() => !mcpHub!.isConnecting, { timeout: 10_000 }).catch(() => {
				console.error("MCP servers failed to connect in time")
			})
		}

		const rooIgnoreInstructions = this.rooIgnoreController?.getInstructions()

		const {
			browserViewportSize,
			mode,
			customModePrompts,
			experiments,
			enableMcpServerCreation,
			browserToolEnabled,
			language,
		} = (await this.providerRef.deref()?.getState()) ?? {}
		const { customModes } = (await this.providerRef.deref()?.getState()) ?? {}
		const systemPrompt = await (async () => {
			const provider = this.providerRef.deref()
			if (!provider) {
				throw new Error("Provider not available")
			}
			return SYSTEM_PROMPT(
				provider.context,
				this.cwd,
				(this.api.getModel().info.supportsComputerUse ?? false) && (browserToolEnabled ?? true),
				mcpHub,
				this.diffStrategy,
				browserViewportSize,
				mode,
				customModePrompts,
				customModes,
				this.customInstructions,
				this.diffEnabled,
				experiments,
				enableMcpServerCreation,
				language,
				rooIgnoreInstructions,
			)
		})()

		// If the previous API request's total token usage is close to the context window, truncate the conversation history to free up space for the new request
		if (previousApiReqIndex >= 0) {
			const previousRequest = this.clineMessages[previousApiReqIndex]?.text
			if (!previousRequest) return

			const {
				tokensIn = 0,
				tokensOut = 0,
				cacheWrites = 0,
				cacheReads = 0,
			}: ClineApiReqInfo = JSON.parse(previousRequest)

			const totalTokens = tokensIn + tokensOut + cacheWrites + cacheReads

			// Default max tokens value for thinking models when no specific value is set
			const DEFAULT_THINKING_MODEL_MAX_TOKENS = 16_384

			const modelInfo = this.api.getModel().info

			const maxTokens = modelInfo.thinking
				? this.apiConfiguration.modelMaxTokens || DEFAULT_THINKING_MODEL_MAX_TOKENS
				: modelInfo.maxTokens

			const contextWindow = modelInfo.contextWindow

			const trimmedMessages = await truncateConversationIfNeeded({
				messages: this.apiConversationHistory,
				totalTokens,
				maxTokens,
				contextWindow,
				apiHandler: this.api,
			})

			if (trimmedMessages !== this.apiConversationHistory) {
				await this.overwriteApiConversationHistory(trimmedMessages)
			}
		}

		// Clean conversation history by:
		// 1. Converting to Anthropic.MessageParam by spreading only the API-required properties
		// 2. Converting image blocks to text descriptions if model doesn't support images
		const cleanConversationHistory = this.apiConversationHistory.map(({ role, content }) => {
			// Handle array content (could contain image blocks)
			if (Array.isArray(content)) {
				if (!this.api.getModel().info.supportsImages) {
					// Convert image blocks to text descriptions
					content = content.map((block) => {
						if (block.type === "image") {
							// Convert image blocks to text descriptions
							// Note: We can't access the actual image content/url due to API limitations,
							// but we can indicate that an image was present in the conversation
							return {
								type: "text",
								text: "[Referenced image in conversation]",
							}
						}
						return block
					})
				}
			}
			return { role, content }
		})

		const stream = this.api.createMessage(systemPrompt, cleanConversationHistory, this.promptCacheKey)
		const iterator = stream[Symbol.asyncIterator]()

		try {
			// Awaiting first chunk to see if it will throw an error.
			this.isWaitingForFirstChunk = true
			const firstChunk = await iterator.next()
			yield firstChunk.value
			this.isWaitingForFirstChunk = false
		} catch (error) {
			// note that this api_req_failed ask is unique in that we only present this option if the api hasn't streamed any content yet (ie it fails on the first chunk due), as it would allow them to hit a retry button. However if the api failed mid-stream, it could be in any arbitrary state where some tools may have executed, so that error is handled differently and requires cancelling the task entirely.
			if (alwaysApproveResubmit) {
				let errorMsg

				if (error.error?.metadata?.raw) {
					errorMsg = JSON.stringify(error.error.metadata.raw, null, 2)
				} else if (error.message) {
					errorMsg = error.message
				} else {
					errorMsg = "Unknown error"
				}

				const baseDelay = requestDelaySeconds || 5
				let exponentialDelay = Math.ceil(baseDelay * Math.pow(2, retryAttempt))

				// If the error is a 429, and the error details contain a retry delay, use that delay instead of exponential backoff
				if (error.status === 429) {
					const geminiRetryDetails = error.errorDetails?.find(
						(detail: any) => detail["@type"] === "type.googleapis.com/google.rpc.RetryInfo",
					)
					if (geminiRetryDetails) {
						const match = geminiRetryDetails?.retryDelay?.match(/^(\d+)s$/)
						if (match) {
							exponentialDelay = Number(match[1]) + 1
						}
					}
				}

				// Wait for the greater of the exponential delay or the rate limit delay
				const finalDelay = Math.max(exponentialDelay, rateLimitDelay)

				// Show countdown timer with exponential backoff
				for (let i = finalDelay; i > 0; i--) {
					await this.say(
						"api_req_retry_delayed",
						`${errorMsg}\n\nRetry attempt ${retryAttempt + 1}\nRetrying in ${i} seconds...`,
						undefined,
						true,
					)
					await delay(1000)
				}

				await this.say(
					"api_req_retry_delayed",
					`${errorMsg}\n\nRetry attempt ${retryAttempt + 1}\nRetrying now...`,
					undefined,
					false,
				)

				// delegate generator output from the recursive call with incremented retry count
				yield* this.attemptApiRequest(previousApiReqIndex, retryAttempt + 1)
				return
			} else {
				const { response } = await this.ask(
					"api_req_failed",
					error.message ?? JSON.stringify(serializeError(error), null, 2),
				)
				if (response !== "yesButtonClicked") {
					// this will never happen since if noButtonClicked, we will clear current task, aborting this instance
					throw new Error("API request failed")
				}
				await this.say("api_req_retried")
				// delegate generator output from the recursive call
				yield* this.attemptApiRequest(previousApiReqIndex)
				return
			}
		}

		// no error, so we can continue to yield all remaining chunks
		// (needs to be placed outside of try/catch since it we want caller to handle errors not with api_req_failed as that is reserved for first chunk failures only)
		// this delegates to another generator or iterable object. In this case, it's saying "yield all remaining values from this iterator". This effectively passes along all subsequent chunks from the original stream.
		yield* iterator
	}

	async presentAssistantMessage() {
		if (this.abort) {
			throw new Error(`[Cline#presentAssistantMessage] task ${this.taskId}.${this.instanceId} aborted`)
		}

		if (this.presentAssistantMessageLocked) {
			this.presentAssistantMessageHasPendingUpdates = true
			return
		}
		this.presentAssistantMessageLocked = true
		this.presentAssistantMessageHasPendingUpdates = false

		if (this.currentStreamingContentIndex >= this.assistantMessageContent.length) {
			// this may happen if the last content block was completed before streaming could finish. if streaming is finished, and we're out of bounds then this means we already presented/executed the last content block and are ready to continue to next request
			if (this.didCompleteReadingStream) {
				this.userMessageContentReady = true
			}
			// console.log("no more content blocks to stream! this shouldn't happen?")
			this.presentAssistantMessageLocked = false
			return
			//throw new Error("No more content blocks to stream! This shouldn't happen...") // remove and just return after testing
		}

		const block = cloneDeep(this.assistantMessageContent[this.currentStreamingContentIndex]) // need to create copy bc while stream is updating the array, it could be updating the reference block properties too

		switch (block.type) {
			case "text": {
				if (this.didRejectTool || this.didAlreadyUseTool) {
					break
				}
				let content = block.content
				if (content) {
					// (have to do this for partial and complete since sending content in thinking tags to markdown renderer will automatically be removed)
					// Remove end substrings of <thinking or </thinking (below xml parsing is only for opening tags)
					// (this is done with the xml parsing below now, but keeping here for reference)
					// content = content.replace(/<\/?t(?:h(?:i(?:n(?:k(?:i(?:n(?:g)?)?)?$/, "")
					// Remove all instances of <thinking> (with optional line break after) and </thinking> (with optional line break before)
					// - Needs to be separate since we dont want to remove the line break before the first tag
					// - Needs to happen before the xml parsing below
					content = content.replace(/<thinking>\s?/g, "")
					content = content.replace(/\s?<\/thinking>/g, "")

					// Remove partial XML tag at the very end of the content (for tool use and thinking tags)
					// (prevents scrollview from jumping when tags are automatically removed)
					const lastOpenBracketIndex = content.lastIndexOf("<")
					if (lastOpenBracketIndex !== -1) {
						const possibleTag = content.slice(lastOpenBracketIndex)
						// Check if there's a '>' after the last '<' (i.e., if the tag is complete) (complete thinking and tool tags will have been removed by now)
						const hasCloseBracket = possibleTag.includes(">")
						if (!hasCloseBracket) {
							// Extract the potential tag name
							let tagContent: string
							if (possibleTag.startsWith("</")) {
								tagContent = possibleTag.slice(2).trim()
							} else {
								tagContent = possibleTag.slice(1).trim()
							}
							// Check if tagContent is likely an incomplete tag name (letters and underscores only)
							const isLikelyTagName = /^[a-zA-Z_]+$/.test(tagContent)
							// Preemptively remove < or </ to keep from these artifacts showing up in chat (also handles closing thinking tags)
							const isOpeningOrClosing = possibleTag === "<" || possibleTag === "</"
							// If the tag is incomplete and at the end, remove it from the content
							if (isOpeningOrClosing || isLikelyTagName) {
								content = content.slice(0, lastOpenBracketIndex).trim()
							}
						}
					}
				}
				await this.say("text", content, undefined, block.partial)
				break
			}
			case "tool_use":
				const toolDescription = (): string => {
					switch (block.name) {
						case "execute_command":
							return `[${block.name} for '${block.params.command}']`
						case "read_file":
							return `[${block.name} for '${block.params.path}']`
						case "fetch_instructions":
							return `[${block.name} for '${block.params.task}']`
						case "write_to_file":
							return `[${block.name} for '${block.params.path}']`
						case "apply_diff":
							return `[${block.name} for '${block.params.path}']`
						case "search_files":
							return `[${block.name} for '${block.params.regex}'${
								block.params.file_pattern ? ` in '${block.params.file_pattern}'` : ""
							}]`
						case "insert_content":
							return `[${block.name} for '${block.params.path}']`
						case "search_and_replace":
							return `[${block.name} for '${block.params.path}']`
						case "list_files":
							return `[${block.name} for '${block.params.path}']`
						case "list_code_definition_names":
							return `[${block.name} for '${block.params.path}']`
						case "browser_action":
							return `[${block.name} for '${block.params.action}']`
						case "use_mcp_tool":
							return `[${block.name} for '${block.params.server_name}']`
						case "access_mcp_resource":
							return `[${block.name} for '${block.params.server_name}']`
						case "ask_followup_question":
							return `[${block.name} for '${block.params.question}']`
						case "attempt_completion":
							return `[${block.name}]`
						case "switch_mode":
							return `[${block.name} to '${block.params.mode_slug}'${block.params.reason ? ` because: ${block.params.reason}` : ""}]`
						case "new_task": {
							const mode = block.params.mode ?? defaultModeSlug
							const message = block.params.message ?? "(no message)"
							const modeName = getModeBySlug(mode, customModes)?.name ?? mode
							return `[${block.name} in ${modeName} mode: '${message}']`
						}
					}
				}

				if (this.didRejectTool) {
					// ignore any tool content after user has rejected tool once
					if (!block.partial) {
						this.userMessageContent.push({
							type: "text",
							text: `Skipping tool ${toolDescription()} due to user rejecting a previous tool.`,
						})
					} else {
						// partial tool after user rejected a previous tool
						this.userMessageContent.push({
							type: "text",
							text: `Tool ${toolDescription()} was interrupted and not executed due to user rejecting a previous tool.`,
						})
					}
					break
				}

				if (this.didAlreadyUseTool) {
					// ignore any content after a tool has already been used
					this.userMessageContent.push({
						type: "text",
						text: `Tool [${block.name}] was not executed because a tool has already been used in this message. Only one tool may be used per message. You must assess the first tool's result before proceeding to use the next tool.`,
					})
					break
				}

				const pushToolResult = (content: ToolResponse) => {
					this.userMessageContent.push({
						type: "text",
						text: `${toolDescription()} Result:`,
					})
					if (typeof content === "string") {
						this.userMessageContent.push({
							type: "text",
							text: content || "(tool did not return anything)",
						})
					} else {
						this.userMessageContent.push(...content)
					}
					// once a tool result has been collected, ignore all other tool uses since we should only ever present one tool result per message
					this.didAlreadyUseTool = true

					// Flag a checkpoint as possible since we've used a tool
					// which may have changed the file system.
				}

				const askApproval = async (
					type: ClineAsk,
					partialMessage?: string,
					progressStatus?: ToolProgressStatus,
				) => {
					const { response, text, images } = await this.ask(type, partialMessage, false, progressStatus)
					if (response !== "yesButtonClicked") {
						// Handle both messageResponse and noButtonClicked with text
						if (text) {
							await this.say("user_feedback", text, images)
							pushToolResult(
								formatResponse.toolResult(formatResponse.toolDeniedWithFeedback(text), images),
							)
						} else {
							pushToolResult(formatResponse.toolDenied())
						}
						this.didRejectTool = true
						return false
					}
					// Handle yesButtonClicked with text
					if (text) {
						await this.say("user_feedback", text, images)
						pushToolResult(formatResponse.toolResult(formatResponse.toolApprovedWithFeedback(text), images))
					}
					return true
				}

				const askFinishSubTaskApproval = async () => {
					// ask the user to approve this task has completed, and he has reviewd it, and we can declare task is finished
					// and return control to the parent task to continue running the rest of the sub-tasks
					const toolMessage = JSON.stringify({
						tool: "finishTask",
					})

					return await askApproval("tool", toolMessage)
				}

				const handleError = async (action: string, error: Error) => {
					const errorString = `Error ${action}: ${JSON.stringify(serializeError(error))}`
					await this.say(
						"error",
						`Error ${action}:\n${error.message ?? JSON.stringify(serializeError(error), null, 2)}`,
					)
					// this.toolResults.push({
					// 	type: "tool_result",
					// 	tool_use_id: toolUseId,
					// 	content: await this.formatToolError(errorString),
					// })
					pushToolResult(formatResponse.toolError(errorString))
				}

				// If block is partial, remove partial closing tag so its not presented to user
				const removeClosingTag = (tag: ToolParamName, text?: string): string => {
					if (!block.partial) {
						return text || ""
					}
					if (!text) {
						return ""
					}
					// This regex dynamically constructs a pattern to match the closing tag:
					// - Optionally matches whitespace before the tag
					// - Matches '<' or '</' optionally followed by any subset of characters from the tag name
					const tagRegex = new RegExp(
						`\\s?<\/?${tag
							.split("")
							.map((char) => `(?:${char})?`)
							.join("")}$`,
						"g",
					)
					return text.replace(tagRegex, "")
				}

				if (block.name !== "browser_action") {
					await this.browserSession.closeBrowser()
				}

				if (!block.partial) {
					this.recordToolUsage(block.name)
				}

				// Validate tool use before execution
				const { mode, customModes } = (await this.providerRef.deref()?.getState()) ?? {}
				try {
					validateToolUse(
						block.name as ToolName,
						mode ?? defaultModeSlug,
						customModes ?? [],
						{
							apply_diff: this.diffEnabled,
						},
						block.params,
					)
				} catch (error) {
					this.consecutiveMistakeCount++
					pushToolResult(formatResponse.toolError(error.message))
					break
				}

				switch (block.name) {
					case "write_to_file":
						await writeToFileTool(this, block, askApproval, handleError, pushToolResult, removeClosingTag)
						break
					case "apply_diff":
						await applyDiffTool(this, block, askApproval, handleError, pushToolResult, removeClosingTag)
						break
					case "insert_content":
						await insertContentTool(this, block, askApproval, handleError, pushToolResult, removeClosingTag)
						break
					case "search_and_replace":
						await searchAndReplaceTool(
							this,
							block,
							askApproval,
							handleError,
							pushToolResult,
							removeClosingTag,
						)
						break
					case "read_file":
						await readFileTool(this, block, askApproval, handleError, pushToolResult, removeClosingTag)

						break
					case "fetch_instructions":
						await fetchInstructionsTool(this, block, askApproval, handleError, pushToolResult)
						break
					case "list_files":
						await listFilesTool(this, block, askApproval, handleError, pushToolResult, removeClosingTag)
						break
					case "list_code_definition_names":
						await listCodeDefinitionNamesTool(
							this,
							block,
							askApproval,
							handleError,
							pushToolResult,
							removeClosingTag,
						)
						break
					case "search_files":
						await searchFilesTool(this, block, askApproval, handleError, pushToolResult, removeClosingTag)
						break
					case "browser_action":
						await browserActionTool(this, block, askApproval, handleError, pushToolResult, removeClosingTag)
						break
					case "execute_command":
						await executeCommandTool(
							this,
							block,
							askApproval,
							handleError,
							pushToolResult,
							removeClosingTag,
						)
						break
					case "use_mcp_tool":
						await useMcpToolTool(this, block, askApproval, handleError, pushToolResult, removeClosingTag)
						break
					case "access_mcp_resource":
						await accessMcpResourceTool(
							this,
							block,
							askApproval,
							handleError,
							pushToolResult,
							removeClosingTag,
						)
						break
					case "ask_followup_question":
						await askFollowupQuestionTool(
							this,
							block,
							askApproval,
							handleError,
							pushToolResult,
							removeClosingTag,
						)
						break
					case "switch_mode":
						await switchModeTool(this, block, askApproval, handleError, pushToolResult, removeClosingTag)
						break
					case "new_task":
						await newTaskTool(this, block, askApproval, handleError, pushToolResult, removeClosingTag)
						break
					case "attempt_completion":
						await attemptCompletionTool(
							this,
							block,
							askApproval,
							handleError,
							pushToolResult,
							removeClosingTag,
							toolDescription,
							askFinishSubTaskApproval,
						)
						break
				}

				break
		}

		const recentlyModifiedFiles = this.fileContextTracker.getAndClearCheckpointPossibleFile()

		if (recentlyModifiedFiles.length > 0) {
			// TODO: We can track what file changes were made and only
			// checkpoint those files, this will be save storage.
			await this.checkpointSave()
		}

		/*
		Seeing out of bounds is fine, it means that the next too call is being built up and ready to add to assistantMessageContent to present.
		When you see the UI inactive during this, it means that a tool is breaking without presenting any UI. For example the write_to_file tool was breaking when relpath was undefined, and for invalid relpath it never presented UI.
		*/
		this.presentAssistantMessageLocked = false // this needs to be placed here, if not then calling this.presentAssistantMessage below would fail (sometimes) since it's locked
		// NOTE: when tool is rejected, iterator stream is interrupted and it waits for userMessageContentReady to be true. Future calls to present will skip execution since didRejectTool and iterate until contentIndex is set to message length and it sets userMessageContentReady to true itself (instead of preemptively doing it in iterator)
		if (!block.partial || this.didRejectTool || this.didAlreadyUseTool) {
			// block is finished streaming and executing
			if (this.currentStreamingContentIndex === this.assistantMessageContent.length - 1) {
				// its okay that we increment if !didCompleteReadingStream, it'll just return bc out of bounds and as streaming continues it will call presentAssitantMessage if a new block is ready. if streaming is finished then we set userMessageContentReady to true when out of bounds. This gracefully allows the stream to continue on and all potential content blocks be presented.
				// last block is complete and it is finished executing
				this.userMessageContentReady = true // will allow pwaitfor to continue
			}

			// call next block if it exists (if not then read stream will call it when its ready)
			this.currentStreamingContentIndex++ // need to increment regardless, so when read stream calls this function again it will be streaming the next block

			if (this.currentStreamingContentIndex < this.assistantMessageContent.length) {
				// there are already more content blocks to stream, so we'll call this function ourselves
				// await this.presentAssistantContent()

				this.presentAssistantMessage()
				return
			}
		}
		// block is partial, but the read stream may have finished
		if (this.presentAssistantMessageHasPendingUpdates) {
			this.presentAssistantMessage()
		}
	}

	// Used when a sub-task is launched and the parent task is waiting for it to
	// finish.
	// TBD: The 1s should be added to the settings, also should add a timeout to
	// prevent infinite waiting.
	async waitForResume() {
		await new Promise<void>((resolve) => {
			this.pauseInterval = setInterval(() => {
				if (!this.isPaused) {
					clearInterval(this.pauseInterval)
					this.pauseInterval = undefined
					resolve()
				}
			}, 1000)
		})
	}

	async recursivelyMakeClineRequests(
		userContent: UserContent,
		includeFileDetails: boolean = false,
	): Promise<boolean> {
		if (this.abort) {
			throw new Error(`[Cline#recursivelyMakeClineRequests] task ${this.taskId}.${this.instanceId} aborted`)
		}

		if (this.consecutiveMistakeCount >= this.consecutiveMistakeLimit) {
			const { response, text, images } = await this.ask(
				"mistake_limit_reached",
				this.api.getModel().id.includes("claude")
					? `This may indicate a failure in his thought process or inability to use a tool properly, which can be mitigated with some user guidance (e.g. "Try breaking down the task into smaller steps").`
					: "Kilo Code uses complex prompts and iterative task execution that may be challenging for less capable models. For best results, it's recommended to use Claude 3.7 Sonnet for its advanced agentic coding capabilities.",
			)

			if (response === "messageResponse") {
				userContent.push(
					...[
						{
							type: "text",
							text: formatResponse.tooManyMistakes(text),
						} as Anthropic.Messages.TextBlockParam,
						...formatResponse.imageBlocks(images),
					],
				)
<<<<<<< HEAD
=======

				await this.say("user_feedback", text, images)

				// Track consecutive mistake errors in telemetry
				telemetryService.captureConsecutiveMistakeError(this.taskId)
>>>>>>> 702e5a5b
			}
			this.consecutiveMistakeCount = 0
		}

		// Get previous api req's index to check token usage and determine if we
		// need to truncate conversation history.
		const previousApiReqIndex = findLastIndex(this.clineMessages, (m) => m.say === "api_req_started")

		// In this Cline request loop, we need to check if this task instance
		// has been asked to wait for a subtask to finish before continuing.
		const provider = this.providerRef.deref()

		if (this.isPaused && provider) {
			provider.log(`[subtasks] paused ${this.taskId}.${this.instanceId}`)
			await this.waitForResume()
			provider.log(`[subtasks] resumed ${this.taskId}.${this.instanceId}`)
			const currentMode = (await provider.getState())?.mode ?? defaultModeSlug

			if (currentMode !== this.pausedModeSlug) {
				// The mode has changed, we need to switch back to the paused mode.
				await provider.handleModeSwitch(this.pausedModeSlug)

				// Delay to allow mode change to take effect before next tool is executed.
				await delay(500)

				provider.log(
					`[subtasks] task ${this.taskId}.${this.instanceId} has switched back to '${this.pausedModeSlug}' from '${currentMode}'`,
				)
			}
		}

		// Getting verbose details is an expensive operation, it uses ripgrep to
		// top-down build file structure of project which for large projects can
		// take a few seconds. For the best UX we show a placeholder api_req_started
		// message with a loading spinner as this happens.
		await this.say(
			"api_req_started",
			JSON.stringify({
				request:
					userContent.map((block) => formatContentBlockToMarkdown(block)).join("\n\n") + "\n\nLoading...",
			}),
		)

		const [parsedUserContent, environmentDetails] = await this.loadContext(userContent, includeFileDetails)
		// add environment details as its own text block, separate from tool results
		const finalUserContent = [...parsedUserContent, { type: "text", text: environmentDetails }] as UserContent

		await this.addToApiConversationHistory({ role: "user", content: finalUserContent })

		// since we sent off a placeholder api_req_started message to update the webview while waiting to actually start the API request (to load potential details for example), we need to update the text of that message
		const lastApiReqIndex = findLastIndex(this.clineMessages, (m) => m.say === "api_req_started")

		this.clineMessages[lastApiReqIndex].text = JSON.stringify({
			request: finalUserContent.map((block) => formatContentBlockToMarkdown(block)).join("\n\n"),
		} satisfies ClineApiReqInfo)

		await this.saveClineMessages()
		await this.providerRef.deref()?.postStateToWebview()

		try {
			let cacheWriteTokens = 0
			let cacheReadTokens = 0
			let inputTokens = 0
			let outputTokens = 0
			let totalCost: number | undefined

			// update api_req_started. we can't use api_req_finished anymore since it's a unique case where it could come after a streaming message (ie in the middle of being updated or executed)
			// fortunately api_req_finished was always parsed out for the gui anyways, so it remains solely for legacy purposes to keep track of prices in tasks from history
			// (it's worth removing a few months from now)
			const updateApiReqMsg = (cancelReason?: ClineApiReqCancelReason, streamingFailedMessage?: string) => {
				this.clineMessages[lastApiReqIndex].text = JSON.stringify({
					...JSON.parse(this.clineMessages[lastApiReqIndex].text || "{}"),
					tokensIn: inputTokens,
					tokensOut: outputTokens,
					cacheWrites: cacheWriteTokens,
					cacheReads: cacheReadTokens,
					cost:
						totalCost ??
						calculateApiCostAnthropic(
							this.api.getModel().info,
							inputTokens,
							outputTokens,
							cacheWriteTokens,
							cacheReadTokens,
						),
					cancelReason,
					streamingFailedMessage,
				} satisfies ClineApiReqInfo)
			}

			const abortStream = async (cancelReason: ClineApiReqCancelReason, streamingFailedMessage?: string) => {
				if (this.diffViewProvider.isEditing) {
					await this.diffViewProvider.revertChanges() // closes diff view
				}

				// if last message is a partial we need to update and save it
				const lastMessage = this.clineMessages.at(-1)

				if (lastMessage && lastMessage.partial) {
					// lastMessage.ts = Date.now() DO NOT update ts since it is used as a key for virtuoso list
					lastMessage.partial = false
					// instead of streaming partialMessage events, we do a save and post like normal to persist to disk
					console.log("updating partial message", lastMessage)
					// await this.saveClineMessages()
				}

				// Let assistant know their response was interrupted for when task is resumed
				await this.addToApiConversationHistory({
					role: "assistant",
					content: [
						{
							type: "text",
							text:
								assistantMessage +
								`\n\n[${
									cancelReason === "streaming_failed"
										? "Response interrupted by API Error"
										: "Response interrupted by user"
								}]`,
						},
					],
				})

				// update api_req_started to have cancelled and cost, so that we can display the cost of the partial stream
				updateApiReqMsg(cancelReason, streamingFailedMessage)
				await this.saveClineMessages()

				// signals to provider that it can retrieve the saved messages from disk, as abortTask can not be awaited on in nature
				this.didFinishAbortingStream = true
			}

			// reset streaming state
			this.currentStreamingContentIndex = 0
			this.assistantMessageContent = []
			this.didCompleteReadingStream = false
			this.userMessageContent = []
			this.userMessageContentReady = false
			this.didRejectTool = false
			this.didAlreadyUseTool = false
			this.presentAssistantMessageLocked = false
			this.presentAssistantMessageHasPendingUpdates = false
			await this.diffViewProvider.reset()

			// Yields only if the first chunk is successful, otherwise will
			// allow the user to retry the request (most likely due to rate
			// limit error, which gets thrown on the first chunk).
			const stream = this.attemptApiRequest(previousApiReqIndex)
			let assistantMessage = ""
			let reasoningMessage = ""
			this.isStreaming = true

			try {
				for await (const chunk of stream) {
					if (!chunk) {
						// Sometimes chunk is undefined, no idea that can cause it, but this workaround seems to fix it.
						continue
					}

					switch (chunk.type) {
						case "reasoning":
							reasoningMessage += chunk.text
							await this.say("reasoning", reasoningMessage, undefined, true)
							break
						case "usage":
							inputTokens += chunk.inputTokens
							outputTokens += chunk.outputTokens
							cacheWriteTokens += chunk.cacheWriteTokens ?? 0
							cacheReadTokens += chunk.cacheReadTokens ?? 0
							totalCost = chunk.totalCost
							break
						case "text":
							assistantMessage += chunk.text
							// parse raw assistant message into content blocks
							const prevLength = this.assistantMessageContent.length
							this.assistantMessageContent = parseAssistantMessage(assistantMessage)
							if (this.assistantMessageContent.length > prevLength) {
								this.userMessageContentReady = false // new content we need to present, reset to false in case previous content set this to true
							}
							// present content to user
							this.presentAssistantMessage()
							break
					}

					if (this.abort) {
						console.log(`aborting stream, this.abandoned = ${this.abandoned}`)

						if (!this.abandoned) {
							// only need to gracefully abort if this instance isn't abandoned (sometimes openrouter stream hangs, in which case this would affect future instances of cline)
							await abortStream("user_cancelled")
						}

						break // aborts the stream
					}

					if (this.didRejectTool) {
						// userContent has a tool rejection, so interrupt the assistant's response to present the user's feedback
						assistantMessage += "\n\n[Response interrupted by user feedback]"
						// this.userMessageContentReady = true // instead of setting this premptively, we allow the present iterator to finish and set userMessageContentReady when its ready
						break
					}

					// PREV: we need to let the request finish for openrouter to get generation details
					// UPDATE: it's better UX to interrupt the request at the cost of the api cost not being retrieved
					if (this.didAlreadyUseTool) {
						assistantMessage +=
							"\n\n[Response interrupted by a tool use result. Only one tool may be used at a time and should be placed at the end of the message.]"
						break
					}
				}
			} catch (error) {
				// abandoned happens when extension is no longer waiting for the cline instance to finish aborting (error is thrown here when any function in the for loop throws due to this.abort)
				if (!this.abandoned) {
					this.abortTask() // if the stream failed, there's various states the task could be in (i.e. could have streamed some tools the user may have executed), so we just resort to replicating a cancel task

					await abortStream(
						"streaming_failed",
						error.message ?? JSON.stringify(serializeError(error), null, 2),
					)

					const history = await this.providerRef.deref()?.getTaskWithId(this.taskId)

					if (history) {
						await this.providerRef.deref()?.initClineWithHistoryItem(history.historyItem)
						// await this.providerRef.deref()?.postStateToWebview()
					}
				}
			} finally {
				this.isStreaming = false
			}

			// need to call here in case the stream was aborted
			if (this.abort || this.abandoned) {
				throw new Error(`[Cline#recursivelyMakeClineRequests] task ${this.taskId}.${this.instanceId} aborted`)
			}

			this.didCompleteReadingStream = true

			// set any blocks to be complete to allow presentAssistantMessage to finish and set userMessageContentReady to true
			// (could be a text block that had no subsequent tool uses, or a text block at the very end, or an invalid tool use, etc. whatever the case, presentAssistantMessage relies on these blocks either to be completed or the user to reject a block in order to proceed and eventually set userMessageContentReady to true)
			const partialBlocks = this.assistantMessageContent.filter((block) => block.partial)
			partialBlocks.forEach((block) => {
				block.partial = false
			})
			// this.assistantMessageContent.forEach((e) => (e.partial = false)) // cant just do this bc a tool could be in the middle of executing ()
			if (partialBlocks.length > 0) {
				this.presentAssistantMessage() // if there is content to update then it will complete and update this.userMessageContentReady to true, which we pwaitfor before making the next request. all this is really doing is presenting the last partial message that we just set to complete
			}

			updateApiReqMsg()
			await this.saveClineMessages()
			await this.providerRef.deref()?.postStateToWebview()

			// now add to apiconversationhistory
			// need to save assistant responses to file before proceeding to tool use since user can exit at any moment and we wouldn't be able to save the assistant's response
			let didEndLoop = false

			if (assistantMessage.length > 0) {
				await this.addToApiConversationHistory({
					role: "assistant",
					content: [{ type: "text", text: assistantMessage }],
				})
<<<<<<< HEAD
=======

				telemetryService.captureConversationMessage(this.taskId, "assistant")
>>>>>>> 702e5a5b

				// NOTE: this comment is here for future reference - this was a workaround for userMessageContent not getting set to true. It was due to it not recursively calling for partial blocks when didRejectTool, so it would get stuck waiting for a partial block to complete before it could continue.
				// in case the content blocks finished
				// it may be the api stream finished after the last parsed content block was executed, so  we are able to detect out of bounds and set userMessageContentReady to true (note you should not call presentAssistantMessage since if the last block is completed it will be presented again)
				// const completeBlocks = this.assistantMessageContent.filter((block) => !block.partial) // if there are any partial blocks after the stream ended we can consider them invalid
				// if (this.currentStreamingContentIndex >= completeBlocks.length) {
				// 	this.userMessageContentReady = true
				// }

				await pWaitFor(() => this.userMessageContentReady)

				// if the model did not tool use, then we need to tell it to either use a tool or attempt_completion
				const didToolUse = this.assistantMessageContent.some((block) => block.type === "tool_use")
				if (!didToolUse) {
					this.userMessageContent.push({
						type: "text",
						text: formatResponse.noToolsUsed(),
					})
					this.consecutiveMistakeCount++
				}

				const recDidEndLoop = await this.recursivelyMakeClineRequests(this.userMessageContent)
				didEndLoop = recDidEndLoop
			} else {
				// if there's no assistant_responses, that means we got no text or tool_use content blocks from API which we should assume is an error
				await this.say(
					"error",
					"Unexpected API Response: The language model did not provide any assistant messages. This may indicate an issue with the API or the model's output.",
				)
				await this.addToApiConversationHistory({
					role: "assistant",
					content: [{ type: "text", text: "Failure: I did not provide a response." }],
				})
			}

			return didEndLoop // will always be false for now
		} catch (error) {
			// this should never happen since the only thing that can throw an error is the attemptApiRequest, which is wrapped in a try catch that sends an ask where if noButtonClicked, will clear current task and destroy this instance. However to avoid unhandled promise rejection, we will end this loop which will end execution of this instance (see startTask)
			return true // needs to be true so parent loop knows to end task
		}
	}

	async loadContext(userContent: UserContent, includeFileDetails: boolean = false) {
		// Process userContent array, which contains various block types:
		// TextBlockParam, ImageBlockParam, ToolUseBlockParam, and ToolResultBlockParam.
		// We need to apply parseMentions() to:
		// 1. All TextBlockParam's text (first user message with task)
		// 2. ToolResultBlockParam's content/context text arrays if it contains "<feedback>" (see formatToolDeniedFeedback, attemptCompletion, executeCommand, and consecutiveMistakeCount >= 3) or "<answer>" (see askFollowupQuestion), we place all user generated content in these tags so they can effectively be used as markers for when we should parse mentions)
		const parsedUserContent = await Promise.all(
			userContent.map(async (block) => {
				const shouldProcessMentions = (text: string) => text.includes("<task>") || text.includes("<feedback>")

				if (block.type === "text") {
					if (shouldProcessMentions(block.text)) {
						return {
							...block,
							text: await parseMentions(
								block.text,
								this.cwd,
								this.urlContentFetcher,
								this.fileContextTracker,
							),
						}
					}
					return block
				} else if (block.type === "tool_result") {
					if (typeof block.content === "string") {
						if (shouldProcessMentions(block.content)) {
							return {
								...block,
								content: await parseMentions(
									block.content,
									this.cwd,
									this.urlContentFetcher,
									this.fileContextTracker,
								),
							}
						}
						return block
					} else if (Array.isArray(block.content)) {
						const parsedContent = await Promise.all(
							block.content.map(async (contentBlock) => {
								if (contentBlock.type === "text" && shouldProcessMentions(contentBlock.text)) {
									return {
										...contentBlock,
										text: await parseMentions(
											contentBlock.text,
											this.cwd,
											this.urlContentFetcher,
											this.fileContextTracker,
										),
									}
								}
								return contentBlock
							}),
						)
						return {
							...block,
							content: parsedContent,
						}
					}
					return block
				}
				return block
			}),
		)

		const environmentDetails = await this.getEnvironmentDetails(includeFileDetails)

		return [parsedUserContent, environmentDetails]
	}

	async getEnvironmentDetails(includeFileDetails: boolean = false) {
		let details = ""

		const { terminalOutputLineLimit = 500, maxWorkspaceFiles = 200 } =
			(await this.providerRef.deref()?.getState()) ?? {}

		// It could be useful for cline to know if the user went from one or no file to another between messages, so we always include this context
		details += "\n\n# VSCode Visible Files"
		const visibleFilePaths = vscode.window.visibleTextEditors
			?.map((editor) => editor.document?.uri?.fsPath)
			.filter(Boolean)
			.map((absolutePath) => path.relative(this.cwd, absolutePath))
			.slice(0, maxWorkspaceFiles)

		// Filter paths through rooIgnoreController
		const allowedVisibleFiles = this.rooIgnoreController
			? this.rooIgnoreController.filterPaths(visibleFilePaths)
			: visibleFilePaths.map((p) => p.toPosix()).join("\n")

		if (allowedVisibleFiles) {
			details += `\n${allowedVisibleFiles}`
		} else {
			details += "\n(No visible files)"
		}

		details += "\n\n# VSCode Open Tabs"
		const { maxOpenTabsContext } = (await this.providerRef.deref()?.getState()) ?? {}
		const maxTabs = maxOpenTabsContext ?? 20
		const openTabPaths = vscode.window.tabGroups.all
			.flatMap((group) => group.tabs)
			.map((tab) => (tab.input as vscode.TabInputText)?.uri?.fsPath)
			.filter(Boolean)
			.map((absolutePath) => path.relative(this.cwd, absolutePath).toPosix())
			.slice(0, maxTabs)

		// Filter paths through rooIgnoreController
		const allowedOpenTabs = this.rooIgnoreController
			? this.rooIgnoreController.filterPaths(openTabPaths)
			: openTabPaths.map((p) => p.toPosix()).join("\n")

		if (allowedOpenTabs) {
			details += `\n${allowedOpenTabs}`
		} else {
			details += "\n(No open tabs)"
		}

		// Get task-specific and background terminals
		const busyTerminals = [
			...TerminalRegistry.getTerminals(true, this.taskId),
			...TerminalRegistry.getBackgroundTerminals(true),
		]
		const inactiveTerminals = [
			...TerminalRegistry.getTerminals(false, this.taskId),
			...TerminalRegistry.getBackgroundTerminals(false),
		]

		if (busyTerminals.length > 0 && this.didEditFile) {
			await delay(300) // delay after saving file to let terminals catch up
		}

		if (busyTerminals.length > 0) {
			// wait for terminals to cool down
			await pWaitFor(() => busyTerminals.every((t) => !TerminalRegistry.isProcessHot(t.id)), {
				interval: 100,
				timeout: 15_000,
			}).catch(() => {})
		}

		// we want to get diagnostics AFTER terminal cools down for a few reasons: terminal could be scaffolding a project, dev servers (compilers like webpack) will first re-compile and then send diagnostics, etc
		/*
		let diagnosticsDetails = ""
		const diagnostics = await this.diagnosticsMonitor.getCurrentDiagnostics(this.didEditFile || terminalWasBusy) // if cline ran a command (ie npm install) or edited the workspace then wait a bit for updated diagnostics
		for (const [uri, fileDiagnostics] of diagnostics) {
			const problems = fileDiagnostics.filter((d) => d.severity === vscode.DiagnosticSeverity.Error)
			if (problems.length > 0) {
				diagnosticsDetails += `\n## ${path.relative(this.cwd, uri.fsPath)}`
				for (const diagnostic of problems) {
					// let severity = diagnostic.severity === vscode.DiagnosticSeverity.Error ? "Error" : "Warning"
					const line = diagnostic.range.start.line + 1 // VSCode lines are 0-indexed
					const source = diagnostic.source ? `[${diagnostic.source}] ` : ""
					diagnosticsDetails += `\n- ${source}Line ${line}: ${diagnostic.message}`
				}
			}
		}
		*/
		this.didEditFile = false // reset, this lets us know when to wait for saved files to update terminals

		// waiting for updated diagnostics lets terminal output be the most up-to-date possible
		let terminalDetails = ""
		if (busyTerminals.length > 0) {
			// terminals are cool, let's retrieve their output
			terminalDetails += "\n\n# Actively Running Terminals"
			for (const busyTerminal of busyTerminals) {
				terminalDetails += `\n## Original command: \`${busyTerminal.getLastCommand()}\``
				let newOutput = TerminalRegistry.getUnretrievedOutput(busyTerminal.id)
				if (newOutput) {
					newOutput = Terminal.compressTerminalOutput(newOutput, terminalOutputLineLimit)
					terminalDetails += `\n### New Output\n${newOutput}`
				} else {
					// details += `\n(Still running, no new output)` // don't want to show this right after running the command
				}
			}
		}

		// First check if any inactive terminals in this task have completed processes with output
		const terminalsWithOutput = inactiveTerminals.filter((terminal) => {
			const completedProcesses = terminal.getProcessesWithOutput()
			return completedProcesses.length > 0
		})

		// Only add the header if there are terminals with output
		if (terminalsWithOutput.length > 0) {
			terminalDetails += "\n\n# Inactive Terminals with Completed Process Output"

			// Process each terminal with output
			for (const inactiveTerminal of terminalsWithOutput) {
				let terminalOutputs: string[] = []

				// Get output from completed processes queue
				const completedProcesses = inactiveTerminal.getProcessesWithOutput()
				for (const process of completedProcesses) {
					let output = process.getUnretrievedOutput()
					if (output) {
						output = Terminal.compressTerminalOutput(output, terminalOutputLineLimit)
						terminalOutputs.push(`Command: \`${process.command}\`\n${output}`)
					}
				}

				// Clean the queue after retrieving output
				inactiveTerminal.cleanCompletedProcessQueue()

				// Add this terminal's outputs to the details
				if (terminalOutputs.length > 0) {
					terminalDetails += `\n## Terminal ${inactiveTerminal.id}`
					terminalOutputs.forEach((output, index) => {
						terminalDetails += `\n### New Output\n${output}`
					})
				}
			}
		}

		// details += "\n\n# VSCode Workspace Errors"
		// if (diagnosticsDetails) {
		// 	details += diagnosticsDetails
		// } else {
		// 	details += "\n(No errors detected)"
		// }

		// Add recently modified files section
		const recentlyModifiedFiles = this.fileContextTracker.getAndClearRecentlyModifiedFiles()
		if (recentlyModifiedFiles.length > 0) {
			details +=
				"\n\n# Recently Modified Files\nThese files have been modified since you last accessed them (file was just edited so you may need to re-read it before editing):"
			for (const filePath of recentlyModifiedFiles) {
				details += `\n${filePath}`
			}
		}

		if (terminalDetails) {
			details += terminalDetails
		}

		// Add current time information with timezone
		const now = new Date()
		const formatter = new Intl.DateTimeFormat(undefined, {
			year: "numeric",
			month: "numeric",
			day: "numeric",
			hour: "numeric",
			minute: "numeric",
			second: "numeric",
			hour12: true,
		})
		const timeZone = formatter.resolvedOptions().timeZone
		const timeZoneOffset = -now.getTimezoneOffset() / 60 // Convert to hours and invert sign to match conventional notation
		const timeZoneOffsetHours = Math.floor(Math.abs(timeZoneOffset))
		const timeZoneOffsetMinutes = Math.abs(Math.round((Math.abs(timeZoneOffset) - timeZoneOffsetHours) * 60))
		const timeZoneOffsetStr = `${timeZoneOffset >= 0 ? "+" : "-"}${timeZoneOffsetHours}:${timeZoneOffsetMinutes.toString().padStart(2, "0")}`
		details += `\n\n# Current Time\n${formatter.format(now)} (${timeZone}, UTC${timeZoneOffsetStr})`

		// Add context tokens information
		const { contextTokens, totalCost } = getApiMetrics(this.clineMessages)
		const modelInfo = this.api.getModel().info
		const contextWindow = modelInfo.contextWindow
		const contextPercentage =
			contextTokens && contextWindow ? Math.round((contextTokens / contextWindow) * 100) : undefined
		details += `\n\n# Current Context Size (Tokens)\n${contextTokens ? `${contextTokens.toLocaleString()} (${contextPercentage}%)` : "(Not available)"}`
		details += `\n\n# Current Cost\n${totalCost !== null ? `$${totalCost.toFixed(2)}` : "(Not available)"}`
		// Add current mode and any mode-specific warnings
		const {
			mode,
			customModes,
			apiModelId,
			customModePrompts,
			experiments = {} as Record<ExperimentId, boolean>,
			customInstructions: globalCustomInstructions,
			language,
		} = (await this.providerRef.deref()?.getState()) ?? {}
		const currentMode = mode ?? defaultModeSlug
		const modeDetails = await getFullModeDetails(currentMode, customModes, customModePrompts, {
			cwd: this.cwd,
			globalCustomInstructions,
			language: language ?? formatLanguage(vscode.env.language),
		})
		details += `\n\n# Current Mode\n`
		details += `<slug>${currentMode}</slug>\n`
		details += `<name>${modeDetails.name}</name>\n`
		details += `<model>${apiModelId}</model>\n`
		if (Experiments.isEnabled(experiments ?? {}, EXPERIMENT_IDS.POWER_STEERING)) {
			details += `<role>${modeDetails.roleDefinition}</role>\n`
			if (modeDetails.customInstructions) {
				details += `<custom_instructions>${modeDetails.customInstructions}</custom_instructions>\n`
			}
		}

		// Add warning if not in code mode
		if (
			!isToolAllowedForMode("write_to_file", currentMode, customModes ?? [], {
				apply_diff: this.diffEnabled,
			}) &&
			!isToolAllowedForMode("apply_diff", currentMode, customModes ?? [], { apply_diff: this.diffEnabled })
		) {
			const currentModeName = getModeBySlug(currentMode, customModes)?.name ?? currentMode
			const defaultModeName = getModeBySlug(defaultModeSlug, customModes)?.name ?? defaultModeSlug
			details += `\n\nNOTE: You are currently in '${currentModeName}' mode, which does not allow write operations. To write files, the user will need to switch to a mode that supports file writing, such as '${defaultModeName}' mode.`
		}

		if (includeFileDetails) {
			details += `\n\n# Current Workspace Directory (${this.cwd.toPosix()}) Files\n`
			const isDesktop = arePathsEqual(this.cwd, path.join(os.homedir(), "Desktop"))
			if (isDesktop) {
				// don't want to immediately access desktop since it would show permission popup
				details += "(Desktop files not shown automatically. Use list_files to explore if needed.)"
			} else {
				const maxFiles = maxWorkspaceFiles ?? 200
				const [files, didHitLimit] = await listFiles(this.cwd, true, maxFiles)
				const { showRooIgnoredFiles = true } = (await this.providerRef.deref()?.getState()) ?? {}
				const result = formatResponse.formatFilesList(
					this.cwd,
					files,
					didHitLimit,
					this.rooIgnoreController,
					showRooIgnoredFiles,
				)
				details += result
			}
		}

		return `<environment_details>\n${details.trim()}\n</environment_details>`
	}

	// Checkpoints

	private getCheckpointService() {
		if (!this.enableCheckpoints) {
			return undefined
		}

		if (this.checkpointService) {
			return this.checkpointService
		}

		if (this.checkpointServiceInitializing) {
			console.log("[Cline#getCheckpointService] checkpoint service is still initializing")
			return undefined
		}

		const log = (message: string) => {
			console.log(message)

			try {
				this.providerRef.deref()?.log(message)
			} catch (err) {
				// NO-OP
			}
		}

		console.log("[Cline#getCheckpointService] initializing checkpoints service")

		try {
			const workspaceDir = getWorkspacePath()

			if (!workspaceDir) {
				log("[Cline#getCheckpointService] workspace folder not found, disabling checkpoints")
				this.enableCheckpoints = false
				return undefined
			}

			const globalStorageDir = this.providerRef.deref()?.context.globalStorageUri.fsPath

			if (!globalStorageDir) {
				log("[Cline#getCheckpointService] globalStorageDir not found, disabling checkpoints")
				this.enableCheckpoints = false
				return undefined
			}

			const options: CheckpointServiceOptions = {
				taskId: this.taskId,
				workspaceDir,
				shadowDir: globalStorageDir,
				log,
			}

			const service = RepoPerTaskCheckpointService.create(options)

			this.checkpointServiceInitializing = true

			service.on("initialize", () => {
				log("[Cline#getCheckpointService] service initialized")

				try {
					const isCheckpointNeeded =
						typeof this.clineMessages.find(({ say }) => say === "checkpoint_saved") === "undefined"

					this.checkpointService = service
					this.checkpointServiceInitializing = false

					if (isCheckpointNeeded) {
						log("[Cline#getCheckpointService] no checkpoints found, saving initial checkpoint")
						this.checkpointSave()
					}
				} catch (err) {
					log("[Cline#getCheckpointService] caught error in on('initialize'), disabling checkpoints")
					this.enableCheckpoints = false
				}
			})

			service.on("checkpoint", ({ isFirst, fromHash: from, toHash: to }) => {
				try {
					this.providerRef.deref()?.postMessageToWebview({ type: "currentCheckpointUpdated", text: to })

					this.say("checkpoint_saved", to, undefined, undefined, { isFirst, from, to }).catch((err) => {
						log("[Cline#getCheckpointService] caught unexpected error in say('checkpoint_saved')")
						console.error(err)
					})
				} catch (err) {
					log(
						"[Cline#getCheckpointService] caught unexpected error in on('checkpoint'), disabling checkpoints",
					)
					console.error(err)
					this.enableCheckpoints = false
				}
			})

			log("[Cline#getCheckpointService] initializing shadow git")

			service.initShadowGit().catch((err) => {
				log(
					`[Cline#getCheckpointService] caught unexpected error in initShadowGit, disabling checkpoints (${err.message})`,
				)
				console.error(err)
				this.enableCheckpoints = false
			})

			return service
		} catch (err) {
			log("[Cline#getCheckpointService] caught unexpected error, disabling checkpoints")
			this.enableCheckpoints = false
			return undefined
		}
	}

	private async getInitializedCheckpointService({
		interval = 250,
		timeout = 15_000,
	}: { interval?: number; timeout?: number } = {}) {
		const service = this.getCheckpointService()

		if (!service || service.isInitialized) {
			return service
		}

		try {
			await pWaitFor(
				() => {
					console.log("[Cline#getCheckpointService] waiting for service to initialize")
					return service.isInitialized
				},
				{ interval, timeout },
			)

			return service
		} catch (err) {
			return undefined
		}
	}

	public async checkpointDiff({
		ts,
		previousCommitHash,
		commitHash,
		mode,
	}: {
		ts: number
		previousCommitHash?: string
		commitHash: string
		mode: "full" | "checkpoint"
	}) {
		const service = await this.getInitializedCheckpointService()

		if (!service) {
			return
		}

		if (!previousCommitHash && mode === "checkpoint") {
			const previousCheckpoint = this.clineMessages
				.filter(({ say }) => say === "checkpoint_saved")
				.sort((a, b) => b.ts - a.ts)
				.find((message) => message.ts < ts)

			previousCommitHash = previousCheckpoint?.text
		}

		try {
			const changes = await service.getDiff({ from: previousCommitHash, to: commitHash })

			if (!changes?.length) {
				vscode.window.showInformationMessage("No changes found.")
				return
			}

			await vscode.commands.executeCommand(
				"vscode.changes",
				mode === "full" ? "Changes since task started" : "Changes since previous checkpoint",
				changes.map((change) => [
					vscode.Uri.file(change.paths.absolute),
					vscode.Uri.parse(`${DIFF_VIEW_URI_SCHEME}:${change.paths.relative}`).with({
						query: Buffer.from(change.content.before ?? "").toString("base64"),
					}),
					vscode.Uri.parse(`${DIFF_VIEW_URI_SCHEME}:${change.paths.relative}`).with({
						query: Buffer.from(change.content.after ?? "").toString("base64"),
					}),
				]),
			)
		} catch (err) {
			this.providerRef.deref()?.log("[checkpointDiff] disabling checkpoints for this task")
			this.enableCheckpoints = false
		}
	}

	public async checkpointSave() {
		const service = this.getCheckpointService()

		if (!service) {
			return
		}

		if (!service.isInitialized) {
			this.providerRef
				.deref()
				?.log("[checkpointSave] checkpoints didn't initialize in time, disabling checkpoints for this task")

			this.enableCheckpoints = false
			return
		}

		// Start the checkpoint process in the background.
		return service.saveCheckpoint(`Task: ${this.taskId}, Time: ${Date.now()}`).catch((err) => {
			console.error("[Cline#checkpointSave] caught unexpected error, disabling checkpoints", err)
			this.enableCheckpoints = false
		})
	}

	public async checkpointRestore({
		ts,
		commitHash,
		mode,
	}: {
		ts: number
		commitHash: string
		mode: "preview" | "restore"
	}) {
		const service = await this.getInitializedCheckpointService()

		if (!service) {
			return
		}

		const index = this.clineMessages.findIndex((m) => m.ts === ts)

		if (index === -1) {
			return
		}

		try {
			await service.restoreCheckpoint(commitHash)

			await this.providerRef.deref()?.postMessageToWebview({ type: "currentCheckpointUpdated", text: commitHash })

			if (mode === "restore") {
				await this.overwriteApiConversationHistory(
					this.apiConversationHistory.filter((m) => !m.ts || m.ts < ts),
				)

				const deletedMessages = this.clineMessages.slice(index + 1)

				const { totalTokensIn, totalTokensOut, totalCacheWrites, totalCacheReads, totalCost } = getApiMetrics(
					combineApiRequests(combineCommandSequences(deletedMessages)),
				)

				await this.overwriteClineMessages(this.clineMessages.slice(0, index + 1))

				// TODO: Verify that this is working as expected.
				await this.say(
					"api_req_deleted",
					JSON.stringify({
						tokensIn: totalTokensIn,
						tokensOut: totalTokensOut,
						cacheWrites: totalCacheWrites,
						cacheReads: totalCacheReads,
						cost: totalCost,
					} satisfies ClineApiReqInfo),
				)
			}

			// The task is already cancelled by the provider beforehand, but we
			// need to re-init to get the updated messages.
			//
			// This was take from Cline's implementation of the checkpoints
			// feature. The cline instance will hang if we don't cancel twice,
			// so this is currently necessary, but it seems like a complicated
			// and hacky solution to a problem that I don't fully understand.
			// I'd like to revisit this in the future and try to improve the
			// task flow and the communication between the webview and the
			// Cline instance.
			this.providerRef.deref()?.cancelTask()
		} catch (err) {
			this.providerRef.deref()?.log("[checkpointRestore] disabling checkpoints for this task")
			this.enableCheckpoints = false
		}
	}

	// Public accessor for fileContextTracker
	public getFileContextTracker(): FileContextTracker {
		return this.fileContextTracker
	}

	// Metrics

	public getTokenUsage() {
		return getApiMetrics(combineApiRequests(combineCommandSequences(this.clineMessages.slice(1))))
	}

	public recordToolUsage(toolName: ToolName) {
		if (!this.toolUsage[toolName]) {
			this.toolUsage[toolName] = { attempts: 0, failures: 0 }
		}

		this.toolUsage[toolName].attempts++
	}

	public recordToolError(toolName: ToolName, error?: string) {
		if (!this.toolUsage[toolName]) {
			this.toolUsage[toolName] = { attempts: 0, failures: 0 }
		}

		this.toolUsage[toolName].failures++

		if (error) {
			this.emit("taskToolFailed", this.taskId, toolName, error)
		}
	}

	public getToolUsage() {
		return this.toolUsage
	}
}<|MERGE_RESOLUTION|>--- conflicted
+++ resolved
@@ -44,11 +44,7 @@
 import { listFiles } from "../services/glob/list-files"
 import { BrowserSession } from "../services/browser/BrowserSession"
 import { McpHub } from "../services/mcp/McpHub"
-<<<<<<< HEAD
-=======
 import { McpServerManager } from "../services/mcp/McpServerManager"
-import { telemetryService } from "../services/telemetry/TelemetryService"
->>>>>>> 702e5a5b
 import { CheckpointServiceOptions, RepoPerTaskCheckpointService } from "../services/checkpoints"
 
 // integrations
@@ -1582,14 +1578,8 @@
 						...formatResponse.imageBlocks(images),
 					],
 				)
-<<<<<<< HEAD
-=======
 
 				await this.say("user_feedback", text, images)
-
-				// Track consecutive mistake errors in telemetry
-				telemetryService.captureConsecutiveMistakeError(this.taskId)
->>>>>>> 702e5a5b
 			}
 			this.consecutiveMistakeCount = 0
 		}
@@ -1851,11 +1841,6 @@
 					role: "assistant",
 					content: [{ type: "text", text: assistantMessage }],
 				})
-<<<<<<< HEAD
-=======
-
-				telemetryService.captureConversationMessage(this.taskId, "assistant")
->>>>>>> 702e5a5b
 
 				// NOTE: this comment is here for future reference - this was a workaround for userMessageContent not getting set to true. It was due to it not recursively calling for partial blocks when didRejectTool, so it would get stuck waiting for a partial block to complete before it could continue.
 				// in case the content blocks finished
