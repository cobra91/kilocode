--- conflicted
+++ resolved
@@ -123,13 +123,9 @@
 		"title": "Mode",
 		"marketplace": "Marketplace Mode",
 		"settings": "Pengaturan Mode",
-<<<<<<< HEAD
-		"description": "Persona khusus yang menyesuaikan perilaku Kilo Code."
-=======
-		"description": "Persona khusus yang menyesuaikan perilaku Roo.",
+		"description": "Persona khusus yang menyesuaikan perilaku Kilo Code.",
 		"searchPlaceholder": "Cari mode...",
 		"noResults": "Tidak ada hasil yang ditemukan"
->>>>>>> 1695c83c
 	},
 	"addImages": "Tambahkan gambar ke pesan",
 	"sendMessage": "Kirim pesan",
