{
	"common": {
		"save": "Desar",
		"done": "Fet",
		"cancel": "Cancel·lar",
		"reset": "Restablir",
		"select": "Seleccionar",
		"add": "Afegir capçalera",
		"remove": "Eliminar"
	},
	"header": {
		"title": "Configuració",
		"saveButtonTooltip": "Desar canvis",
		"nothingChangedTooltip": "No s'ha canviat res",
		"doneButtonTooltip": "Descartar els canvis no desats i tancar el panell de configuració"
	},
	"unsavedChangesDialog": {
		"title": "Canvis no desats",
		"description": "Voleu descartar els canvis i continuar?",
		"cancelButton": "Cancel·lar",
		"discardButton": "Descartar canvis"
	},
	"sections": {
		"providers": "Proveïdors",
		"autoApprove": "Auto-aprovació",
		"browser": "Accés a l'ordinador",
		"checkpoints": "Punts de control",
		"notifications": "Notificacions",
		"contextManagement": "Context",
		"terminal": "Terminal",
		"experimental": "Experimental",
		"language": "Idioma",
		"about": "Sobre Kilo Code"
	},
	"codeIndex": {
		"title": "Indexació de codi",
		"enableLabel": "Habilitar indexació de codi",
		"enableDescription": "<0>Indexació de codi</0> és una característica experimental que crea un índex de cerca semàntica del vostre projecte utilitzant embeddings d'IA. Això permet a Roo Code entendre millor i navegar per grans bases de codi trobant codi rellevant basat en significat en lloc de només paraules clau.",
		"providerLabel": "Proveïdor d'embeddings",
		"selectProviderPlaceholder": "Seleccionar proveïdor",
		"openaiProvider": "OpenAI",
		"ollamaProvider": "Ollama",
		"openaiKeyLabel": "Clau OpenAI:",
		"modelLabel": "Model",
		"selectModelPlaceholder": "Seleccionar model",
		"ollamaUrlLabel": "URL d'Ollama:",
		"qdrantUrlLabel": "URL de Qdrant",
		"qdrantKeyLabel": "Clau de Qdrant:",
		"startIndexingButton": "Iniciar indexació",
		"clearIndexDataButton": "Esborrar dades d'índex",
		"unsavedSettingsMessage": "Si us plau, deseu la configuració abans d'iniciar el procés d'indexació.",
		"clearDataDialog": {
			"title": "Esteu segur?",
			"description": "Aquesta acció no es pot desfer. Eliminarà permanentment les dades d'índex de la vostra base de codi.",
			"cancelButton": "Cancel·lar",
			"confirmButton": "Esborrar dades"
		}
	},
	"autoApprove": {
		"description": "Permet que Kilo Code realitzi operacions automàticament sense requerir aprovació. Activeu aquesta configuració només si confieu plenament en la IA i enteneu els riscos de seguretat associats.",
		"readOnly": {
			"label": "Llegir",
			"description": "Quan està activat, Kilo Code veurà automàticament el contingut del directori i llegirà fitxers sense que calgui fer clic al botó Aprovar.",
			"outsideWorkspace": {
				"label": "Incloure fitxers fora de l'espai de treball",
				"description": "Permetre a Kilo Code llegir fitxers fora de l'espai de treball actual sense requerir aprovació."
			}
		},
		"write": {
			"label": "Escriure",
			"description": "Crear i editar fitxers automàticament sense requerir aprovació",
			"delayLabel": "Retard després d'escriptura per permetre que els diagnòstics detectin possibles problemes",
			"outsideWorkspace": {
				"label": "Incloure fitxers fora de l'espai de treball",
				"description": "Permetre a Kilo Code crear i editar fitxers fora de l'espai de treball actual sense requerir aprovació."
			}
		},
		"browser": {
			"label": "Navegador",
			"description": "Realitzar accions del navegador automàticament sense requerir aprovació. Nota: Només s'aplica quan el model admet l'ús de l'ordinador"
		},
		"retry": {
			"label": "Reintentar",
			"description": "Tornar a intentar sol·licituds d'API fallides automàticament quan el servidor retorna una resposta d'error",
			"delayLabel": "Retard abans de tornar a intentar la sol·licitud"
		},
		"mcp": {
			"label": "MCP",
			"description": "Habilitar l'aprovació automàtica d'eines MCP individuals a la vista de Servidors MCP (requereix tant aquesta configuració com la casella \"Permetre sempre\" de l'eina)"
		},
		"modeSwitch": {
			"label": "Mode",
			"description": "Canviar automàticament entre diferents modes sense requerir aprovació"
		},
		"subtasks": {
			"label": "Subtasques",
			"description": "Permetre la creació i finalització de subtasques sense requerir aprovació"
		},
		"execute": {
			"label": "Executar",
			"description": "Executar automàticament comandes de terminal permeses sense requerir aprovació",
			"allowedCommands": "Comandes d'auto-execució permeses",
			"allowedCommandsDescription": "Prefixos de comandes que poden ser executats automàticament quan \"Aprovar sempre operacions d'execució\" està habilitat. Afegeix * per permetre totes les comandes (usar amb precaució).",
			"commandPlaceholder": "Introduïu prefix de comanda (ex. 'git ')",
			"addButton": "Afegir"
		},
		"showMenu": {
			"label": "Mostrar menú d'aprovació automàtica a la vista de xat",
			"description": "Quan està habilitat, el menú d'aprovació automàtica es mostrarà a la part inferior de la vista de xat, permetent un accés ràpid a la configuració d'aprovació automàtica"
		},
		"apiRequestLimit": {
			"title": "Màximes Sol·licituds",
			"description": "Fes aquesta quantitat de sol·licituds API automàticament abans de demanar aprovació per continuar amb la tasca.",
			"unlimited": "Il·limitat"
		}
	},
	"providers": {
		"providerDocumentation": "Documentació de {{provider}}",
		"configProfile": "Perfil de configuració",
		"description": "Deseu diferents configuracions d'API per canviar ràpidament entre proveïdors i configuracions.",
		"apiProvider": "Proveïdor d'API",
		"model": "Model",
		"nameEmpty": "El nom no pot estar buit",
		"nameExists": "Ja existeix un perfil amb aquest nom",
		"deleteProfile": "Esborrar perfil",
		"invalidArnFormat": "Format ARN no vàlid. Comprova els exemples anteriors.",
		"enterNewName": "Introduïu un nou nom",
		"addProfile": "Afegeix perfil",
		"renameProfile": "Canvia el nom del perfil",
		"newProfile": "Nou perfil de configuració",
		"enterProfileName": "Introduïu el nom del perfil",
		"createProfile": "Crea perfil",
		"cannotDeleteOnlyProfile": "No es pot eliminar l'únic perfil",
		"searchPlaceholder": "Cerca perfils",
		"noMatchFound": "No s'han trobat perfils coincidents",
		"vscodeLmDescription": "L'API del model de llenguatge de VS Code us permet executar models proporcionats per altres extensions de VS Code (incloent-hi, però no limitat a, GitHub Copilot). La manera més senzilla de començar és instal·lar les extensions Copilot i Copilot Chat des del VS Code Marketplace.",
		"awsCustomArnUse": "Introduïu un ARN vàlid d'Amazon Bedrock per al model que voleu utilitzar. Exemples de format:",
		"awsCustomArnDesc": "Assegureu-vos que la regió a l'ARN coincideix amb la regió d'AWS seleccionada anteriorment.",
		"openRouterApiKey": "Clau API d'OpenRouter",
		"getOpenRouterApiKey": "Obtenir clau API d'OpenRouter",
		"apiKeyStorageNotice": "Les claus API s'emmagatzemen de forma segura a l'Emmagatzematge Secret de VSCode",
		"glamaApiKey": "Clau API de Glama",
		"getGlamaApiKey": "Obtenir clau API de Glama",
		"useCustomBaseUrl": "Utilitzar URL base personalitzada",
		"useReasoning": "Activar raonament",
		"useHostHeader": "Utilitzar capçalera Host personalitzada",
		"useLegacyFormat": "Utilitzar el format d'API OpenAI antic",
		"customHeaders": "Capçaleres personalitzades",
		"headerName": "Nom de la capçalera",
		"headerValue": "Valor de la capçalera",
		"noCustomHeaders": "No hi ha capçaleres personalitzades definides. Feu clic al botó + per afegir-ne una.",
		"requestyApiKey": "Clau API de Requesty",
		"refreshModels": {
			"label": "Actualitzar models",
			"hint": "Si us plau, torneu a obrir la configuració per veure els models més recents.",
			"loading": "Actualitzant la llista de models...",
			"success": "Llista de models actualitzada correctament!",
			"error": "No s'ha pogut actualitzar la llista de models. Si us plau, torneu-ho a provar."
		},
		"getRequestyApiKey": "Obtenir clau API de Requesty",
		"openRouterTransformsText": "Comprimir prompts i cadenes de missatges a la mida del context (<a>Transformacions d'OpenRouter</a>)",
		"anthropicApiKey": "Clau API d'Anthropic",
		"getAnthropicApiKey": "Obtenir clau API d'Anthropic",
		"anthropicUseAuthToken": "Passar la clau API d'Anthropic com a capçalera d'autorització en lloc de X-Api-Key",
		"chutesApiKey": "Clau API de Chutes",
		"getChutesApiKey": "Obtenir clau API de Chutes",
		"deepSeekApiKey": "Clau API de DeepSeek",
		"getDeepSeekApiKey": "Obtenir clau API de DeepSeek",
		"geminiApiKey": "Clau API de Gemini",
		"getGroqApiKey": "Obtenir clau API de Groq",
		"groqApiKey": "Clau API de Groq",
		"getGeminiApiKey": "Obtenir clau API de Gemini",
		"openAiApiKey": "Clau API d'OpenAI",
		"openAiBaseUrl": "URL base",
		"getOpenAiApiKey": "Obtenir clau API d'OpenAI",
		"mistralApiKey": "Clau API de Mistral",
		"getMistralApiKey": "Obtenir clau API de Mistral / Codestral",
		"codestralBaseUrl": "URL base de Codestral (opcional)",
		"codestralBaseUrlDesc": "Establir una URL alternativa per al model Codestral.",
		"xaiApiKey": "Clau API de xAI",
		"getXaiApiKey": "Obtenir clau API de xAI",
		"litellmApiKey": "Clau API de LiteLLM",
		"litellmBaseUrl": "URL base de LiteLLM",
		"awsCredentials": "Credencials d'AWS",
		"awsProfile": "Perfil d'AWS",
		"awsProfileName": "Nom del perfil d'AWS",
		"awsAccessKey": "Clau d'accés d'AWS",
		"awsSecretKey": "Clau secreta d'AWS",
		"awsSessionToken": "Token de sessió d'AWS",
		"awsRegion": "Regió d'AWS",
		"awsCrossRegion": "Utilitzar inferència entre regions",
		"enablePromptCaching": "Habilitar emmagatzematge en caché de prompts",
		"enablePromptCachingTitle": "Habilitar l'emmagatzematge en caché de prompts per millorar el rendiment i reduir els costos per als models compatibles.",
		"cacheUsageNote": "Nota: Si no veieu l'ús de la caché, proveu de seleccionar un model diferent i després tornar a seleccionar el model desitjat.",
		"vscodeLmModel": "Model de llenguatge",
		"vscodeLmWarning": "Nota: Aquesta és una integració molt experimental i el suport del proveïdor variarà. Si rebeu un error sobre un model no compatible, és un problema del proveïdor.",
		"googleCloudSetup": {
			"title": "Per utilitzar Google Cloud Vertex AI, necessiteu:",
			"step1": "1. Crear un compte de Google Cloud, habilitar l'API de Vertex AI i habilitar els models Claude necessaris.",
			"step2": "2. Instal·lar Google Cloud CLI i configurar les credencials d'aplicació per defecte.",
			"step3": "3. O crear un compte de servei amb credencials."
		},
		"googleCloudCredentials": "Credencials de Google Cloud",
		"googleCloudKeyFile": "Ruta del fitxer de clau de Google Cloud",
		"googleCloudProjectId": "ID del projecte de Google Cloud",
		"googleCloudRegion": "Regió de Google Cloud",
		"lmStudio": {
			"baseUrl": "URL base (opcional)",
			"modelId": "ID del model",
			"speculativeDecoding": "Habilitar descodificació especulativa",
			"draftModelId": "ID del model d'esborrany",
			"draftModelDesc": "El model d'esborrany ha de ser de la mateixa família de models perquè la descodificació especulativa funcioni correctament.",
			"selectDraftModel": "Seleccionar model d'esborrany",
			"noModelsFound": "No s'han trobat models d'esborrany. Assegureu-vos que LM Studio s'està executant amb el mode servidor habilitat.",
			"description": "LM Studio permet executar models localment al vostre ordinador. Per a instruccions sobre com començar, consulteu la seva <a>Guia d'inici ràpid</a>. També necessitareu iniciar la funció de <b>Servidor Local</b> de LM Studio per utilitzar-la amb aquesta extensió. <span>Nota:</span> Kilo Code utilitza prompts complexos i funciona millor amb models Claude. Els models menys capaços poden no funcionar com s'espera."
		},
		"ollama": {
			"baseUrl": "URL base (opcional)",
			"modelId": "ID del model",
			"description": "Ollama permet executar models localment al vostre ordinador. Per a instruccions sobre com començar, consulteu la Guia d'inici ràpid.",
			"warning": "Nota: Kilo Code utilitza prompts complexos i funciona millor amb models Claude. Els models menys capaços poden no funcionar com s'espera."
		},
		"unboundApiKey": "Clau API d'Unbound",
		"getUnboundApiKey": "Obtenir clau API d'Unbound",
		"unboundRefreshModelsSuccess": "Llista de models actualitzada! Ara podeu seleccionar entre els últims models.",
		"unboundInvalidApiKey": "Clau API no vàlida. Si us plau, comproveu la vostra clau API i torneu-ho a provar.",
		"humanRelay": {
			"description": "No es requereix clau API, però l'usuari necessita ajuda per copiar i enganxar informació al xat d'IA web.",
			"instructions": "Durant l'ús, apareixerà un diàleg i el missatge actual es copiarà automàticament al porta-retalls. Necessiteu enganxar-lo a les versions web d'IA (com ChatGPT o Claude), després copiar la resposta de l'IA de nou al diàleg i fer clic al botó de confirmació."
		},
		"openRouter": {
			"providerRouting": {
				"title": "Encaminament de Proveïdors d'OpenRouter",
				"description": "OpenRouter dirigeix les sol·licituds als millors proveïdors disponibles per al vostre model. Per defecte, les sol·licituds s'equilibren entre els principals proveïdors per maximitzar el temps de funcionament. No obstant això, podeu triar un proveïdor específic per utilitzar amb aquest model.",
				"learnMore": "Més informació sobre l'encaminament de proveïdors"
			}
		},
		"customModel": {
			"capabilities": "Configureu les capacitats i preus per al vostre model personalitzat compatible amb OpenAI. Tingueu cura en especificar les capacitats del model, ja que poden afectar com funciona Kilo Code.",
			"maxTokens": {
				"label": "Màxim de tokens de sortida",
				"description": "El nombre màxim de tokens que el model pot generar en una resposta. (Establiu -1 per permetre que el servidor estableixi el màxim de tokens.)"
			},
			"contextWindow": {
				"label": "Mida de la finestra de context",
				"description": "Total de tokens (entrada + sortida) que el model pot processar."
			},
			"imageSupport": {
				"label": "Suport d'imatges",
				"description": "Aquest model és capaç de processar i entendre imatges?"
			},
			"computerUse": {
				"label": "Ús de l'ordinador",
				"description": "Aquest model és capaç d'interactuar amb un navegador? (com Claude 3.7 Sonnet)"
			},
			"promptCache": {
				"label": "Emmagatzematge en caché de prompts",
				"description": "Aquest model és capaç d'emmagatzemar prompts en caché?"
			},
			"pricing": {
				"input": {
					"label": "Preu d'entrada",
					"description": "Cost per milió de tokens en l'entrada/prompt. Això afecta el cost d'enviar context i instruccions al model."
				},
				"output": {
					"label": "Preu de sortida",
					"description": "Cost per milió de tokens en la resposta del model. Això afecta el cost del contingut generat i les completions."
				},
				"cacheReads": {
					"label": "Preu de lectures de caché",
					"description": "Cost per milió de tokens per llegir de la caché. Aquest és el preu cobrat quan es recupera una resposta emmagatzemada en caché."
				},
				"cacheWrites": {
					"label": "Preu d'escriptures de caché",
					"description": "Cost per milió de tokens per escriure a la caché. Aquest és el preu cobrat quan s'emmagatzema un prompt per primera vegada."
				}
			},
			"resetDefaults": "Restablir als valors per defecte"
		},
		"rateLimitSeconds": {
			"label": "Límit de freqüència",
			"description": "Temps mínim entre sol·licituds d'API."
		},
		"reasoningEffort": {
			"label": "Esforç de raonament del model",
			"high": "Alt",
			"medium": "Mitjà",
			"low": "Baix"
		},
		"setReasoningLevel": "Activa l'esforç de raonament"
	},
	"browser": {
		"enable": {
			"label": "Habilitar eina de navegador",
			"description": "Quan està habilitat, Kilo Code pot utilitzar un navegador per interactuar amb llocs web quan s'utilitzen models que admeten l'ús de l'ordinador. <0>Més informació</0>"
		},
		"viewport": {
			"label": "Mida del viewport",
			"description": "Seleccioneu la mida del viewport per a interaccions del navegador. Això afecta com es mostren i interactuen els llocs web.",
			"options": {
				"largeDesktop": "Escriptori gran (1280x800)",
				"smallDesktop": "Escriptori petit (900x600)",
				"tablet": "Tauleta (768x1024)",
				"mobile": "Mòbil (360x640)"
			}
		},
		"screenshotQuality": {
			"label": "Qualitat de captures de pantalla",
			"description": "Ajusteu la qualitat WebP de les captures de pantalla del navegador. Valors més alts proporcionen captures més clares però augmenten l'ús de token."
		},
		"remote": {
			"label": "Utilitzar connexió remota del navegador",
			"description": "Connectar a un navegador Chrome que s'executa amb depuració remota habilitada (--remote-debugging-port=9222).",
			"urlPlaceholder": "URL personalitzada (ex. http://localhost:9222)",
			"testButton": "Provar connexió",
			"testingButton": "Provant...",
			"instructions": "Introduïu l'adreça d'amfitrió del protocol DevTools o deixeu-la buida per descobrir automàticament instàncies locals de Chrome. El botó Provar Connexió provarà la URL personalitzada si es proporciona, o descobrirà automàticament si el camp està buit."
		}
	},
	"checkpoints": {
		"enable": {
			"label": "Habilitar punts de control automàtics",
			"description": "Quan està habilitat, Kilo Code crearà automàticament punts de control durant l'execució de tasques, facilitant la revisió de canvis o la reversió a estats anteriors. <0>Més informació</0>"
		}
	},
	"notifications": {
		"sound": {
			"label": "Habilitar efectes de so",
			"description": "Quan està habilitat, Kilo Code reproduirà efectes de so per a notificacions i esdeveniments.",
			"volumeLabel": "Volum"
		},
		"tts": {
			"label": "Habilitar text a veu",
			"description": "Quan està habilitat, Kilo Code llegirà en veu alta les seves respostes utilitzant text a veu.",
			"speedLabel": "Velocitat"
		}
	},
	"contextManagement": {
		"description": "Controleu quina informació s'inclou a la finestra de context de la IA, afectant l'ús de token i la qualitat de resposta",
		"openTabs": {
			"label": "Límit de context de pestanyes obertes",
			"description": "Nombre màxim de pestanyes obertes de VSCode a incloure al context. Valors més alts proporcionen més context però augmenten l'ús de token."
		},
		"workspaceFiles": {
			"label": "Límit de context de fitxers de l'espai de treball",
			"description": "Nombre màxim de fitxers a incloure als detalls del directori de treball actual. Valors més alts proporcionen més context però augmenten l'ús de token."
		},
		"rooignore": {
			"label": "Mostrar fitxers .kilocodeignore en llistes i cerques",
			"description": "Quan està habilitat, els fitxers que coincideixen amb els patrons a .kilocodeignore es mostraran en llistes amb un símbol de cadenat. Quan està deshabilitat, aquests fitxers s'ocultaran completament de les llistes de fitxers i cerques."
		},
		"maxReadFile": {
			"label": "Llindar d'auto-truncament de lectura de fitxers",
			"description": "Kilo Code llegeix aquest nombre de línies quan el model omet els valors d'inici/final. Si aquest nombre és menor que el total del fitxer, Kilo Code genera un índex de números de línia de les definicions de codi. Casos especials: -1 indica a Kilo Code que llegeixi tot el fitxer (sense indexació), i 0 indica que no llegeixi cap línia i proporcioni només índexs de línia per a un context mínim. Valors més baixos minimitzen l'ús inicial de context, permetent lectures posteriors de rangs de línies precisos. Les sol·licituds amb inici/final explícits no estan limitades per aquesta configuració.",
			"lines": "línies",
			"always_full_read": "Llegeix sempre el fitxer sencer"
		}
	},
	"terminal": {
		"basic": {
			"label": "Configuració del terminal: Bàsica",
			"description": "Configuració bàsica del terminal"
		},
		"advanced": {
			"label": "Configuració del terminal: Avançada",
			"description": "Les següents opcions poden requerir reiniciar el terminal per aplicar la configuració."
		},
		"outputLineLimit": {
			"label": "Límit de sortida de terminal",
			"description": "Nombre màxim de línies a incloure a la sortida del terminal en executar comandes. Quan s'excedeix, s'eliminaran línies del mig, estalviant token. <0>Més informació</0>"
		},
		"shellIntegrationTimeout": {
			"label": "Temps d'espera d'integració de shell del terminal",
			"description": "Temps màxim d'espera per a la inicialització de la integració de shell abans d'executar comandes. Per a usuaris amb temps d'inici de shell llargs, aquest valor pot necessitar ser augmentat si veieu errors \"Shell Integration Unavailable\" al terminal. <0>Més informació</0>"
		},
		"shellIntegrationDisabled": {
			"label": "Desactiva la integració de l'intèrpret d'ordres del terminal",
			"description": "Activa això si les ordres del terminal no funcionen correctament o si veus errors de 'Shell Integration Unavailable'. Això utilitza un mètode més senzill per executar ordres, evitant algunes funcions avançades del terminal. <0>Més informació</0>"
		},
		"commandDelay": {
			"label": "Retard de comanda del terminal",
			"description": "Retard en mil·lisegons a afegir després de l'execució de la comanda. La configuració predeterminada de 0 desactiva completament el retard. Això pot ajudar a assegurar que la sortida de la comanda es capturi completament en terminals amb problemes de temporització. En la majoria de terminals s'implementa establint `PROMPT_COMMAND='sleep N'` i Powershell afegeix `start-sleep` al final de cada comanda. Originalment era una solució per al error VSCode#237208 i pot no ser necessari. <0>Més informació</0>"
		},
		"compressProgressBar": {
			"label": "Comprimir sortida de barra de progrés",
			"description": "Quan està habilitat, processa la sortida del terminal amb retorns de carro (\\r) per simular com un terminal real mostraria el contingut. Això elimina els estats intermedis de les barres de progrés, mantenint només l'estat final, la qual cosa conserva espai de context per a informació més rellevant. <0>Més informació</0>"
		},
		"powershellCounter": {
			"label": "Habilita la solució temporal del comptador PowerShell",
			"description": "Quan està habilitat, afegeix un comptador a les comandes PowerShell per assegurar l'execució correcta de les comandes. Això ajuda amb els terminals PowerShell que poden tenir problemes amb la captura de sortida. <0>Més informació</0>"
		},
		"zshClearEolMark": {
			"label": "Neteja la marca EOL de ZSH",
			"description": "Quan està habilitat, neteja la marca de final de línia de ZSH establint PROMPT_EOL_MARK=''. Això evita problemes amb la interpretació de la sortida de comandes quan acaba amb caràcters especials com '%'. <0>Més informació</0>"
		},
		"zshOhMy": {
			"label": "Habilita la integració Oh My Zsh",
			"description": "Quan està habilitat, estableix ITERM_SHELL_INTEGRATION_INSTALLED=Yes per habilitar les característiques d'integració del shell Oh My Zsh. Aplicar aquesta configuració pot requerir reiniciar l'IDE. <0>Més informació</0>"
		},
		"zshP10k": {
			"label": "Habilita la integració Powerlevel10k",
			"description": "Quan està habilitat, estableix POWERLEVEL9K_TERM_SHELL_INTEGRATION=true per habilitar les característiques d'integració del shell Powerlevel10k. <0>Més informació</0>"
		},
		"zdotdir": {
			"label": "Habilitar gestió de ZDOTDIR",
			"description": "Quan està habilitat, crea un directori temporal per a ZDOTDIR per gestionar correctament la integració del shell zsh. Això assegura que la integració del shell de VSCode funcioni correctament amb zsh mentre es preserva la teva configuració de zsh. <0>Més informació</0>"
		},
		"inheritEnv": {
			"label": "Hereta variables d'entorn",
			"description": "Quan està habilitat, el terminal hereta les variables d'entorn del procés pare de VSCode, com ara la configuració d'integració del shell definida al perfil d'usuari. Això commuta directament la configuració global de VSCode `terminal.integrated.inheritEnv`. <0>Més informació</0>"
		}
	},
	"advanced": {
		"diff": {
			"label": "Habilitar edició mitjançant diffs",
			"description": "Quan està habilitat, Kilo Code podrà editar fitxers més ràpidament i rebutjarà automàticament escriptures completes de fitxers truncats. Funciona millor amb l'últim model Claude 4 Sonnet.",
			"strategy": {
				"label": "Estratègia de diff",
				"options": {
					"standard": "Estàndard (Bloc únic)",
					"multiBlock": "Experimental: Diff multi-bloc",
					"unified": "Experimental: Diff unificat"
				},
				"descriptions": {
					"standard": "L'estratègia de diff estàndard aplica canvis a un sol bloc de codi alhora.",
					"unified": "L'estratègia de diff unificat pren múltiples enfocaments per aplicar diffs i tria el millor enfocament.",
					"multiBlock": "L'estratègia de diff multi-bloc permet actualitzar múltiples blocs de codi en un fitxer en una sola sol·licitud."
				}
			},
			"matchPrecision": {
				"label": "Precisió de coincidència",
				"description": "Aquest control lliscant controla amb quina precisió han de coincidir les seccions de codi en aplicar diffs. Valors més baixos permeten coincidències més flexibles però augmenten el risc de reemplaçaments incorrectes. Utilitzeu valors per sota del 100% amb extrema precaució."
			}
		}
	},
	"experimental": {
		"autoCondenseContextPercent": {
			"label": "Llindar per activar la condensació intel·ligent de context",
			"description": "Quan la finestra de context assoleix aquest llindar, Kilo Code la condensarà automàticament."
		},
		"AUTO_CONDENSE_CONTEXT": {
			"name": "Activar automàticament la condensació intel·ligent de context",
			"description": "La condensació intel·ligent de context utilitza una crida LLM per resumir la conversa anterior quan la finestra de context de la tasca assoleix un llindar predefinit, en lloc d'eliminar missatges antics quan el context s'omple."
		},
		"DIFF_STRATEGY_UNIFIED": {
			"name": "Utilitzar estratègia diff unificada experimental",
			"description": "Activar l'estratègia diff unificada experimental. Aquesta estratègia podria reduir el nombre de reintents causats per errors del model, però pot causar comportaments inesperats o edicions incorrectes. Activeu-la només si enteneu els riscos i esteu disposats a revisar acuradament tots els canvis."
		},
		"SEARCH_AND_REPLACE": {
			"name": "Utilitzar eina de cerca i reemplaçament experimental",
			"description": "Activar l'eina de cerca i reemplaçament experimental, permetent a Kilo Code reemplaçar múltiples instàncies d'un terme de cerca en una sola petició."
		},
		"INSERT_BLOCK": {
			"name": "Utilitzar eina d'inserció de contingut experimental",
			"description": "Activar l'eina d'inserció de contingut experimental, permetent a Kilo Code inserir contingut a números de línia específics sense necessitat de crear un diff."
		},
		"POWER_STEERING": {
			"name": "Utilitzar mode \"direcció assistida\" experimental",
			"description": "Quan està activat, Kilo Code recordarà al model els detalls de la seva definició de mode actual amb més freqüència. Això portarà a una adherència més forta a les definicions de rol i instruccions personalitzades, però utilitzarà més tokens per missatge."
		},
		"MULTI_SEARCH_AND_REPLACE": {
			"name": "Utilitzar eina diff de blocs múltiples experimental",
<<<<<<< HEAD
			"description": "Quan està activat, Kilo Code utilitzarà l'eina diff de blocs múltiples. Això intentarà actualitzar múltiples blocs de codi a l'arxiu en una sola petició."
=======
			"description": "Quan està activat, Roo utilitzarà l'eina diff de blocs múltiples. Això intentarà actualitzar múltiples blocs de codi a l'arxiu en una sola petició."
		},
		"condensingApiConfiguration": {
			"label": "API Configuration for Context Condensing",
			"description": "Select which API configuration to use for context condensing operations. Leave unselected to use the current active configuration.",
			"useCurrentConfig": "Default"
		},
		"customCondensingPrompt": {
			"label": "Custom Context Condensing Prompt",
			"description": "Customize the system prompt used for context condensing. Leave empty to use the default prompt.",
			"placeholder": "Enter your custom condensing prompt here...\n\nYou can use the same structure as the default prompt:\n- Previous Conversation\n- Current Work\n- Key Technical Concepts\n- Relevant Files and Code\n- Problem Solving\n- Pending Tasks and Next Steps",
			"reset": "Reset to Default",
			"hint": "Empty = use default prompt"
>>>>>>> 582a117a
		}
	},
	"promptCaching": {
		"label": "Desactivar la memòria cau de prompts",
		"description": "Quan està marcat, Kilo Code no utilitzarà la memòria cau de prompts per a aquest model."
	},
	"temperature": {
		"useCustom": "Utilitzar temperatura personalitzada",
		"description": "Controla l'aleatorietat en les respostes del model.",
		"rangeDescription": "Valors més alts fan que la sortida sigui més aleatòria, valors més baixos la fan més determinista."
	},
	"modelInfo": {
		"supportsImages": "Suporta imatges",
		"noImages": "No suporta imatges",
		"supportsComputerUse": "Suporta ús de l'ordinador",
		"noComputerUse": "No suporta ús de l'ordinador",
		"supportsPromptCache": "Suporta emmagatzematge en caché de prompts",
		"noPromptCache": "No suporta emmagatzematge en caché de prompts",
		"maxOutput": "Sortida màxima",
		"inputPrice": "Preu d'entrada",
		"outputPrice": "Preu de sortida",
		"cacheReadsPrice": "Preu de lectures de caché",
		"cacheWritesPrice": "Preu d'escriptures de caché",
		"enableStreaming": "Habilitar streaming",
		"enableR1Format": "Activar els paràmetres del model R1",
		"enableR1FormatTips": "S'ha d'activat quan s'utilitzen models R1 com el QWQ per evitar errors 400",
		"useAzure": "Utilitzar Azure",
		"azureApiVersion": "Establir versió de l'API d'Azure",
		"gemini": {
			"freeRequests": "* Gratuït fins a {{count}} sol·licituds per minut. Després d'això, la facturació depèn de la mida del prompt.",
			"pricingDetails": "Per a més informació, consulteu els detalls de preus.",
			"billingEstimate": "* La facturació és una estimació - el cost exacte depèn de la mida del prompt."
		}
	},
	"modelPicker": {
		"automaticFetch": "L'extensió obté automàticament la llista més recent de models disponibles a <serviceLink>{{serviceName}}</serviceLink>. Si no esteu segur de quin model triar, Kilo Code funciona millor amb <defaultModelLink>{{defaultModelId}}</defaultModelLink>. També podeu cercar \"free\" per a opcions gratuïtes actualment disponibles.",
		"label": "Model",
		"searchPlaceholder": "Cerca",
		"noMatchFound": "No s'ha trobat cap coincidència",
		"useCustomModel": "Utilitzar personalitzat: {{modelId}}"
	},
	"footer": {
		"feedback": "Si teniu qualsevol pregunta o comentari, no dubteu a obrir un issue a <githubLink>github.com/Kilo-Org/kilocode</githubLink> o unir-vos a <redditLink>reddit.com/r/kilocode</redditLink> o <discordLink>kilocode.ai/discord</discordLink>",
		"telemetry": {
			"label": "Permetre informes anònims d'errors i ús",
			"description": "Ajudeu a millorar Kilo Code enviant dades d'ús anònimes i informes d'errors. Mai s'envia codi, prompts o informació personal. Vegeu la nostra política de privacitat per a més detalls."
		},
		"settings": {
			"import": "Importar",
			"export": "Exportar",
			"reset": "Restablir"
		}
	},
	"thinkingBudget": {
		"maxTokens": "Tokens màxims",
		"maxThinkingTokens": "Tokens de pensament màxims"
	},
	"validation": {
		"apiKey": "Heu de proporcionar una clau API vàlida.",
		"awsRegion": "Heu de triar una regió per utilitzar Amazon Bedrock.",
		"googleCloud": "Heu de proporcionar un ID de projecte i regió de Google Cloud vàlids.",
		"modelId": "Heu de proporcionar un ID de model vàlid.",
		"modelSelector": "Heu de proporcionar un selector de model vàlid.",
		"openAi": "Heu de proporcionar una URL base, clau API i ID de model vàlids.",
		"arn": {
			"invalidFormat": "Format ARN no vàlid. Si us plau, comproveu els requisits del format.",
			"regionMismatch": "Avís: La regió del vostre ARN ({{arnRegion}}) no coincideix amb la regió seleccionada ({{region}}). Això pot causar problemes d'accés. El proveïdor utilitzarà la regió de l'ARN."
		},
		"modelAvailability": "L'ID de model ({{modelId}}) que heu proporcionat no està disponible. Si us plau, trieu un altre model."
	},
	"placeholders": {
		"apiKey": "Introduïu la clau API...",
		"profileName": "Introduïu el nom del perfil",
		"accessKey": "Introduïu la clau d'accés...",
		"secretKey": "Introduïu la clau secreta...",
		"sessionToken": "Introduïu el token de sessió...",
		"credentialsJson": "Introduïu el JSON de credencials...",
		"keyFilePath": "Introduïu la ruta del fitxer de clau...",
		"projectId": "Introduïu l'ID del projecte...",
		"customArn": "Introduïu l'ARN (p. ex. arn:aws:bedrock:us-east-1:123456789012:foundation-model/my-model)",
		"baseUrl": "Introduïu l'URL base...",
		"modelId": {
			"lmStudio": "p. ex. meta-llama-3.1-8b-instruct",
			"lmStudioDraft": "p. ex. lmstudio-community/llama-3.2-1b-instruct",
			"ollama": "p. ex. llama3.1"
		},
		"numbers": {
			"maxTokens": "p. ex. 4096",
			"contextWindow": "p. ex. 128000",
			"inputPrice": "p. ex. 0.0001",
			"outputPrice": "p. ex. 0.0002",
			"cacheWritePrice": "p. ex. 0.00005"
		}
	},
	"defaults": {
		"ollamaUrl": "Per defecte: http://localhost:11434",
		"lmStudioUrl": "Per defecte: http://localhost:1234",
		"geminiUrl": "Per defecte: https://generativelanguage.googleapis.com"
	},
	"labels": {
		"customArn": "ARN personalitzat",
		"useCustomArn": "Utilitza ARN personalitzat..."
	}
}<|MERGE_RESOLUTION|>--- conflicted
+++ resolved
@@ -35,7 +35,7 @@
 	"codeIndex": {
 		"title": "Indexació de codi",
 		"enableLabel": "Habilitar indexació de codi",
-		"enableDescription": "<0>Indexació de codi</0> és una característica experimental que crea un índex de cerca semàntica del vostre projecte utilitzant embeddings d'IA. Això permet a Roo Code entendre millor i navegar per grans bases de codi trobant codi rellevant basat en significat en lloc de només paraules clau.",
+		"enableDescription": "<0>Indexació de codi</0> és una característica experimental que crea un índex de cerca semàntica del vostre projecte utilitzant embeddings d'IA. Això permet a Kilo Code entendre millor i navegar per grans bases de codi trobant codi rellevant basat en significat en lloc de només paraules clau.",
 		"providerLabel": "Proveïdor d'embeddings",
 		"selectProviderPlaceholder": "Seleccionar proveïdor",
 		"openaiProvider": "OpenAI",
@@ -460,10 +460,7 @@
 		},
 		"MULTI_SEARCH_AND_REPLACE": {
 			"name": "Utilitzar eina diff de blocs múltiples experimental",
-<<<<<<< HEAD
 			"description": "Quan està activat, Kilo Code utilitzarà l'eina diff de blocs múltiples. Això intentarà actualitzar múltiples blocs de codi a l'arxiu en una sola petició."
-=======
-			"description": "Quan està activat, Roo utilitzarà l'eina diff de blocs múltiples. Això intentarà actualitzar múltiples blocs de codi a l'arxiu en una sola petició."
 		},
 		"condensingApiConfiguration": {
 			"label": "API Configuration for Context Condensing",
@@ -476,7 +473,6 @@
 			"placeholder": "Enter your custom condensing prompt here...\n\nYou can use the same structure as the default prompt:\n- Previous Conversation\n- Current Work\n- Key Technical Concepts\n- Relevant Files and Code\n- Problem Solving\n- Pending Tasks and Next Steps",
 			"reset": "Reset to Default",
 			"hint": "Empty = use default prompt"
->>>>>>> 582a117a
 		}
 	},
 	"promptCaching": {
