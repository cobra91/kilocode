--- conflicted
+++ resolved
@@ -80,16 +80,14 @@
 			"commandPlaceholder": "Introduïu prefix de comanda (ex. 'git ')",
 			"addButton": "Afegir"
 		},
-<<<<<<< HEAD
 		"showMenu": {
 			"label": "Mostrar menú d'aprovació automàtica a la vista de xat",
 			"description": "Quan està habilitat, el menú d'aprovació automàtica es mostrarà a la part inferior de la vista de xat, permetent un accés ràpid a la configuració d'aprovació automàtica"
-=======
+		},
 		"apiRequestLimit": {
 			"title": "Màximes Sol·licituds",
 			"description": "Fes aquesta quantitat de sol·licituds API automàticament abans de demanar aprovació per continuar amb la tasca.",
 			"unlimited": "Il·limitat"
->>>>>>> dbb58f08
 		}
 	},
 	"providers": {
@@ -478,11 +476,7 @@
 		"useCustomModel": "Utilitzar personalitzat: {{modelId}}"
 	},
 	"footer": {
-<<<<<<< HEAD
 		"feedback": "Si teniu qualsevol pregunta o comentari, no dubteu a obrir un issue a <githubLink>github.com/Kilo-Org/kilocode</githubLink> o unir-vos a <redditLink>reddit.com/r/kilocode</redditLink> o <discordLink>kilocode.ai/discord</discordLink>",
-=======
-		"feedback": "Si teniu qualsevol pregunta o comentari, no dubteu a obrir un issue a <githubLink>github.com/RooCodeInc/Roo-Code</githubLink> o unir-vos a <redditLink>reddit.com/r/RooCode</redditLink> o <discordLink>discord.gg/roocode</discordLink>",
->>>>>>> dbb58f08
 		"telemetry": {
 			"label": "Permetre informes anònims d'errors i ús",
 			"description": "Ajudeu a millorar Kilo Code enviant dades d'ús anònimes i informes d'errors. Mai s'envia codi, prompts o informació personal. Vegeu la nostra política de privacitat per a més detalls."
