--- conflicted
+++ resolved
@@ -30,7 +30,8 @@
 		"experimental": "प्रायोगिक सुविधाएँ",
 		"language": "भाषा",
 		"about": "Kilo Code के बारे में",
-		"interface": "इंटरफ़ेस"
+		"interface": "इंटरफ़ेस",
+		"mcp": "MCP सर्वर"
 	},
 	"autoApprove": {
 		"description": "Kilo Code को अनुमोदन की आवश्यकता के बिना स्वचालित रूप से ऑपरेशन करने की अनुमति दें। इन सेटिंग्स को केवल तभी सक्षम करें जब आप AI पर पूरी तरह से भरोसा करते हों और संबंधित सुरक्षा जोखिमों को समझते हों।",
@@ -483,14 +484,5 @@
 	"labels": {
 		"customArn": "कस्टम ARN",
 		"useCustomArn": "कस्टम ARN का उपयोग करें..."
-<<<<<<< HEAD
-	},
-	"interface": {
-		"showgreeting": {
-			"label": "स्वागत संदेश दिखाएँ",
-			"description": "जब सक्षम किया जाता है, तो Kilo Code एक स्वागत संदेश और परिचय प्रदर्शित करेगा।"
-		}
-=======
->>>>>>> 7f026f5c
 	}
 }