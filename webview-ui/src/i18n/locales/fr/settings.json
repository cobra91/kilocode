{
	"common": {
		"save": "Enregistrer",
		"done": "Terminé",
		"cancel": "Annuler",
		"reset": "Réinitialiser",
		"select": "Sélectionner",
		"add": "Ajouter un en-tête",
		"remove": "Supprimer"
	},
	"header": {
		"title": "Paramètres",
		"saveButtonTooltip": "Enregistrer les modifications",
		"nothingChangedTooltip": "Rien n'a changé",
		"doneButtonTooltip": "Ignorer les modifications non enregistrées et fermer le panneau des paramètres"
	},
	"unsavedChangesDialog": {
		"title": "Modifications non enregistrées",
		"description": "Voulez-vous ignorer les modifications et continuer ?",
		"cancelButton": "Annuler",
		"discardButton": "Ignorer les modifications"
	},
	"sections": {
		"providers": "Fournisseurs",
		"autoApprove": "Auto-approbation",
		"browser": "Accès ordinateur",
		"checkpoints": "Points de contrôle",
		"notifications": "Notifications",
		"contextManagement": "Contexte",
		"terminal": "Terminal",
		"prompts": "Invites",
		"experimental": "Expérimental",
		"language": "Langue",
		"about": "À propos de Kilo Code",
		"display": "Afficher"
	},
	"prompts": {
		"description": "Configurez les invites de support utilisées pour les actions rapides comme l'amélioration des invites, l'explication du code et la résolution des problèmes. Ces invites aident Kilo Code à fournir une meilleure assistance pour les tâches de développement courantes."
	},
	"codeIndex": {
		"title": "Indexation de la base de code",
		"enableLabel": "Activer l'indexation de la base de code",
		"enableDescription": "<0>L'indexation de la base de code</0> est une fonctionnalité expérimentale qui crée un index de recherche sémantique de votre projet en utilisant des embeddings IA. Cela permet à Kilo Code de mieux comprendre et naviguer dans de grandes bases de code en trouvant du code pertinent basé sur le sens plutôt que seulement sur des mots-clés.",
		"providerLabel": "Fournisseur d'embeddings",
		"selectProviderPlaceholder": "Sélectionner un fournisseur",
		"openaiProvider": "OpenAI",
		"ollamaProvider": "Ollama",
		"openaiCompatibleProvider": "Compatible OpenAI",
		"openaiCompatibleBaseUrlLabel": "URL de base :",
		"openaiCompatibleApiKeyLabel": "Clé API :",
		"openaiCompatibleModelDimensionLabel": "Dimension d'Embedding :",
		"openaiCompatibleModelDimensionPlaceholder": "ex., 1536",
		"openaiCompatibleModelDimensionDescription": "La dimension d'embedding (taille de sortie) pour votre modèle. Consultez la documentation de votre fournisseur pour cette valeur. Valeurs courantes : 384, 768, 1536, 3072.",
		"openaiKeyLabel": "Clé OpenAI :",
		"modelLabel": "Modèle",
		"selectModelPlaceholder": "Sélectionner un modèle",
		"ollamaUrlLabel": "URL Ollama :",
		"qdrantUrlLabel": "URL Qdrant",
		"qdrantKeyLabel": "Clé Qdrant :",
		"startIndexingButton": "Démarrer l'indexation",
		"clearIndexDataButton": "Effacer les données d'index",
		"unsavedSettingsMessage": "Merci d'enregistrer tes paramètres avant de démarrer le processus d'indexation.",
		"clearDataDialog": {
			"title": "Êtes-vous sûr ?",
			"description": "Cette action ne peut pas être annulée. Cela supprimera définitivement les données d'index de votre base de code.",
			"cancelButton": "Annuler",
			"confirmButton": "Effacer les données"
		}
	},
	"autoApprove": {
		"description": "Permettre à Kilo Code d'effectuer automatiquement des opérations sans requérir d'approbation. Activez ces paramètres uniquement si vous faites entièrement confiance à l'IA et que vous comprenez les risques de sécurité associés.",
		"readOnly": {
			"label": "Lecture",
			"description": "Lorsque cette option est activée, Kilo Code affichera automatiquement le contenu des répertoires et lira les fichiers sans que vous ayez à cliquer sur le bouton Approuver.",
			"outsideWorkspace": {
				"label": "Inclure les fichiers en dehors de l'espace de travail",
				"description": "Permettre à Kilo Code de lire des fichiers en dehors de l'espace de travail actuel sans nécessiter d'approbation."
			}
		},
		"write": {
			"label": "Écriture",
			"description": "Créer et modifier automatiquement des fichiers sans nécessiter d'approbation",
			"delayLabel": "Délai après les écritures pour permettre aux diagnostics de détecter les problèmes potentiels",
			"outsideWorkspace": {
				"label": "Inclure les fichiers en dehors de l'espace de travail",
				"description": "Permettre à Kilo Code de créer et modifier des fichiers en dehors de l'espace de travail actuel sans nécessiter d'approbation."
			},
			"protected": {
				"label": "Inclure les fichiers protégés",
				"description": "Permettre à Kilo Code de créer et modifier des fichiers protégés (comme .kilocodeignore et les fichiers de configuration .kilocode/) sans nécessiter d'approbation."
			}
		},
		"browser": {
			"label": "Navigateur",
			"description": "Effectuer automatiquement des actions du navigateur sans nécessiter d'approbation. Remarque : S'applique uniquement lorsque le modèle prend en charge l'utilisation de l'ordinateur"
		},
		"retry": {
			"label": "Réessayer",
			"description": "Réessayer automatiquement les requêtes API échouées lorsque le serveur renvoie une réponse d'erreur",
			"delayLabel": "Délai avant de réessayer la requête"
		},
		"mcp": {
			"label": "MCP",
			"description": "Activer l'approbation automatique des outils MCP individuels dans la vue des serveurs MCP (nécessite à la fois ce paramètre et la case à cocher \"Toujours autoriser\" de l'outil)"
		},
		"modeSwitch": {
			"label": "Mode",
			"description": "Basculer automatiquement entre différents modes sans nécessiter d'approbation"
		},
		"subtasks": {
			"label": "Sous-tâches",
			"description": "Permettre la création et l'achèvement des sous-tâches sans nécessiter d'approbation"
		},
		"execute": {
			"label": "Exécuter",
			"description": "Exécuter automatiquement les commandes de terminal autorisées sans nécessiter d'approbation",
			"allowedCommands": "Commandes auto-exécutables autorisées",
			"allowedCommandsDescription": "Préfixes de commandes qui peuvent être auto-exécutés lorsque \"Toujours approuver les opérations d'exécution\" est activé. Ajoutez * pour autoriser toutes les commandes (à utiliser avec précaution).",
			"commandPlaceholder": "Entrez le préfixe de commande (ex. 'git ')",
			"addButton": "Ajouter"
		},
		"showMenu": {
			"label": "Afficher le menu d'approbation automatique dans la vue de chat",
			"description": "Lorsque cette option est activée, le menu d'approbation automatique sera affiché en bas de la vue de chat, permettant un accès rapide aux paramètres d'approbation automatique"
		},
		"apiRequestLimit": {
			"title": "Requêtes maximales",
			"description": "Effectuer automatiquement ce nombre de requêtes API avant de demander l'approbation pour continuer la tâche.",
			"unlimited": "Illimité"
		}
	},
	"providers": {
		"providerDocumentation": "Documentation {{provider}}",
		"configProfile": "Profil de configuration",
		"description": "Enregistrez différentes configurations d'API pour basculer rapidement entre les fournisseurs et les paramètres.",
		"apiProvider": "Fournisseur d'API",
		"model": "Modèle",
		"nameEmpty": "Le nom ne peut pas être vide",
		"nameExists": "Un profil avec ce nom existe déjà",
		"deleteProfile": "Supprimer le profil",
		"invalidArnFormat": "Format ARN invalide. Veuillez vérifier les exemples ci-dessus.",
		"enterNewName": "Entrez un nouveau nom",
		"addProfile": "Ajouter un profil",
		"renameProfile": "Renommer le profil",
		"newProfile": "Nouveau profil de configuration",
		"enterProfileName": "Entrez le nom du profil",
		"createProfile": "Créer un profil",
		"cannotDeleteOnlyProfile": "Impossible de supprimer le seul profil",
		"searchPlaceholder": "Rechercher des profils",
		"noMatchFound": "Aucun profil correspondant trouvé",
		"vscodeLmDescription": "L'API du modèle de langage VS Code vous permet d'exécuter des modèles fournis par d'autres extensions VS Code (y compris, mais sans s'y limiter, GitHub Copilot). Le moyen le plus simple de commencer est d'installer les extensions Copilot et Copilot Chat depuis le VS Code Marketplace.",
		"awsCustomArnUse": "Entrez un ARN Amazon Bedrock valide pour le modèle que vous souhaitez utiliser. Exemples de format :",
		"awsCustomArnDesc": "Assurez-vous que la région dans l'ARN correspond à la région AWS sélectionnée ci-dessus.",
		"openRouterApiKey": "Clé API OpenRouter",
		"getOpenRouterApiKey": "Obtenir la clé API OpenRouter",
		"apiKeyStorageNotice": "Les clés API sont stockées en toute sécurité dans le stockage sécurisé de VSCode",
		"glamaApiKey": "Clé API Glama",
		"getGlamaApiKey": "Obtenir la clé API Glama",
		"useCustomBaseUrl": "Utiliser une URL de base personnalisée",
		"useReasoning": "Activer le raisonnement",
		"useHostHeader": "Utiliser un en-tête Host personnalisé",
		"useLegacyFormat": "Utiliser le format API OpenAI hérité",
		"customHeaders": "En-têtes personnalisés",
		"headerName": "Nom de l'en-tête",
		"headerValue": "Valeur de l'en-tête",
		"noCustomHeaders": "Aucun en-tête personnalisé défini. Cliquez sur le bouton + pour en ajouter un.",
		"requestyApiKey": "Clé API Requesty",
		"refreshModels": {
			"label": "Actualiser les modèles",
			"hint": "Veuillez rouvrir les paramètres pour voir les modèles les plus récents.",
			"loading": "Actualisation de la liste des modèles...",
			"success": "Liste des modèles actualisée avec succès !",
			"error": "Échec de l'actualisation de la liste des modèles. Veuillez réessayer."
		},
		"getRequestyApiKey": "Obtenir la clé API Requesty",
		"openRouterTransformsText": "Compresser les prompts et chaînes de messages à la taille du contexte (<a>Transformations OpenRouter</a>)",
		"anthropicApiKey": "Clé API Anthropic",
		"getAnthropicApiKey": "Obtenir la clé API Anthropic",
		"anthropicUseAuthToken": "Passer la clé API Anthropic comme en-tête d'autorisation au lieu de X-Api-Key",
		"chutesApiKey": "Clé API Chutes",
		"getChutesApiKey": "Obtenir la clé API Chutes",
		"deepSeekApiKey": "Clé API DeepSeek",
		"getDeepSeekApiKey": "Obtenir la clé API DeepSeek",
		"geminiApiKey": "Clé API Gemini",
		"getGroqApiKey": "Obtenir la clé API Groq",
		"groqApiKey": "Clé API Groq",
		"getGeminiApiKey": "Obtenir la clé API Gemini",
		"openAiApiKey": "Clé API OpenAI",
		"apiKey": "Clé API",
		"openAiBaseUrl": "URL de base",
		"getOpenAiApiKey": "Obtenir la clé API OpenAI",
		"mistralApiKey": "Clé API Mistral",
		"getMistralApiKey": "Obtenir la clé API Mistral / Codestral",
		"codestralBaseUrl": "URL de base Codestral (Optionnel)",
		"codestralBaseUrlDesc": "Définir une URL alternative pour le modèle Codestral.",
		"xaiApiKey": "Clé API xAI",
		"getXaiApiKey": "Obtenir la clé API xAI",
		"litellmApiKey": "Clé API LiteLLM",
		"litellmBaseUrl": "URL de base LiteLLM",
		"awsCredentials": "Identifiants AWS",
		"awsProfile": "Profil AWS",
		"awsProfileName": "Nom du profil AWS",
		"awsAccessKey": "Clé d'accès AWS",
		"awsSecretKey": "Clé secrète AWS",
		"awsSessionToken": "Jeton de session AWS",
		"awsRegion": "Région AWS",
		"awsCrossRegion": "Utiliser l'inférence inter-régions",
		"awsBedrockVpc": {
			"useCustomVpcEndpoint": "Utiliser un point de terminaison VPC personnalisé",
			"vpcEndpointUrlPlaceholder": "Entrer l'URL du point de terminaison VPC (optionnel)",
			"examples": "Exemples :"
		},
		"enablePromptCaching": "Activer la mise en cache des prompts",
		"enablePromptCachingTitle": "Activer la mise en cache des prompts pour améliorer les performances et réduire les coûts pour les modèles pris en charge.",
		"cacheUsageNote": "Remarque : Si vous ne voyez pas l'utilisation du cache, essayez de sélectionner un modèle différent puis de sélectionner à nouveau votre modèle souhaité.",
		"vscodeLmModel": "Modèle de langage",
		"vscodeLmWarning": "Remarque : Il s'agit d'une intégration très expérimentale et le support des fournisseurs variera. Si vous recevez une erreur concernant un modèle non pris en charge, c'est un problème du côté du fournisseur.",
		"googleCloudSetup": {
			"title": "Pour utiliser Google Cloud Vertex AI, vous devez :",
			"step1": "1. Créer un compte Google Cloud, activer l'API Vertex AI et activer les modèles Claude souhaités.",
			"step2": "2. Installer Google Cloud CLI et configurer les identifiants par défaut de l'application.",
			"step3": "3. Ou créer un compte de service avec des identifiants."
		},
		"googleCloudCredentials": "Identifiants Google Cloud",
		"googleCloudKeyFile": "Chemin du fichier de clé Google Cloud",
		"googleCloudProjectId": "ID du projet Google Cloud",
		"googleCloudRegion": "Région Google Cloud",
		"lmStudio": {
			"baseUrl": "URL de base (optionnel)",
			"modelId": "ID du modèle",
			"speculativeDecoding": "Activer le décodage spéculatif",
			"draftModelId": "ID du modèle brouillon",
			"draftModelDesc": "Le modèle brouillon doit être de la même famille de modèles pour que le décodage spéculatif fonctionne correctement.",
			"selectDraftModel": "Sélectionner le modèle brouillon",
			"noModelsFound": "Aucun modèle brouillon trouvé. Veuillez vous assurer que LM Studio est en cours d'exécution avec le mode serveur activé.",
			"description": "LM Studio vous permet d'exécuter des modèles localement sur votre ordinateur. Pour obtenir des instructions sur la mise en route, consultez leur <a>guide de démarrage rapide</a>. Vous devrez également démarrer la fonction <b>serveur local</b> de LM Studio pour l'utiliser avec cette extension. <span>Remarque :</span> Kilo Code utilise des prompts complexes et fonctionne mieux avec les modèles Claude. Les modèles moins performants peuvent ne pas fonctionner comme prévu."
		},
		"ollama": {
			"baseUrl": "URL de base (optionnel)",
			"modelId": "ID du modèle",
			"description": "Ollama vous permet d'exécuter des modèles localement sur votre ordinateur. Pour obtenir des instructions sur la mise en route, consultez le guide de démarrage rapide.",
			"warning": "Remarque : Kilo Code utilise des prompts complexes et fonctionne mieux avec les modèles Claude. Les modèles moins performants peuvent ne pas fonctionner comme prévu."
		},
		"unboundApiKey": "Clé API Unbound",
		"getUnboundApiKey": "Obtenir la clé API Unbound",
		"unboundRefreshModelsSuccess": "Liste des modèles mise à jour ! Vous pouvez maintenant sélectionner parmi les derniers modèles.",
		"unboundInvalidApiKey": "Clé API invalide. Veuillez vérifier votre clé API et réessayer.",
		"humanRelay": {
			"description": "Aucune clé API n'est requise, mais l'utilisateur doit aider à copier et coller les informations dans le chat web de l'IA.",
			"instructions": "Pendant l'utilisation, une boîte de dialogue apparaîtra et le message actuel sera automatiquement copié dans le presse-papiers. Vous devez le coller dans les versions web de l'IA (comme ChatGPT ou Claude), puis copier la réponse de l'IA dans la boîte de dialogue et cliquer sur le bouton de confirmation."
		},
		"openRouter": {
			"providerRouting": {
				"title": "Routage des fournisseurs OpenRouter",
				"description": "OpenRouter dirige les requêtes vers les meilleurs fournisseurs disponibles pour votre modèle. Par défaut, les requêtes sont équilibrées entre les principaux fournisseurs pour maximiser la disponibilité. Cependant, vous pouvez choisir un fournisseur spécifique à utiliser pour ce modèle.",
				"learnMore": "En savoir plus sur le routage des fournisseurs"
			}
		},
		"cerebras": {
			"apiKey": "Clé API Cerebras",
			"getApiKey": "Obtenir la clé API Cerebras"
		},
		"customModel": {
			"capabilities": "Configurez les capacités et les prix pour votre modèle personnalisé compatible OpenAI. Soyez prudent lors de la spécification des capacités du modèle, car elles peuvent affecter le fonctionnement de Kilo Code.",
			"maxTokens": {
				"label": "Tokens de sortie maximum",
				"description": "Nombre maximum de tokens que le modèle peut générer dans une réponse. (Spécifiez -1 pour permettre au serveur de définir les tokens maximum.)"
			},
			"contextWindow": {
				"label": "Taille de la fenêtre de contexte",
				"description": "Total des tokens (entrée + sortie) que le modèle peut traiter."
			},
			"imageSupport": {
				"label": "Support des images",
				"description": "Ce modèle est-il capable de traiter et de comprendre les images ?"
			},
			"computerUse": {
				"label": "Utilisation de l'ordinateur",
				"description": "Ce modèle est-il capable d'interagir avec un navigateur ? (ex. Claude 3.7 Sonnet)"
			},
			"promptCache": {
				"label": "Mise en cache des prompts",
				"description": "Ce modèle est-il capable de mettre en cache les prompts ?"
			},
			"pricing": {
				"input": {
					"label": "Prix d'entrée",
					"description": "Coût par million de tokens dans l'entrée/prompt. Cela affecte le coût d'envoi du contexte et des instructions au modèle."
				},
				"output": {
					"label": "Prix de sortie",
					"description": "Coût par million de tokens dans la réponse du modèle. Cela affecte le coût du contenu généré et des complétions."
				},
				"cacheReads": {
					"label": "Prix des lectures de cache",
					"description": "Coût par million de tokens pour la lecture depuis le cache. C'est le prix facturé lors de la récupération d'une réponse mise en cache."
				},
				"cacheWrites": {
					"label": "Prix des écritures de cache",
					"description": "Coût par million de tokens pour l'écriture dans le cache. C'est le prix facturé lors de la première mise en cache d'un prompt."
				}
			},
			"resetDefaults": "Réinitialiser les valeurs par défaut"
		},
		"rateLimitSeconds": {
			"label": "Limite de débit",
			"description": "Temps minimum entre les requêtes API."
		},
		"reasoningEffort": {
			"label": "Effort de raisonnement du modèle",
			"high": "Élevé",
			"medium": "Moyen",
			"low": "Faible"
		},
		"setReasoningLevel": "Activer l'effort de raisonnement"
	},
	"browser": {
		"enable": {
			"label": "Activer l'outil de navigateur",
			"description": "Lorsque cette option est activée, Kilo Code peut utiliser un navigateur pour interagir avec des sites web lors de l'utilisation de modèles qui prennent en charge l'utilisation de l'ordinateur. <0>En savoir plus</0>"
		},
		"viewport": {
			"label": "Taille de la fenêtre d'affichage",
			"description": "Sélectionnez la taille de la fenêtre d'affichage pour les interactions du navigateur. Cela affecte la façon dont les sites web sont affichés et dont on interagit avec eux.",
			"options": {
				"largeDesktop": "Grand bureau (1280x800)",
				"smallDesktop": "Petit bureau (900x600)",
				"tablet": "Tablette (768x1024)",
				"mobile": "Mobile (360x640)"
			}
		},
		"screenshotQuality": {
			"label": "Qualité des captures d'écran",
			"description": "Ajustez la qualité WebP des captures d'écran du navigateur. Des valeurs plus élevées fournissent des captures plus claires mais augmentent l'utilisation de token."
		},
		"remote": {
			"label": "Utiliser une connexion de navigateur distant",
			"description": "Se connecter à un navigateur Chrome exécuté avec le débogage à distance activé (--remote-debugging-port=9222).",
			"urlPlaceholder": "URL personnalisée (ex. http://localhost:9222)",
			"testButton": "Tester la connexion",
			"testingButton": "Test en cours...",
			"instructions": "Entrez l'adresse hôte du protocole DevTools ou laissez vide pour découvrir automatiquement les instances Chrome locales. Le bouton Tester la connexion essaiera l'URL personnalisée si fournie, ou découvrira automatiquement si le champ est vide."
		}
	},
	"checkpoints": {
		"enable": {
			"label": "Activer les points de contrôle automatiques",
			"description": "Lorsque cette option est activée, Kilo Code créera automatiquement des points de contrôle pendant l'exécution des tâches, facilitant la révision des modifications ou le retour à des états antérieurs. <0>En savoir plus</0>"
		}
	},
	"notifications": {
		"sound": {
			"label": "Activer les effets sonores",
			"description": "Lorsque cette option est activée, Kilo Code jouera des effets sonores pour les notifications et les événements.",
			"volumeLabel": "Volume"
		},
		"tts": {
			"label": "Activer la synthèse vocale",
			"description": "Lorsque cette option est activée, Kilo Code lira ses réponses à haute voix en utilisant la synthèse vocale.",
			"speedLabel": "Vitesse"
		}
	},
	"contextManagement": {
		"description": "Contrôlez quelles informations sont incluses dans la fenêtre de contexte de l'IA, affectant l'utilisation de token et la qualité des réponses",
		"autoCondenseContextPercent": {
			"label": "Seuil de déclenchement de la condensation intelligente du contexte",
			"description": "Lorsque la fenêtre de contexte atteint ce seuil, Kilo Code la condensera automatiquement."
		},
		"condensingApiConfiguration": {
			"label": "Configuration API pour la condensation du contexte",
			"description": "Sélectionnez quelle configuration API utiliser pour les opérations de condensation du contexte. Laissez non sélectionné pour utiliser la configuration active actuelle.",
			"useCurrentConfig": "Par défaut"
		},
		"customCondensingPrompt": {
			"label": "Prompt personnalisé de condensation du contexte",
			"description": "Personnalisez le prompt système utilisé pour la condensation du contexte. Laissez vide pour utiliser le prompt par défaut.",
			"placeholder": "Entrez votre prompt de condensation personnalisé ici...\n\nVous pouvez utiliser la même structure que le prompt par défaut :\n- Conversation précédente\n- Travail en cours\n- Concepts techniques clés\n- Fichiers et code pertinents\n- Résolution de problèmes\n- Tâches en attente et prochaines étapes",
			"reset": "Réinitialiser par défaut",
			"hint": "Vide = utiliser le prompt par défaut"
		},
		"autoCondenseContext": {
			"name": "Déclencher automatiquement la condensation intelligente du contexte"
		},
		"openTabs": {
			"label": "Limite de contexte des onglets ouverts",
			"description": "Nombre maximum d'onglets VSCode ouverts à inclure dans le contexte. Des valeurs plus élevées fournissent plus de contexte mais augmentent l'utilisation de token."
		},
		"workspaceFiles": {
			"label": "Limite de contexte des fichiers de l'espace de travail",
			"description": "Nombre maximum de fichiers à inclure dans les détails du répertoire de travail actuel. Des valeurs plus élevées fournissent plus de contexte mais augmentent l'utilisation de token."
		},
		"rooignore": {
			"label": "Afficher les fichiers .kilocodeignore dans les listes et recherches",
			"description": "Lorsque cette option est activée, les fichiers correspondant aux modèles dans .kilocodeignore seront affichés dans les listes avec un symbole de cadenas. Lorsqu'elle est désactivée, ces fichiers seront complètement masqués des listes de fichiers et des recherches."
		},
		"maxReadFile": {
			"label": "Seuil d'auto-troncature de lecture de fichier",
			"description": "Kilo Code lit ce nombre de lignes lorsque le modèle omet les valeurs de début/fin. Si ce nombre est inférieur au total du fichier, Kilo Code génère un index des numéros de ligne des définitions de code. Cas spéciaux : -1 indique à Kilo Code de lire le fichier entier (sans indexation), et 0 indique de ne lire aucune ligne et de fournir uniquement les index de ligne pour un contexte minimal. Des valeurs plus basses minimisent l'utilisation initiale du contexte, permettant des lectures ultérieures de plages de lignes précises. Les requêtes avec début/fin explicites ne sont pas limitées par ce paramètre.",
			"lines": "lignes",
			"always_full_read": "Toujours lire le fichier entier"
		},
		"maxConcurrentFileReads": {
			"label": "Limite de lectures simultanées",
			"description": "Nombre maximum de fichiers que l'outil 'read_file' peut traiter simultanément. Des valeurs plus élevées peuvent accélérer la lecture de plusieurs petits fichiers mais augmentent l'utilisation de la mémoire."
		}
	},
	"terminal": {
		"basic": {
			"label": "Paramètres du terminal : Base",
			"description": "Paramètres de base du terminal"
		},
		"advanced": {
			"label": "Paramètres du terminal : Avancé",
			"description": "Les options suivantes peuvent nécessiter un redémarrage du terminal pour appliquer le paramètre."
		},
		"outputLineLimit": {
			"label": "Limite de sortie du terminal",
			"description": "Nombre maximum de lignes à inclure dans la sortie du terminal lors de l'exécution de commandes. Lorsque ce nombre est dépassé, les lignes seront supprimées du milieu, économisant des token. <0>En savoir plus</0>"
		},
		"shellIntegrationTimeout": {
			"label": "Délai d'intégration du shell du terminal",
			"description": "Temps maximum d'attente pour l'initialisation de l'intégration du shell avant d'exécuter des commandes. Pour les utilisateurs avec des temps de démarrage de shell longs, cette valeur peut nécessiter d'être augmentée si vous voyez des erreurs \"Shell Integration Unavailable\" dans le terminal. <0>En savoir plus</0>"
		},
		"shellIntegrationDisabled": {
			"label": "Désactiver l'intégration du shell du terminal",
			"description": "Active ceci si les commandes du terminal ne fonctionnent pas correctement ou si tu vois des erreurs 'Shell Integration Unavailable'. Cela utilise une méthode plus simple pour exécuter les commandes, en contournant certaines fonctionnalités avancées du terminal. <0>En savoir plus</0>"
		},
		"commandDelay": {
			"label": "Délai de commande du terminal",
			"description": "Délai en millisecondes à ajouter après l'exécution de la commande. Le paramètre par défaut de 0 désactive complètement le délai. Cela peut aider à garantir que la sortie de la commande est entièrement capturée dans les terminaux avec des problèmes de synchronisation. Dans la plupart des terminaux, cela est implémenté en définissant `PROMPT_COMMAND='sleep N'` et Powershell ajoute `start-sleep` à la fin de chaque commande. À l'origine, c'était une solution pour le bug VSCode#237208 et peut ne pas être nécessaire. <0>En savoir plus</0>"
		},
		"compressProgressBar": {
			"label": "Compresser la sortie des barres de progression",
			"description": "Lorsque activé, traite la sortie du terminal avec des retours chariot (\\r) pour simuler l'affichage d'un terminal réel. Cela supprime les états intermédiaires des barres de progression, ne conservant que l'état final, ce qui économise de l'espace de contexte pour des informations plus pertinentes. <0>En savoir plus</0>"
		},
		"powershellCounter": {
			"label": "Activer le contournement du compteur PowerShell",
			"description": "Lorsqu'activé, ajoute un compteur aux commandes PowerShell pour assurer une exécution correcte des commandes. Cela aide avec les terminaux PowerShell qui peuvent avoir des problèmes de capture de sortie. <0>En savoir plus</0>"
		},
		"zshClearEolMark": {
			"label": "Effacer la marque de fin de ligne ZSH",
			"description": "Lorsqu'activé, efface la marque de fin de ligne ZSH en définissant PROMPT_EOL_MARK=''. Cela évite les problèmes d'interprétation de la sortie des commandes lorsqu'elle se termine par des caractères spéciaux comme '%'. <0>En savoir plus</0>"
		},
		"zshOhMy": {
			"label": "Activer l'intégration Oh My Zsh",
			"description": "Lorsqu'activé, définit ITERM_SHELL_INTEGRATION_INSTALLED=Yes pour activer les fonctionnalités d'intégration du shell Oh My Zsh. L'application de ce paramètre peut nécessiter le redémarrage de l'IDE. <0>En savoir plus</0>"
		},
		"zshP10k": {
			"label": "Activer l'intégration Powerlevel10k",
			"description": "Lorsqu'activé, définit POWERLEVEL9K_TERM_SHELL_INTEGRATION=true pour activer les fonctionnalités d'intégration du shell Powerlevel10k. <0>En savoir plus</0>"
		},
		"zdotdir": {
			"label": "Activer la gestion ZDOTDIR",
			"description": "Lorsque activé, crée un répertoire temporaire pour ZDOTDIR afin de gérer correctement l'intégration du shell zsh. Cela garantit le bon fonctionnement de l'intégration du shell VSCode avec zsh tout en préservant votre configuration zsh. <0>En savoir plus</0>"
		},
		"inheritEnv": {
			"label": "Hériter des variables d'environnement",
			"description": "Lorsqu'activé, le terminal hérite des variables d'environnement du processus parent VSCode, comme les paramètres d'intégration du shell définis dans le profil utilisateur. Cela bascule directement le paramètre global VSCode `terminal.integrated.inheritEnv`. <0>En savoir plus</0>"
		}
	},
	"advanced": {
		"diff": {
			"label": "Activer l'édition via des diffs",
			"description": "Lorsque cette option est activée, Kilo Code pourra éditer des fichiers plus rapidement et rejettera automatiquement les écritures de fichiers complets tronqués. Fonctionne mieux avec le dernier modèle Claude 4 Sonnet.",
			"strategy": {
				"label": "Stratégie de diff",
				"options": {
					"standard": "Standard (Bloc unique)",
					"multiBlock": "Expérimental : Diff multi-blocs",
					"unified": "Expérimental : Diff unifié"
				},
				"descriptions": {
					"standard": "La stratégie de diff standard applique les modifications à un seul bloc de code à la fois.",
					"unified": "La stratégie de diff unifié prend plusieurs approches pour appliquer les diffs et choisit la meilleure approche.",
					"multiBlock": "La stratégie de diff multi-blocs permet de mettre à jour plusieurs blocs de code dans un fichier en une seule requête."
				}
			},
			"matchPrecision": {
				"label": "Précision de correspondance",
				"description": "Ce curseur contrôle la précision avec laquelle les sections de code doivent correspondre lors de l'application des diffs. Des valeurs plus basses permettent des correspondances plus flexibles mais augmentent le risque de remplacements incorrects. Utilisez des valeurs inférieures à 100 % avec une extrême prudence."
			}
		}
	},
	"experimental": {
		"DIFF_STRATEGY_UNIFIED": {
			"name": "Utiliser la stratégie diff unifiée expérimentale",
			"description": "Activer la stratégie diff unifiée expérimentale. Cette stratégie pourrait réduire le nombre de tentatives causées par des erreurs de modèle, mais peut provoquer des comportements inattendus ou des modifications incorrectes. Activez-la uniquement si vous comprenez les risques et êtes prêt à examiner attentivement tous les changements."
		},
		"SEARCH_AND_REPLACE": {
			"name": "Utiliser l'outil de recherche et remplacement expérimental",
			"description": "Activer l'outil de recherche et remplacement expérimental, permettant à Kilo Code de remplacer plusieurs occurrences d'un terme de recherche en une seule requête."
		},
		"INSERT_BLOCK": {
			"name": "Utiliser l'outil d'insertion de contenu expérimental",
			"description": "Activer l'outil d'insertion de contenu expérimental, permettant à Kilo Code d'insérer du contenu à des numéros de ligne spécifiques sans avoir besoin de créer un diff."
		},
		"POWER_STEERING": {
			"name": "Utiliser le mode \"direction assistée\" expérimental",
			"description": "Lorsqu'il est activé, Kilo Code rappellera plus fréquemment au modèle les détails de sa définition de mode actuelle. Cela conduira à une adhérence plus forte aux définitions de rôles et aux instructions personnalisées, mais utilisera plus de tokens par message."
		},
		"AUTOCOMPLETE": {
			"name": "Utiliser la fonctionnalité expérimentale de \"saisie semi-automatique\"",
			"description": "Lorsque cette option est activée, Kilo Code fournira des suggestions de code en ligne pendant que vous tapez."
		},
		"MULTI_SEARCH_AND_REPLACE": {
			"name": "Utiliser l'outil diff multi-blocs expérimental",
			"description": "Lorsqu'il est activé, Kilo Code utilisera l'outil diff multi-blocs. Cela tentera de mettre à jour plusieurs blocs de code dans le fichier en une seule requête."
		},
		"CONCURRENT_FILE_READS": {
			"name": "Activer la lecture simultanée de fichiers",
			"description": "Lorsqu'activé, Kilo Code peut lire plusieurs fichiers dans une seule requête. Lorsque désactivé, Kilo Code doit lire les fichiers un par un. La désactivation peut aider lors du travail avec des modèles moins performants ou lorsque tu souhaites plus de contrôle sur l'accès aux fichiers."
		},
		"MARKETPLACE": {
			"name": "Activer le Marketplace",
			"description": "Lorsque cette option est activée, tu peux installer des MCP et des modes personnalisés depuis le Marketplace."
		},
		"DISABLE_COMPLETION_COMMAND": {
			"name": "Désactiver l'exécution des commandes dans attempt_completion",
			"description": "Lorsque cette option est activée, l'outil attempt_completion n'exécutera pas de commandes. Il s'agit d'une fonctionnalité expérimentale visant à préparer la dépréciation de l'exécution des commandes lors de la finalisation des tâches."
		},
		"MULTI_FILE_APPLY_DIFF": {
			"name": "Activer les éditions de fichiers concurrentes",
			"description": "Lorsque cette option est activée, Kilo Code peut éditer plusieurs fichiers en une seule requête. Lorsqu'elle est désactivée, Kilo Code doit éditer les fichiers un par un. Désactiver cette option peut aider lorsque tu travailles avec des modèles moins capables ou lorsque tu veux plus de contrôle sur les modifications de fichiers."
		}
	},
	"promptCaching": {
		"label": "Désactiver la mise en cache des prompts",
		"description": "Lorsque cette option est cochée, Kilo Code n'utilisera pas la mise en cache des prompts pour ce modèle."
	},
	"temperature": {
		"useCustom": "Utiliser une température personnalisée",
		"description": "Contrôle l'aléatoire dans les réponses du modèle.",
		"rangeDescription": "Des valeurs plus élevées rendent la sortie plus aléatoire, des valeurs plus basses la rendent plus déterministe."
	},
	"modelInfo": {
		"supportsImages": "Prend en charge les images",
		"noImages": "Ne prend pas en charge les images",
		"supportsComputerUse": "Prend en charge l'utilisation de l'ordinateur",
		"noComputerUse": "Ne prend pas en charge l'utilisation de l'ordinateur",
		"supportsPromptCache": "Prend en charge la mise en cache des prompts",
		"noPromptCache": "Ne prend pas en charge la mise en cache des prompts",
		"maxOutput": "Sortie maximale",
		"inputPrice": "Prix d'entrée",
		"outputPrice": "Prix de sortie",
		"cacheReadsPrice": "Prix des lectures de cache",
		"cacheWritesPrice": "Prix des écritures de cache",
		"enableStreaming": "Activer le streaming",
		"enableR1Format": "Activer les paramètres du modèle R1",
		"enableR1FormatTips": "Doit être activé lors de l'utilisation de modèles R1 tels que QWQ, pour éviter l'erreur 400",
		"useAzure": "Utiliser Azure",
		"azureApiVersion": "Définir la version de l'API Azure",
		"gemini": {
			"freeRequests": "* Gratuit jusqu'à {{count}} requêtes par minute. Après cela, la facturation dépend de la taille du prompt.",
			"pricingDetails": "Pour plus d'informations, voir les détails de tarification.",
			"billingEstimate": "* La facturation est une estimation - le coût exact dépend de la taille du prompt."
		}
	},
	"modelPicker": {
		"automaticFetch": "L'extension récupère automatiquement la liste la plus récente des modèles disponibles sur <serviceLink>{{serviceName}}</serviceLink>. Si vous ne savez pas quel modèle choisir, Kilo Code fonctionne mieux avec <defaultModelLink>{{defaultModelId}}</defaultModelLink>. Vous pouvez également rechercher \"free\" pour les options gratuites actuellement disponibles.",
		"label": "Modèle",
		"searchPlaceholder": "Rechercher",
		"noMatchFound": "Aucune correspondance trouvée",
		"useCustomModel": "Utiliser personnalisé : {{modelId}}"
	},
	"footer": {
		"feedback": "Si vous avez des questions ou des commentaires, n'hésitez pas à ouvrir un problème sur <githubLink>github.com/Kilo-Org/kilocode</githubLink> ou à rejoindre <redditLink>reddit.com/r/kilocode</redditLink> ou <discordLink>kilocode.ai/discord</discordLink>",
		"support": "Pour les questions financières, veuillez contacter le Support Client à <supportLink>hi@kilocode.ai</supportLink>",
		"telemetry": {
			"label": "Autoriser les rapports anonymes d'erreurs et d'utilisation",
			"description": "Aidez à améliorer Kilo Code en envoyant des données d'utilisation anonymes et des rapports d'erreurs. Aucun code, prompt ou information personnelle n'est jamais envoyé. Consultez notre politique de confidentialité pour plus de détails."
		},
		"settings": {
			"import": "Importer",
			"export": "Exporter",
			"reset": "Réinitialiser"
		}
	},
	"thinkingBudget": {
		"maxTokens": "Tokens maximum",
		"maxThinkingTokens": "Tokens de réflexion maximum"
	},
	"validation": {
		"apiKey": "Vous devez fournir une clé API valide.",
		"awsRegion": "Vous devez choisir une région pour utiliser Amazon Bedrock.",
		"googleCloud": "Vous devez fournir un ID de projet et une région Google Cloud valides.",
		"modelId": "Vous devez fournir un ID de modèle valide.",
		"modelSelector": "Vous devez fournir un sélecteur de modèle valide.",
		"openAi": "Vous devez fournir une URL de base, une clé API et un ID de modèle valides.",
		"arn": {
			"invalidFormat": "Format ARN invalide. Veuillez vérifier les exigences de format.",
			"regionMismatch": "Attention : La région dans votre ARN ({{arnRegion}}) ne correspond pas à votre région sélectionnée ({{region}}). Cela peut causer des problèmes d'accès. Le fournisseur utilisera la région de l'ARN."
		},
		"modelAvailability": "L'ID de modèle ({{modelId}}) que vous avez fourni n'est pas disponible. Veuillez choisir un modèle différent.",
		"providerNotAllowed": "Le fournisseur '{{provider}}' n'est pas autorisé par votre organisation",
		"modelNotAllowed": "Le modèle '{{model}}' n'est pas autorisé pour le fournisseur '{{provider}}' par votre organisation",
		"profileInvalid": "Ce profil contient un fournisseur ou un modèle qui n'est pas autorisé par votre organisation"
	},
	"placeholders": {
		"apiKey": "Saisissez la clé API...",
		"profileName": "Saisissez le nom du profil",
		"accessKey": "Saisissez la clé d'accès...",
		"secretKey": "Saisissez la clé secrète...",
		"sessionToken": "Saisissez le jeton de session...",
		"credentialsJson": "Saisissez le JSON des identifiants...",
		"keyFilePath": "Saisissez le chemin du fichier de clé...",
		"projectId": "Saisissez l'ID du projet...",
		"customArn": "Saisissez l'ARN (ex. arn:aws:bedrock:us-east-1:123456789012:foundation-model/my-model)",
		"baseUrl": "Saisissez l'URL de base...",
		"modelId": {
			"lmStudio": "ex. meta-llama-3.1-8b-instruct",
			"lmStudioDraft": "ex. lmstudio-community/llama-3.2-1b-instruct",
			"ollama": "ex. llama3.1"
		},
		"numbers": {
			"maxTokens": "ex. 4096",
			"contextWindow": "ex. 128000",
			"inputPrice": "ex. 0.0001",
			"outputPrice": "ex. 0.0002",
			"cacheWritePrice": "ex. 0.00005"
		}
	},
	"defaults": {
		"ollamaUrl": "Par défaut : http://localhost:11434",
		"lmStudioUrl": "Par défaut : http://localhost:1234",
		"geminiUrl": "Par défaut : https://generativelanguage.googleapis.com"
	},
	"labels": {
		"customArn": "ARN personnalisé",
		"useCustomArn": "Utiliser un ARN personnalisé..."
	},
<<<<<<< HEAD
	"display": {
		"taskTimeline": {
			"label": "Afficher la chronologie des tâches",
			"description": "Afficher une chronologie visuelle des messages de tâches, colorés selon leur type, permettant de voir rapidement la progression des tâches et de revenir à des points spécifiques dans l'historique de la tâche."
		}
	}
=======
	"includeMaxOutputTokens": "Inclure les tokens de sortie maximum",
	"includeMaxOutputTokensDescription": "Envoyer le paramètre de tokens de sortie maximum dans les requêtes API. Certains fournisseurs peuvent ne pas supporter cela."
>>>>>>> 6ca706b0
}<|MERGE_RESOLUTION|>--- conflicted
+++ resolved
@@ -628,15 +628,12 @@
 		"customArn": "ARN personnalisé",
 		"useCustomArn": "Utiliser un ARN personnalisé..."
 	},
-<<<<<<< HEAD
 	"display": {
 		"taskTimeline": {
 			"label": "Afficher la chronologie des tâches",
 			"description": "Afficher une chronologie visuelle des messages de tâches, colorés selon leur type, permettant de voir rapidement la progression des tâches et de revenir à des points spécifiques dans l'historique de la tâche."
 		}
-	}
-=======
+	},
 	"includeMaxOutputTokens": "Inclure les tokens de sortie maximum",
 	"includeMaxOutputTokensDescription": "Envoyer le paramètre de tokens de sortie maximum dans les requêtes API. Certains fournisseurs peuvent ne pas supporter cela."
->>>>>>> 6ca706b0
 }