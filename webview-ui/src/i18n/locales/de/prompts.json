--- conflicted
+++ resolved
@@ -50,11 +50,7 @@
 		"title": "Modusspezifische benutzerdefinierte Anweisungen (optional)",
 		"resetToDefault": "Auf Standardwerte zurücksetzen",
 		"description": "Fügen Sie verhaltensspezifische Richtlinien für den Modus {{modeName}} hinzu.",
-<<<<<<< HEAD
-		"loadFromFile": "Benutzerdefinierte Anweisungen für den Modus {{mode}} können auch aus dem Ordner <span>.kilocode/rules/</span> in deinem Arbeitsbereich geladen werden (.kilocoderules-{{slug}} ist veraltet und wird bald nicht mehr funktionieren)."
-=======
-		"loadFromFile": "Benutzerdefinierte Anweisungen für den Modus {{mode}} können auch aus dem Ordner <span>.roo/rules-{{slug}}/</span> in deinem Arbeitsbereich oder aus dem globalen <0>.roo/rules-{{slug}}/</0> geladen werden (.roorules-{{slug}} und .clinerules-{{slug}} sind veraltet und werden bald nicht mehr funktionieren)."
->>>>>>> 5203d102
+		"loadFromFile": "Benutzerdefinierte Anweisungen für den Modus {{mode}} können auch aus dem Ordner <span>.kilocode/rules-{{slug}}/</span> in deinem Arbeitsbereich oder aus dem globalen <0>.kilocode/rules-{{slug}}/</0> geladen werden (.kilocoderules-{{slug}} und .clinerules-{{slug}} sind veraltet und werden bald nicht mehr funktionieren)."
 	},
 	"exportMode": {
 		"title": "Modus exportieren",
@@ -80,11 +76,7 @@
 	"globalCustomInstructions": {
 		"title": "Benutzerdefinierte Anweisungen für alle Modi",
 		"description": "Diese Anweisungen gelten für alle Modi. Sie bieten einen grundlegenden Satz von Verhaltensweisen, die durch modusspezifische Anweisungen unten erweitert werden können. <0>Mehr erfahren</0>",
-<<<<<<< HEAD
-		"loadFromFile": "Anweisungen können auch aus dem Ordner <span>.kilocode/rules/</span> in deinem Arbeitsbereich geladen werden (.kilocoderules und .clinerules sind veraltet und werden bald nicht mehr funktionieren)."
-=======
-		"loadFromFile": "Anweisungen können auch aus dem Ordner <span>.roo/rules/</span> in deinem Arbeitsbereich oder aus dem globalen <0>.roo/rules/</0> geladen werden (.roorules und .clinerules sind veraltet und werden bald nicht mehr funktionieren)."
->>>>>>> 5203d102
+		"loadFromFile": "Anweisungen können auch aus dem Ordner <span>.kilocode/rules/</span> in deinem Arbeitsbereich oder aus dem globalen <0>.kilocode/rules/</0> geladen werden (.kilocoderules und .clinerules sind veraltet und werden bald nicht mehr funktionieren)."
 	},
 	"systemPrompt": {
 		"preview": "System-Prompt Vorschau",
