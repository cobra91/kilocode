--- conflicted
+++ resolved
@@ -607,11 +607,7 @@
 		},
 		"todoList": {
 			"label": "Todo-Listen-Tool aktivieren",
-<<<<<<< HEAD
-			"description": "Wenn aktiviert, kann Kilo Code Todo-Listen erstellen und verwalten, um den Aufgabenfortschritt zu verfolgen. Dies hilft, komplexe Aufgaben in überschaubare Schritte zu organisieren."
-=======
 			"description": "Wenn aktiviert, kann Roo Todo-Listen erstellen und verwalten, um den Aufgabenfortschritt zu verfolgen. Dies hilft, komplexe Aufgaben in überschaubare Schritte zu organisieren."
->>>>>>> 06b590fc
 		}
 	},
 	"experimental": {
