{
<<<<<<< HEAD
	"greeting": "Kilo Code sizin için ne yapabilir?",
=======
	"greeting": "Roo Code'a Hoş Geldiniz",
>>>>>>> 7f026f5c
	"task": {
		"title": "Görev",
		"seeMore": "Daha fazla gör",
		"seeLess": "Daha az gör",
		"tokens": "Tokenlar:",
		"cache": "Önbellek:",
		"apiCost": "API Maliyeti:",
		"contextWindow": "Bağlam Uzunluğu:",
		"closeAndStart": "Görevi kapat ve yeni bir görev başlat",
		"export": "Görev geçmişini dışa aktar",
		"delete": "Görevi sil (Onayı atlamak için Shift + Tıkla)"
	},
	"history": {
		"title": "Geçmiş"
	},
	"unpin": "Sabitlemeyi iptal et",
	"pin": "Sabitle",
	"tokenProgress": {
		"availableSpace": "Kullanılabilir alan: {{amount}} token",
		"tokensUsed": "Kullanılan tokenlar: {{used}} / {{total}}",
		"reservedForResponse": "Model yanıtı için ayrılan: {{amount}} token"
	},
	"retry": {
		"title": "Yeniden Dene",
		"tooltip": "İşlemi tekrar dene"
	},
	"startNewTask": {
		"title": "Yeni Görev Başlat",
		"tooltip": "Yeni bir görev başlat"
	},
	"proceedAnyways": {
		"title": "Yine de Devam Et",
		"tooltip": "Komut çalışırken devam et"
	},
	"save": {
		"title": "Kaydet",
		"tooltip": "Dosya değişikliklerini kaydet"
	},
	"reject": {
		"title": "Reddet",
		"tooltip": "Bu eylemi reddet"
	},
	"completeSubtaskAndReturn": "Alt görevi tamamla ve geri dön",
	"approve": {
		"title": "Onayla",
		"tooltip": "Bu eylemi onayla"
	},
	"runCommand": {
		"title": "Komutu Çalıştır",
		"tooltip": "Bu komutu çalıştır"
	},
	"proceedWhileRunning": {
		"title": "Çalışırken Devam Et",
		"tooltip": "Uyarılara rağmen devam et"
	},
	"resumeTask": {
		"title": "Göreve Devam Et",
		"tooltip": "Mevcut göreve devam et"
	},
	"terminate": {
		"title": "Sonlandır",
		"tooltip": "Mevcut görevi sonlandır"
	},
	"cancel": {
		"title": "İptal",
		"tooltip": "Mevcut işlemi iptal et"
	},
	"scrollToBottom": "Sohbetin altına kaydır",
<<<<<<< HEAD
=======
	"onboarding": "<strong>Bu çalışma alanındaki görev listeniz boş.</strong> Aşağıya bir görev yazarak başlayın. Nasıl başlayacağınızdan emin değil misiniz? Roo'nun sizin için neler yapabileceği hakkında daha fazla bilgiyi <DocsLink>belgelerde</DocsLink> okuyun.",
>>>>>>> 7f026f5c
	"selectMode": "Etkileşim modunu seçin",
	"selectApiConfig": "API yapılandırmasını seçin",
	"enhancePrompt": "Ek bağlamla istemi geliştir",
	"addImages": "Mesaja resim ekle",
	"sendMessage": "Mesaj gönder",
	"typeMessage": "Bir mesaj yazın...",
	"typeTask": "Oluştur, bul, bir şey sor",
	"addContext": "Bağlam eklemek için @, mod değiştirmek için /",
	"dragFiles": "dosyaları sürüklemek için shift tuşuna basılı tutun",
	"dragFilesImages": "dosyaları/resimleri sürüklemek için shift tuşuna basılı tutun",
	"enhancePromptDescription": "'İstemi geliştir' düğmesi, ek bağlam, açıklama veya yeniden ifade sağlayarak isteğinizi iyileştirmeye yardımcı olur. Buraya bir istek yazıp düğmeye tekrar tıklayarak nasıl çalıştığını görebilirsiniz.",
	"errorReadingFile": "Dosya okuma hatası:",
	"noValidImages": "Hiçbir geçerli resim işlenmedi",
	"separator": "Ayırıcı",
	"edit": "Düzenle...",
	"forNextMode": "sonraki mod için",
	"error": "Hata",
	"diffError": {
		"title": "Düzenleme Başarısız"
	},
	"troubleMessage": "Kilo Code sorun yaşıyor...",
	"apiRequest": {
		"title": "API İsteği",
		"failed": "API İsteği Başarısız",
		"streaming": "API İsteği...",
		"cancelled": "API İsteği İptal Edildi",
		"streamingFailed": "API Akışı Başarısız"
	},
	"checkpoint": {
		"initial": "İlk Kontrol Noktası",
		"regular": "Kontrol Noktası",
		"initializingWarning": "Kontrol noktası hala başlatılıyor... Bu çok uzun sürerse, <settingsLink>ayarlar</settingsLink> bölümünden kontrol noktalarını devre dışı bırakabilir ve görevinizi yeniden başlatabilirsiniz.",
		"menu": {
			"viewDiff": "Farkları Görüntüle",
			"restore": "Kontrol Noktasını Geri Yükle",
			"restoreFiles": "Dosyaları Geri Yükle",
			"restoreFilesDescription": "Projenizin dosyalarını bu noktada alınan bir anlık görüntüye geri yükler.",
			"restoreFilesAndTask": "Dosyaları ve Görevi Geri Yükle",
			"confirm": "Onayla",
			"cancel": "İptal",
			"cannotUndo": "Bu işlem geri alınamaz.",
			"restoreFilesAndTaskDescription": "Projenizin dosyalarını bu noktada alınan bir anlık görüntüye geri yükler ve bu noktadan sonraki tüm mesajları siler."
		},
		"current": "Mevcut"
	},
	"instructions": {
		"wantsToFetch": "Kilo Code mevcut göreve yardımcı olmak için ayrıntılı talimatlar almak istiyor"
	},
	"fileOperations": {
		"wantsToRead": "Kilo Code bu dosyayı okumak istiyor:",
		"wantsToReadOutsideWorkspace": "Kilo Code çalışma alanı dışındaki bu dosyayı okumak istiyor:",
		"didRead": "Kilo Code bu dosyayı okudu:",
		"wantsToEdit": "Kilo Code bu dosyayı düzenlemek istiyor:",
		"wantsToEditOutsideWorkspace": "Kilo Code çalışma alanı dışındaki bu dosyayı düzenlemek istiyor:",
		"wantsToCreate": "Kilo Code yeni bir dosya oluşturmak istiyor:"
	},
	"directoryOperations": {
		"wantsToViewTopLevel": "Kilo Code bu dizindeki üst düzey dosyaları görüntülemek istiyor:",
		"didViewTopLevel": "Kilo Code bu dizindeki üst düzey dosyaları görüntüledi:",
		"wantsToViewRecursive": "Kilo Code bu dizindeki tüm dosyaları özyinelemeli olarak görüntülemek istiyor:",
		"didViewRecursive": "Kilo Code bu dizindeki tüm dosyaları özyinelemeli olarak görüntüledi:",
		"wantsToViewDefinitions": "Kilo Code bu dizinde kullanılan kaynak kod tanımlama isimlerini görüntülemek istiyor:",
		"didViewDefinitions": "Kilo Code bu dizinde kullanılan kaynak kod tanımlama isimlerini görüntüledi:",
		"wantsToSearch": "Kilo Code bu dizinde <code>{{regex}}</code> için arama yapmak istiyor:",
		"didSearch": "Kilo Code bu dizinde <code>{{regex}}</code> için arama yaptı:"
	},
	"commandOutput": "Komut Çıktısı",
	"response": "Yanıt",
	"arguments": "Argümanlar",
	"mcp": {
		"wantsToUseTool": "Kilo Code {{serverName}} MCP sunucusunda bir araç kullanmak istiyor:",
		"wantsToAccessResource": "Kilo Code {{serverName}} MCP sunucusundaki bir kaynağa erişmek istiyor:"
	},
	"modes": {
		"wantsToSwitch": "Kilo Code <code>{{mode}}</code> moduna geçmek istiyor",
		"wantsToSwitchWithReason": "Kilo Code <code>{{mode}}</code> moduna geçmek istiyor çünkü: {{reason}}",
		"didSwitch": "Kilo Code <code>{{mode}}</code> moduna geçti",
		"didSwitchWithReason": "Kilo Code <code>{{mode}}</code> moduna geçti çünkü: {{reason}}"
	},
	"subtasks": {
		"wantsToCreate": "Kilo Code <code>{{mode}}</code> modunda yeni bir alt görev oluşturmak istiyor:",
		"wantsToFinish": "Kilo Code bu alt görevi bitirmek istiyor",
		"newTaskContent": "Alt Görev Talimatları",
		"completionContent": "Alt Görev Tamamlandı",
		"resultContent": "Alt Görev Sonuçları",
		"defaultResult": "Lütfen sonraki göreve devam edin.",
		"completionInstructions": "Alt görev tamamlandı! Sonuçları inceleyebilir ve düzeltmeler veya sonraki adımlar önerebilirsiniz. Her şey iyi görünüyorsa, sonucu üst göreve döndürmek için onaylayın."
	},
	"questions": {
		"hasQuestion": "Kilo Code'nun bir sorusu var:"
	},
	"taskCompleted": "Görev Tamamlandı",
	"shellIntegration": {
		"unavailable": "Kabuk Entegrasyonu Kullanılamıyor",
		"troubleshooting": "Hala sorun mu yaşıyorsunuz? Kabuk entegrasyonu belgelerine göz atmak için buraya tıklayın.",
		"checkSettings": "Ayarlar sayfasındaki terminal geçici çözümlerini kontrol et",
		"updateVSCode": "VSCode'u güncelle",
		"supportedShell": "Desteklenen bir kabuk kullandığından emin ol: zsh, bash, fish veya PowerShell"
	},
	"powershell": {
		"issues": "Windows PowerShell ile ilgili sorunlar yaşıyor gibi görünüyorsunuz, lütfen şu konuya bakın"
	},
	"autoApprove": {
		"title": "Otomatik-onay:",
		"none": "Hiçbiri",
		"description": "Otomatik onay, Kilo Code'un izin istemeden işlemler gerçekleştirmesine olanak tanır. Yalnızca tamamen güvendiğiniz eylemler için etkinleştirin. Daha detaylı yapılandırma <settingsLink>Ayarlar</settingsLink>'da mevcuttur."
	},
	"reasoning": {
		"thinking": "Düşünüyor",
		"seconds": "{{count}}sn"
	},
	"followUpSuggest": {
		"copyToInput": "Giriş alanına kopyala (veya Shift + tıklama)"
	},
	"announcement": {
		"title": "🎉 Roo Code 3.13 Yayınlandı",
		"description": "Roo Code 3.13 geri bildirimlerinize dayalı yeni özellikler ve iyileştirmeler getiriyor.",
		"whatsNew": "Yenilikler",
		"feature1": "<bold>Gemini 2.5 Flash Thinking</bold>: Artık Gemini 2.5 Flash'ın thinking varyantını kullanabilir ve thinking için token bütçesi belirleyebilirsiniz",
		"feature2": "<bold>UI İyileştirmeleri</bold>: Görev başlığı, sohbet görünümü, geçmiş önizlemesi ve karşılama ekranı görsel olarak yükseltildi",
		"feature3": "<bold>Hata Düzeltmeleri</bold>: Daha güvenilir fark düzenlemeleri ve daha fazlası",
		"hideButton": "Duyuruyu gizle",
		"detailsDiscussLinks": "<discordLink>Discord</discordLink> ve <redditLink>Reddit</redditLink> üzerinde daha fazla ayrıntı edinin ve tartışmalara katılın 🚀"
	},
	"browser": {
		"rooWantsToUse": "Kilo Code tarayıcıyı kullanmak istiyor:",
		"consoleLogs": "Konsol Kayıtları",
		"noNewLogs": "(Yeni kayıt yok)",
		"screenshot": "Tarayıcı ekran görüntüsü",
		"cursor": "imleç",
		"navigation": {
			"step": "Adım {{current}} / {{total}}",
			"previous": "Önceki",
			"next": "Sonraki"
		},
		"sessionStarted": "Tarayıcı Oturumu Başlatıldı",
		"actions": {
			"title": "Tarayıcı İşlemi: ",
			"launch": "{{url}} adresinde tarayıcı başlat",
			"click": "Tıkla ({{coordinate}})",
			"type": "Yaz \"{{text}}\"",
			"scrollDown": "Aşağı kaydır",
			"scrollUp": "Yukarı kaydır",
			"close": "Tarayıcıyı kapat"
		}
	},
	"notifications": {
		"toolRequest": "Araç isteği onay bekliyor",
		"browserAction": "Tarayıcı işlemi onay bekliyor",
		"command": "Komut onay bekliyor"
	}
}<|MERGE_RESOLUTION|>--- conflicted
+++ resolved
@@ -1,9 +1,5 @@
 {
-<<<<<<< HEAD
 	"greeting": "Kilo Code sizin için ne yapabilir?",
-=======
-	"greeting": "Roo Code'a Hoş Geldiniz",
->>>>>>> 7f026f5c
 	"task": {
 		"title": "Görev",
 		"seeMore": "Daha fazla gör",
@@ -72,10 +68,7 @@
 		"tooltip": "Mevcut işlemi iptal et"
 	},
 	"scrollToBottom": "Sohbetin altına kaydır",
-<<<<<<< HEAD
-=======
-	"onboarding": "<strong>Bu çalışma alanındaki görev listeniz boş.</strong> Aşağıya bir görev yazarak başlayın. Nasıl başlayacağınızdan emin değil misiniz? Roo'nun sizin için neler yapabileceği hakkında daha fazla bilgiyi <DocsLink>belgelerde</DocsLink> okuyun.",
->>>>>>> 7f026f5c
+	"onboarding": "<strong>Bu çalışma alanındaki görev listeniz boş.</strong> Aşağıya bir görev yazarak başlayın. Nasıl başlayacağınızdan emin değil misiniz? Kilo Code'un sizin için neler yapabileceği hakkında daha fazla bilgiyi <DocsLink>belgelerde</DocsLink> okuyun.",
 	"selectMode": "Etkileşim modunu seçin",
 	"selectApiConfig": "API yapılandırmasını seçin",
 	"enhancePrompt": "Ek bağlamla istemi geliştir",
