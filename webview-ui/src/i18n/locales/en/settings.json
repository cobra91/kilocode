{
	"common": {
		"save": "Save",
		"done": "Done",
		"cancel": "Cancel",
		"reset": "Reset",
		"select": "Select",
		"add": "Add Header",
		"remove": "Remove"
	},
	"header": {
		"title": "Settings",
		"saveButtonTooltip": "Save changes",
		"nothingChangedTooltip": "Nothing changed",
		"doneButtonTooltip": "Discard unsaved changes and close settings panel"
	},
	"unsavedChangesDialog": {
		"title": "Unsaved Changes",
		"description": "Do you want to discard changes and continue?",
		"cancelButton": "Cancel",
		"discardButton": "Discard changes"
	},
	"sections": {
		"providers": "Providers",
		"autoApprove": "Auto-Approve",
		"browser": "Browser",
		"checkpoints": "Checkpoints",
		"display": "Display",
		"notifications": "Notifications",
		"contextManagement": "Context",
		"terminal": "Terminal",
		"prompts": "Prompts",
		"experimental": "Experimental",
		"language": "Language",
		"about": "About Kilo Code"
	},
	"prompts": {
		"description": "Configure support prompts that are used for quick actions like enhancing prompts, explaining code, and fixing issues. These prompts help Kilo Code provide better assistance for common development tasks."
	},
	"codeIndex": {
		"title": "Codebase Indexing",
		"description": "Configure codebase indexing settings to enable semantic search of your project. <0>Learn more</0>",
		"statusTitle": "Status",
		"enableLabel": "Enable Codebase Indexing",
		"enableDescription": "Enable code indexing for improved search and context understanding",
		"settingsTitle": "Indexing Settings",
		"disabledMessage": "Codebase indexing is currently disabled. Enable it in the global settings to configure indexing options.",
		"providerLabel": "Embeddings Provider",
		"embedderProviderLabel": "Embedder Provider",
		"selectProviderPlaceholder": "Select provider",
		"openaiProvider": "OpenAI",
		"ollamaProvider": "Ollama",
		"geminiProvider": "Gemini",
		"geminiApiKeyLabel": "API Key:",
		"geminiApiKeyPlaceholder": "Enter your Gemini API key",
		"openaiCompatibleProvider": "OpenAI Compatible",
		"openAiKeyLabel": "OpenAI API Key",
		"openAiKeyPlaceholder": "Enter your OpenAI API key",
		"openAiCompatibleBaseUrlLabel": "Base URL",
		"openAiCompatibleApiKeyLabel": "API Key",
		"openAiCompatibleApiKeyPlaceholder": "Enter your API key",
		"openAiCompatibleModelDimensionLabel": "Embedding Dimension:",
		"modelDimensionLabel": "Model Dimension",
		"openAiCompatibleModelDimensionPlaceholder": "e.g., 1536",
		"openAiCompatibleModelDimensionDescription": "The embedding dimension (output size) for your model. Check your provider's documentation for this value. Common values: 384, 768, 1536, 3072.",
		"modelLabel": "Model",
		"modelPlaceholder": "Enter model name",
		"selectModel": "Select a model",
		"selectModelPlaceholder": "Select model",
		"ollamaUrlLabel": "Ollama URL:",
		"ollamaBaseUrlLabel": "Ollama Base URL",
		"qdrantUrlLabel": "Qdrant URL",
		"qdrantKeyLabel": "Qdrant Key:",
		"qdrantApiKeyLabel": "Qdrant API Key",
		"qdrantApiKeyPlaceholder": "Enter your Qdrant API key (optional)",
		"setupConfigLabel": "Setup",
		"advancedConfigLabel": "Advanced Configuration",
		"searchMinScoreLabel": "Search Score Threshold",
		"searchMinScoreDescription": "Minimum similarity score (0.0-1.0) required for search results. Lower values return more results but may be less relevant. Higher values return fewer but more relevant results.",
		"searchMinScoreResetTooltip": "Reset to default value (0.4)",
		"searchMaxResultsLabel": "Maximum Search Results",
		"searchMaxResultsDescription": "Maximum number of search results to return when querying the codebase index. Higher values provide more context but may include less relevant results.",
		"resetToDefault": "Reset to default",
		"startIndexingButton": "Start Indexing",
		"clearIndexDataButton": "Clear Index Data",
		"unsavedSettingsMessage": "Please save your settings before starting the indexing process.",
		"clearDataDialog": {
			"title": "Are you sure?",
			"description": "This action cannot be undone. This will permanently delete your codebase index data.",
			"cancelButton": "Cancel",
			"confirmButton": "Clear Data"
		},
		"ollamaUrlPlaceholder": "http://localhost:11434",
		"openAiCompatibleBaseUrlPlaceholder": "https://api.example.com",
		"modelDimensionPlaceholder": "1536",
		"qdrantUrlPlaceholder": "http://localhost:6333",
		"saveError": "Failed to save settings",
		"modelDimensions": "({{dimension}} dimensions)",
		"saveSuccess": "Settings saved successfully",
		"saving": "Saving...",
		"saveSettings": "Save",
		"indexingStatuses": {
			"standby": "Standby",
			"indexing": "Indexing",
			"indexed": "Indexed",
			"error": "Error"
		},
		"close": "Close",
		"validation": {
			"qdrantUrlRequired": "Qdrant URL is required",
			"invalidQdrantUrl": "Invalid Qdrant URL",
			"invalidOllamaUrl": "Invalid Ollama URL",
			"invalidBaseUrl": "Invalid base URL",
			"openaiApiKeyRequired": "OpenAI API key is required",
			"modelSelectionRequired": "Model selection is required",
			"apiKeyRequired": "API key is required",
			"modelIdRequired": "Model ID is required",
			"modelDimensionRequired": "Model dimension is required",
			"geminiApiKeyRequired": "Gemini API key is required",
			"ollamaBaseUrlRequired": "Ollama base URL is required",
			"baseUrlRequired": "Base URL is required",
			"modelDimensionMinValue": "Model dimension must be greater than 0"
		}
	},
	"autoApprove": {
		"description": "Allow Kilo Code to automatically perform operations without requiring approval. Enable these settings only if you fully trust the AI and understand the associated security risks.",
		"readOnly": {
			"label": "Read",
			"description": "When enabled, Kilo Code will automatically view directory contents and read files without requiring you to click the Approve button.",
			"outsideWorkspace": {
				"label": "Include files outside workspace",
				"description": "Allow Kilo Code to read files outside the current workspace without requiring approval."
			}
		},
		"write": {
			"label": "Write",
			"description": "Automatically create and edit files without requiring approval",
			"delayLabel": "Delay after writes to allow diagnostics to detect potential problems",
			"outsideWorkspace": {
				"label": "Include files outside workspace",
				"description": "Allow Kilo Code to create and edit files outside the current workspace without requiring approval."
			},
			"protected": {
				"label": "Include protected files",
				"description": "Allow Kilo Code to create and edit protected files (like .kilocodeignore and .kilocode/ configuration files) without requiring approval."
			}
		},
		"browser": {
			"label": "Browser",
			"description": "Automatically perform browser actions without requiring approval. Note: Only applies when the model supports computer use"
		},
		"retry": {
			"label": "Retry",
			"description": "Automatically retry failed API requests when server returns an error response",
			"delayLabel": "Delay before retrying the request"
		},
		"mcp": {
			"label": "MCP",
			"description": "Enable auto-approval of individual MCP tools in the MCP Servers view (requires both this setting and the tool's individual \"Always allow\" checkbox)"
		},
		"modeSwitch": {
			"label": "Mode",
			"description": "Automatically switch between different modes without requiring approval"
		},
		"subtasks": {
			"label": "Subtasks",
			"description": "Allow creation and completion of subtasks without requiring approval"
		},
		"followupQuestions": {
			"label": "Question",
			"description": "Automatically select the first suggested answer for follow-up questions after the configured timeout",
			"timeoutLabel": "Time to wait before auto-selecting the first answer"
		},
		"execute": {
			"label": "Execute",
			"description": "Automatically execute allowed terminal commands without requiring approval",
			"allowedCommands": "Allowed Auto-Execute Commands",
			"allowedCommandsDescription": "Command prefixes that can be auto-executed when \"Always approve execute operations\" is enabled. Add * to allow all commands (use with caution).",
			"deniedCommands": "Denied Commands",
			"deniedCommandsDescription": "Command prefixes that will be automatically denied without asking for approval. In case of conflicts with allowed commands, the longest prefix match takes precedence. Add * to deny all commands.",
			"commandPlaceholder": "Enter command prefix (e.g., 'git ')",
			"deniedCommandPlaceholder": "Enter command prefix to deny (e.g., 'rm -rf')",
			"addButton": "Add",
			"autoDenied": "Commands with the prefix `{{prefix}}` have been forbidden by the user. Do not bypass this restriction by running another command."
		},
		"showMenu": {
			"label": "Show auto-approve menu in chat view",
			"description": "When enabled, the auto-approve menu will be displayed at the bottom of the chat view, allowing quick access to auto-approve settings"
		},
		"updateTodoList": {
			"label": "Todo",
			"description": "Automatically update the to-do list without requiring approval"
		},
		"apiRequestLimit": {
			"title": "Max Requests",
			"description": "Automatically make this many API requests before asking for approval to continue with the task.",
			"unlimited": "Unlimited"
		},
		"toggleAriaLabel": "Toggle auto-approval",
		"disabledAriaLabel": "Auto-approval disabled - select options first",
		"selectOptionsFirst": "Select at least one option below to enable auto-approval"
	},
	"providers": {
		"providerDocumentation": "{{provider}} documentation",
		"configProfile": "Configuration Profile",
		"description": "Save different API configurations to quickly switch between providers and settings.",
		"apiProvider": "API Provider",
		"model": "Model",
		"nameEmpty": "Name cannot be empty",
		"nameExists": "A profile with this name already exists",
		"deleteProfile": "Delete Profile",
		"invalidArnFormat": "Invalid ARN format. Please check the examples above.",
		"enterNewName": "Enter new name",
		"addProfile": "Add Profile",
		"renameProfile": "Rename Profile",
		"newProfile": "New Configuration Profile",
		"enterProfileName": "Enter profile name",
		"createProfile": "Create Profile",
		"cannotDeleteOnlyProfile": "Cannot delete the only profile",
		"searchPlaceholder": "Search profiles",
		"searchProviderPlaceholder": "Search providers",
		"noProviderMatchFound": "No providers found",
		"noMatchFound": "No matching profiles found",
		"vscodeLmDescription": " The VS Code Language Model API allows you to run models provided by other VS Code extensions (including but not limited to GitHub Copilot). The easiest way to get started is to install the Copilot and Copilot Chat extensions from the VS Code Marketplace.",
		"awsCustomArnUse": "Enter a valid Amazon Bedrock ARN for the model you want to use. Format examples:",
		"awsCustomArnDesc": "Make sure the region in the ARN matches your selected AWS Region above.",
		"openRouterApiKey": "OpenRouter API Key",
		"getOpenRouterApiKey": "Get OpenRouter API Key",
		"apiKeyStorageNotice": "API keys are stored securely in VSCode's Secret Storage",
		"glamaApiKey": "Glama API Key",
		"getGlamaApiKey": "Get Glama API Key",
		"useCustomBaseUrl": "Use custom base URL",
		"useReasoning": "Enable reasoning",
		"useHostHeader": "Use custom Host header",
		"useLegacyFormat": "Use legacy OpenAI API format",
		"customHeaders": "Custom Headers",
		"headerName": "Header name",
		"headerValue": "Header value",
		"noCustomHeaders": "No custom headers defined. Click the + button to add one.",
		"requestyApiKey": "Requesty API Key",
		"refreshModels": {
			"label": "Refresh Models",
			"hint": "Please reopen the settings to see the latest models.",
			"loading": "Refreshing models list...",
			"success": "Models list refreshed successfully!",
			"error": "Failed to refresh models list. Please try again."
		},
		"getRequestyApiKey": "Get Requesty API Key",
		"openRouterTransformsText": "Compress prompts and message chains to the context size (<a>OpenRouter Transforms</a>)",
		"anthropicApiKey": "Anthropic API Key",
		"getAnthropicApiKey": "Get Anthropic API Key",
		"anthropicUseAuthToken": "Pass Anthropic API Key as Authorization header instead of X-Api-Key",
		"chutesApiKey": "Chutes API Key",
		"getChutesApiKey": "Get Chutes API Key",
		"deepSeekApiKey": "DeepSeek API Key",
		"getDeepSeekApiKey": "Get DeepSeek API Key",
		"geminiApiKey": "Gemini API Key",
		"getGroqApiKey": "Get Groq API Key",
		"groqApiKey": "Groq API Key",
		"getGeminiApiKey": "Get Gemini API Key",
		"openAiApiKey": "OpenAI API Key",
		"apiKey": "API Key",
		"openAiBaseUrl": "Base URL",
		"getOpenAiApiKey": "Get OpenAI API Key",
		"mistralApiKey": "Mistral API Key",
		"getMistralApiKey": "Get Mistral / Codestral API Key",
		"codestralBaseUrl": "Codestral Base URL (Optional)",
		"codestralBaseUrlDesc": "Set an alternative URL for the Codestral model.",
		"xaiApiKey": "xAI API Key",
		"getXaiApiKey": "Get xAI API Key",
		"litellmApiKey": "LiteLLM API Key",
		"litellmBaseUrl": "LiteLLM Base URL",
		"awsCredentials": "AWS Credentials",
		"awsProfile": "AWS Profile",
		"awsProfileName": "AWS Profile Name",
		"awsAccessKey": "AWS Access Key",
		"awsSecretKey": "AWS Secret Key",
		"awsSessionToken": "AWS Session Token",
		"awsRegion": "AWS Region",
		"awsCrossRegion": "Use cross-region inference",
		"awsBedrockVpc": {
			"useCustomVpcEndpoint": "Use custom VPC endpoint",
			"vpcEndpointUrlPlaceholder": "Enter VPC Endpoint URL (optional)",
			"examples": "Examples:"
		},
		"enablePromptCaching": "Enable prompt caching",
		"enablePromptCachingTitle": "Enable prompt caching to improve performance and reduce costs for supported models.",
		"cacheUsageNote": "Note: If you don't see cache usage, try selecting a different model and then selecting your desired model again.",
		"vscodeLmModel": "Language Model",
		"vscodeLmWarning": "Note: This is a very experimental integration and provider support will vary. If you get an error about a model not being supported, that's an issue on the provider's end.",
		"googleCloudSetup": {
			"title": "To use Google Cloud Vertex AI, you need to:",
			"step1": "1. Create a Google Cloud account, enable the Vertex AI API & enable the desired Claude models.",
			"step2": "2. Install the Google Cloud CLI & configure application default credentials.",
			"step3": "3. Or create a service account with credentials."
		},
		"googleCloudCredentials": "Google Cloud Credentials",
		"googleCloudKeyFile": "Google Cloud Key File Path",
		"googleCloudProjectId": "Google Cloud Project ID",
		"googleCloudRegion": "Google Cloud Region",
		"lmStudio": {
			"baseUrl": "Base URL (optional)",
			"modelId": "Model ID",
			"speculativeDecoding": "Enable Speculative Decoding",
			"draftModelId": "Draft Model ID",
			"draftModelDesc": "Draft model must be from the same model family for speculative decoding to work correctly.",
			"selectDraftModel": "Select Draft Model",
			"noModelsFound": "No draft models found. Please ensure LM Studio is running with Server Mode enabled.",
			"description": "LM Studio allows you to run models locally on your computer. For instructions on how to get started, see their <a>quickstart guide</a>. You will also need to start LM Studio's <b>local server</b> feature to use it with this extension. <span>Note:</span> Kilo Code uses complex prompts and works best with Claude models. Less capable models may not work as expected."
		},
		"ollama": {
			"baseUrl": "Base URL (optional)",
			"modelId": "Model ID",
			"description": "Ollama allows you to run models locally on your computer. For instructions on how to get started, see their quickstart guide.",
			"warning": "Note: Kilo Code uses complex prompts and works best with Claude models. Less capable models may not work as expected."
		},
		"unboundApiKey": "Unbound API Key",
		"getUnboundApiKey": "Get Unbound API Key",
		"unboundRefreshModelsSuccess": "Models list updated! You can now select from the latest models.",
		"unboundInvalidApiKey": "Invalid API key. Please check your API key and try again.",
		"humanRelay": {
			"description": "No API key is required, but the user needs to help copy and paste the information to the web chat AI.",
			"instructions": "During use, a dialog box will pop up and the current message will be copied to the clipboard automatically. You need to paste these to web versions of AI (such as ChatGPT or Claude), then copy the AI's reply back to the dialog box and click the confirm button."
		},
		"openRouter": {
			"providerRouting": {
				"title": "OpenRouter Provider Routing",
				"description": "OpenRouter routes requests to the best available providers for your model. By default, requests are load balanced across the top providers to maximize uptime. However, you can choose a specific provider to use for this model.",
				"learnMore": "Learn more about provider routing"
			}
		},
		"cerebras": {
			"apiKey": "Cerebras API Key",
			"getApiKey": "Get Cerebras API Key"
		},
		"customModel": {
			"capabilities": "Configure the capabilities and pricing for your custom OpenAI-compatible model. Be careful when specifying the model capabilities, as they can affect how Kilo Code performs.",
			"maxTokens": {
				"label": "Max Output Tokens",
				"description": "Maximum number of tokens the model can generate in a response. (Specify -1 to allow the server to set the max tokens.)"
			},
			"contextWindow": {
				"label": "Context Window Size",
				"description": "Total tokens (input + output) the model can process."
			},
			"imageSupport": {
				"label": "Image Support",
				"description": "Is this model capable of processing and understanding images?"
			},
			"computerUse": {
				"label": "Computer Use",
				"description": "Is this model capable of interacting with a browser? (e.g. Claude 3.7 Sonnet)."
			},
			"promptCache": {
				"label": "Prompt Caching",
				"description": "Is this model capable of caching prompts?"
			},
			"pricing": {
				"input": {
					"label": "Input Price",
					"description": "Cost per million tokens in the input/prompt. This affects the cost of sending context and instructions to the model."
				},
				"output": {
					"label": "Output Price",
					"description": "Cost per million tokens in the model's response. This affects the cost of generated content and completions."
				},
				"cacheReads": {
					"label": "Cache Reads Price",
					"description": "Cost per million tokens for reading from the cache. This is the price charged when a cached response is retrieved."
				},
				"cacheWrites": {
					"label": "Cache Writes Price",
					"description": "Cost per million tokens for writing to the cache. This is the price charged when a prompt is cached for the first time."
				}
			},
			"resetDefaults": "Reset to Defaults"
		},
		"rateLimitSeconds": {
			"label": "Rate limit",
			"description": "Minimum time between API requests."
		},
		"consecutiveMistakeLimit": {
			"label": "Error & Repetition Limit",
			"description": "Number of consecutive errors or repeated actions before showing 'Roo is having trouble' dialog",
			"unlimitedDescription": "Unlimited retries enabled (auto-proceed). The dialog will never appear.",
			"warning": "⚠️ Setting to 0 allows unlimited retries which may consume significant API usage"
		},
		"reasoningEffort": {
			"label": "Model Reasoning Effort",
			"high": "High",
			"medium": "Medium",
			"low": "Low"
		},
		"setReasoningLevel": "Enable Reasoning Effort",
		"claudeCode": {
			"pathLabel": "Claude Code Path",
			"description": "Optional path to your Claude Code CLI. Defaults to 'claude' if not set.",
<<<<<<< HEAD
			"placeholder": "Default: claude"
		},
		"geminiCli": {
			"description": "This provider uses OAuth authentication from the Gemini CLI tool and does not require API keys.",
			"oauthPath": "OAuth Credentials Path (optional)",
			"oauthPathDescription": "Path to the OAuth credentials file. Leave empty to use the default location (~/.gemini/oauth_creds.json).",
			"instructions": "If you haven't authenticated yet, please run",
			"instructionsContinued": "in your terminal first.",
			"setupLink": "Gemini CLI Setup Instructions",
			"requirementsTitle": "Important Requirements",
			"requirement1": "First, you need to install the Gemini CLI tool",
			"requirement2": "Then, run gemini in your terminal and make sure you Log in with Google",
			"requirement3": "Only works with personal Google accounts (not Google Workspace accounts)",
			"requirement4": "Does not use API keys - authentication is handled via OAuth",
			"requirement5": "Requires the Gemini CLI tool to be installed and authenticated first",
			"freeAccess": "Free tier access via OAuth authentication"
=======
			"placeholder": "Default: claude",
			"maxTokensLabel": "Max Output Tokens",
			"maxTokensDescription": "Maximum number of output tokens for Claude Code responses. Default is 8000."
>>>>>>> a0e640cd
		}
	},
	"browser": {
		"enable": {
			"label": "Enable browser tool",
			"description": "When enabled, Kilo Code can use a browser to interact with websites when using models that support computer use. <0>Learn more</0>"
		},
		"viewport": {
			"label": "Viewport size",
			"description": "Select the viewport size for browser interactions. This affects how websites are displayed and interacted with.",
			"options": {
				"largeDesktop": "Large Desktop (1280x800)",
				"smallDesktop": "Small Desktop (900x600)",
				"tablet": "Tablet (768x1024)",
				"mobile": "Mobile (360x640)"
			}
		},
		"screenshotQuality": {
			"label": "Screenshot quality",
			"description": "Adjust the WebP quality of browser screenshots. Higher values provide clearer screenshots but increase token usage."
		},
		"remote": {
			"label": "Use remote browser connection",
			"description": "Connect to a Chrome browser running with remote debugging enabled (--remote-debugging-port=9222).",
			"urlPlaceholder": "Custom URL (e.g., http://localhost:9222)",
			"testButton": "Test Connection",
			"testingButton": "Testing...",
			"instructions": "Enter the DevTools Protocol host address or leave empty to auto-discover Chrome local instances. The Test Connection button will try the custom URL if provided, or auto-discover if the field is empty."
		}
	},
	"checkpoints": {
		"enable": {
			"label": "Enable automatic checkpoints",
			"description": "When enabled, Kilo Code will automatically create checkpoints during task execution, making it easy to review changes or revert to earlier states. <0>Learn more</0>"
		}
	},
	"display": {
		"taskTimeline": {
			"label": "Show task timeline",
			"description": "Display a visual timeline of task messages, colorized by type, allowing you to quickly view task progress and scroll back to specific points in the task's history."
		}
	},
	"notifications": {
		"sound": {
			"label": "Enable sound effects",
			"description": "When enabled, Kilo Code will play sound effects for notifications and events.",
			"volumeLabel": "Volume"
		},
		"tts": {
			"label": "Enable text-to-speech",
			"description": "When enabled, Kilo Code will read aloud its responses using text-to-speech.",
			"speedLabel": "Speed"
		}
	},
	"contextManagement": {
		"description": "Control what information is included in the AI's context window, affecting token usage and response quality",
		"autoCondenseContextPercent": {
			"label": "Threshold to trigger intelligent context condensing",
			"description": "When the context window reaches this threshold, Kilo Code will automatically condense it."
		},
		"condensingApiConfiguration": {
			"label": "API Configuration for Context Condensing",
			"description": "Select which API configuration to use for context condensing operations. Leave unselected to use the current active configuration.",
			"useCurrentConfig": "Default"
		},
		"customCondensingPrompt": {
			"label": "Custom Context Condensing Prompt",
			"description": "Customize the system prompt used for context condensing. Leave empty to use the default prompt.",
			"placeholder": "Enter your custom condensing prompt here...\n\nYou can use the same structure as the default prompt:\n- Previous Conversation\n- Current Work\n- Key Technical Concepts\n- Relevant Files and Code\n- Problem Solving\n- Pending Tasks and Next Steps",
			"reset": "Reset to Default",
			"hint": "Empty = use default prompt"
		},
		"autoCondenseContext": {
			"name": "Automatically trigger intelligent context condensing",
			"description": "When enabled, Kilo Code will automatically condense the context when the threshold is reached. When disabled, you can still manually trigger context condensing."
		},
		"openTabs": {
			"label": "Open tabs context limit",
			"description": "Maximum number of VSCode open tabs to include in context. Higher values provide more context but increase token usage."
		},
		"workspaceFiles": {
			"label": "Workspace files context limit",
			"description": "Maximum number of files to include in current working directory details. Higher values provide more context but increase token usage."
		},
		"rooignore": {
			"label": "Show .kilocodeignore'd files in lists and searches",
			"description": "When enabled, files matching patterns in .kilocodeignore will be shown in lists with a lock symbol. When disabled, these files will be completely hidden from file lists and searches."
		},
		"maxConcurrentFileReads": {
			"label": "Concurrent file reads limit",
			"description": "Maximum number of files the 'read_file' tool can process concurrently. Higher values may speed up reading multiple small files but increase memory usage."
		},
		"maxReadFile": {
			"label": "File read auto-truncate threshold",
			"description": "Kilo Code reads this number of lines when the model omits start/end values. If this number is less than the file's total, Kilo Code generates a line number index of code definitions. Special cases: -1 instructs Kilo Code to read the entire file (without indexing), and 0 instructs it to read no lines and provides line indexes only for minimal context. Lower values minimize initial context usage, enabling precise subsequent line-range reads. Explicit start/end requests are not limited by this setting.",
			"lines": "lines",
			"always_full_read": "Always read entire file"
		},
		"condensingThreshold": {
			"label": "Condensing Trigger Threshold",
			"selectProfile": "Configure threshold for profile",
			"defaultProfile": "Global Default (all profiles)",
			"defaultDescription": "When context reaches this percentage, it will be automatically condensed for all profiles unless they have custom settings",
			"profileDescription": "Custom threshold for this profile only (overrides global default)",
			"inheritDescription": "This profile inherits the global default threshold ({{threshold}}%)",
			"usesGlobal": "(uses global {{threshold}}%)"
		}
	},
	"terminal": {
		"basic": {
			"label": "Terminal Settings: Basic",
			"description": "Basic terminal settings"
		},
		"advanced": {
			"label": "Terminal Settings: Advanced",
			"description": "The following options may require a terminal restart to apply the setting."
		},
		"outputLineLimit": {
			"label": "Terminal output limit",
			"description": "Maximum number of lines to include in terminal output when executing commands. When exceeded lines will be removed from the middle, saving tokens. <0>Learn more</0>"
		},
		"shellIntegrationTimeout": {
			"label": "Terminal shell integration timeout",
			"description": "Maximum time to wait for shell integration to initialize before executing commands. For users with long shell startup times, this value may need to be increased if you see \"Shell Integration Unavailable\" errors in the terminal. <0>Learn more</0>"
		},
		"shellIntegrationDisabled": {
			"label": "Disable terminal shell integration",
			"description": "Enable this if terminal commands aren't working correctly or you see 'Shell Integration Unavailable' errors. This uses a simpler method to run commands, bypassing some advanced terminal features. <0>Learn more</0>"
		},
		"commandDelay": {
			"label": "Terminal command delay",
			"description": "Delay in milliseconds to add after command execution. The default setting of 0 disables the delay completely. This can help ensure command output is fully captured in terminals with timing issues. In most terminals it is implemented by setting `PROMPT_COMMAND='sleep N'` and Powershell appends `start-sleep` to the end of each command. Originally was workaround for VSCode bug#237208 and may not be needed. <0>Learn more</0>"
		},
		"compressProgressBar": {
			"label": "Compress progress bar output",
			"description": "When enabled, processes terminal output with carriage returns (\\r) to simulate how a real terminal would display content. This removes intermediate progress bar states, retaining only the final state, which conserves context space for more relevant information. <0>Learn more</0>"
		},
		"powershellCounter": {
			"label": "Enable PowerShell counter workaround",
			"description": "When enabled, adds a counter to PowerShell commands to ensure proper command execution. This helps with PowerShell terminals that might have issues with command output capture. <0>Learn more</0>"
		},
		"zshClearEolMark": {
			"label": "Clear ZSH EOL mark",
			"description": "When enabled, clears the ZSH end-of-line mark by setting PROMPT_EOL_MARK=''. This prevents issues with command output interpretation when output ends with special characters like '%'. <0>Learn more</0>"
		},
		"zshOhMy": {
			"label": "Enable Oh My Zsh integration",
			"description": "When enabled, sets ITERM_SHELL_INTEGRATION_INSTALLED=Yes to enable Oh My Zsh shell integration features. Applying this setting might require restarting the IDE. <0>Learn more</0>"
		},
		"zshP10k": {
			"label": "Enable Powerlevel10k integration",
			"description": "When enabled, sets POWERLEVEL9K_TERM_SHELL_INTEGRATION=true to enable Powerlevel10k shell integration features. <0>Learn more</0>"
		},
		"zdotdir": {
			"label": "Enable ZDOTDIR handling",
			"description": "When enabled, creates a temporary directory for ZDOTDIR to handle zsh shell integration properly. This ensures VSCode shell integration works correctly with zsh while preserving your zsh configuration. <0>Learn more</0>"
		},
		"inheritEnv": {
			"label": "Inherit environment variables",
			"description": "When enabled, the terminal will inherit environment variables from VSCode's parent process, such as user-profile-defined shell integration settings. This directly toggles VSCode global setting `terminal.integrated.inheritEnv`. <0>Learn more</0>"
		}
	},
	"advancedSettings": {
		"title": "Advanced settings"
	},
	"advanced": {
		"diff": {
			"label": "Enable editing through diffs",
			"description": "When enabled, Kilo Code will be able to edit files more quickly and will automatically reject truncated full-file writes. Works best with the latest Claude 4 Sonnet model.",
			"strategy": {
				"label": "Diff strategy",
				"options": {
					"standard": "Standard (Single block)",
					"multiBlock": "Experimental: Multi-block diff",
					"unified": "Experimental: Unified diff"
				},
				"descriptions": {
					"standard": "Standard diff strategy applies changes to a single code block at a time.",
					"unified": "Unified diff strategy takes multiple approaches to applying diffs and chooses the best approach.",
					"multiBlock": "Multi-block diff strategy allows updating multiple code blocks in a file in one request."
				}
			},
			"matchPrecision": {
				"label": "Match precision",
				"description": "This slider controls how precisely code sections must match when applying diffs. Lower values allow more flexible matching but increase the risk of incorrect replacements. Use values below 100% with extreme caution."
			}
		}
	},
	"experimental": {
		"DIFF_STRATEGY_UNIFIED": {
			"name": "Use experimental unified diff strategy",
			"description": "Enable the experimental unified diff strategy. This strategy might reduce the number of retries caused by model errors but may cause unexpected behavior or incorrect edits. Only enable if you understand the risks and are willing to carefully review all changes."
		},
		"SEARCH_AND_REPLACE": {
			"name": "Use experimental search and replace tool",
			"description": "Enable the experimental search and replace tool, allowing Kilo Code to replace multiple instances of a search term in one request."
		},
		"INSERT_BLOCK": {
			"name": "Use experimental insert content tool",
			"description": "Enable the experimental insert content tool, allowing Kilo Code to insert content at specific line numbers without needing to create a diff."
		},
		"POWER_STEERING": {
			"name": "Use experimental \"power steering\" mode",
			"description": "When enabled, Kilo Code will remind the model about the details of its current mode definition more frequently. This will lead to stronger adherence to role definitions and custom instructions, but will use more tokens per message."
		},
		"AUTOCOMPLETE": {
			"name": "Use experimental \"autocomplete\" feature",
			"description": "When enabled, Kilo Code will provide inline code suggestions as you type. Requires Kilo Code API Provider."
		},
		"CONCURRENT_FILE_READS": {
			"name": "Enable concurrent file reads",
			"description": "When enabled, Kilo Code can read multiple files in a single request. When disabled, Kilo Code must read files one at a time. Disabling this can help when working with less capable models or when you want more control over file access."
		},
		"MULTI_SEARCH_AND_REPLACE": {
			"name": "Use experimental multi block diff tool",
			"description": "When enabled, Kilo Code will use multi block diff tool. This will try to update multiple code blocks in the file in one request."
		},
		"MARKETPLACE": {
			"name": "Enable Marketplace",
			"description": "When enabled, you can install MCPs and custom modes from the Marketplace."
		},
		"MULTI_FILE_APPLY_DIFF": {
			"name": "Enable concurrent file edits",
			"description": "When enabled, Kilo Code can edit multiple files in a single request. When disabled, Kilo Code must edit files one at a time. Disabling this can help when working with less capable models or when you want more control over file modifications."
		}
	},
	"promptCaching": {
		"label": "Disable prompt caching",
		"description": "When checked, Kilo Code will not use prompt caching for this model."
	},
	"temperature": {
		"useCustom": "Use custom temperature",
		"description": "Controls randomness in the model's responses.",
		"rangeDescription": "Higher values make output more random, lower values make it more deterministic."
	},
	"modelInfo": {
		"supportsImages": "Supports images",
		"noImages": "Does not support images",
		"supportsComputerUse": "Supports computer use",
		"noComputerUse": "Does not support computer use",
		"supportsPromptCache": "Supports prompt caching",
		"noPromptCache": "Does not support prompt caching",
		"maxOutput": "Max output",
		"inputPrice": "Input price",
		"outputPrice": "Output price",
		"cacheReadsPrice": "Cache reads price",
		"cacheWritesPrice": "Cache writes price",
		"enableStreaming": "Enable streaming",
		"enableR1Format": "Enable R1 model parameters",
		"enableR1FormatTips": "Must be enabled when using R1 models such as QWQ to prevent 400 errors",
		"useAzure": "Use Azure",
		"azureApiVersion": "Set Azure API version",
		"gemini": {
			"freeRequests": "* Free up to {{count}} requests per minute. After that, billing depends on prompt size.",
			"pricingDetails": "For more info, see pricing details.",
			"billingEstimate": "* Billing is an estimate - exact cost depends on prompt size."
		}
	},
	"modelPicker": {
		"automaticFetch": "The extension automatically fetches the latest list of models available on <serviceLink>{{serviceName}}</serviceLink>. If you're unsure which model to choose, Kilo Code works best with <defaultModelLink>{{defaultModelId}}</defaultModelLink>. You can also try searching \"free\" for no-cost options currently available.",
		"label": "Model",
		"searchPlaceholder": "Search",
		"noMatchFound": "No match found",
		"useCustomModel": "Use custom: {{modelId}}"
	},
	"footer": {
		"feedback": "If you have any questions or feedback, feel free to open an issue at <githubLink>github.com/Kilo-Org/kilocode</githubLink> or join <redditLink>reddit.com/r/kilocode</redditLink> or <discordLink>kilocode.ai/discord</discordLink>.",
		"support": "For financial questions, please contact Customer Support at <supportLink>https://kilocode.ai/support</supportLink>",
		"telemetry": {
			"label": "Allow error and usage reporting",
			"description": "Help improve Kilo Code by sending usage data and error reports. No code, prompts, or personal information is ever sent. See our privacy policy for more details."
		},
		"settings": {
			"import": "Import",
			"export": "Export",
			"reset": "Reset"
		}
	},
	"thinkingBudget": {
		"maxTokens": "Max Tokens",
		"maxThinkingTokens": "Max Thinking Tokens"
	},
	"validation": {
		"apiKey": "You must provide a valid API key.",
		"awsRegion": "You must choose a region to use with Amazon Bedrock.",
		"googleCloud": "You must provide a valid Google Cloud Project ID and Region.",
		"modelId": "You must provide a valid model ID.",
		"modelSelector": "You must provide a valid model selector.",
		"openAi": "You must provide a valid base URL, API key, and model ID.",
		"arn": {
			"invalidFormat": "Invalid ARN format. Please check the format requirements.",
			"regionMismatch": "Warning: The region in your ARN ({{arnRegion}}) does not match your selected region ({{region}}). This may cause access issues. The provider will use the region from the ARN."
		},
		"modelAvailability": "The model ID ({{modelId}}) you provided is not available. Please choose a different model.",
		"providerNotAllowed": "Provider '{{provider}}' is not allowed by your organization",
		"modelNotAllowed": "Model '{{model}}' is not allowed for provider '{{provider}}' by your organization",
		"profileInvalid": "This profile contains a provider or model that is not allowed by your organization"
	},
	"placeholders": {
		"apiKey": "Enter API Key...",
		"profileName": "Enter profile name",
		"accessKey": "Enter Access Key...",
		"secretKey": "Enter Secret Key...",
		"sessionToken": "Enter Session Token...",
		"credentialsJson": "Enter Credentials JSON...",
		"keyFilePath": "Enter Key File Path...",
		"projectId": "Enter Project ID...",
		"customArn": "Enter ARN (e.g. arn:aws:bedrock:us-east-1:123456789012:foundation-model/my-model)",
		"baseUrl": "Enter base URL...",
		"modelId": {
			"lmStudio": "e.g. meta-llama-3.1-8b-instruct",
			"lmStudioDraft": "e.g. lmstudio-community/llama-3.2-1b-instruct",
			"ollama": "e.g. llama3.1"
		},
		"numbers": {
			"maxTokens": "e.g. 4096",
			"contextWindow": "e.g. 128000",
			"inputPrice": "e.g. 0.0001",
			"outputPrice": "e.g. 0.0002",
			"cacheWritePrice": "e.g. 0.00005"
		}
	},
	"defaults": {
		"ollamaUrl": "Default: http://localhost:11434",
		"lmStudioUrl": "Default: http://localhost:1234",
		"geminiUrl": "Default: https://generativelanguage.googleapis.com"
	},
	"labels": {
		"customArn": "Custom ARN",
		"useCustomArn": "Use custom ARN..."
	},
	"includeMaxOutputTokens": "Include max output tokens",
	"includeMaxOutputTokensDescription": "Send max output tokens parameter in API requests. Some providers may not support this."
}<|MERGE_RESOLUTION|>--- conflicted
+++ resolved
@@ -395,8 +395,9 @@
 		"claudeCode": {
 			"pathLabel": "Claude Code Path",
 			"description": "Optional path to your Claude Code CLI. Defaults to 'claude' if not set.",
-<<<<<<< HEAD
-			"placeholder": "Default: claude"
+			"placeholder": "Default: claude",
+			"maxTokensLabel": "Max Output Tokens",
+			"maxTokensDescription": "Maximum number of output tokens for Claude Code responses. Default is 8000."
 		},
 		"geminiCli": {
 			"description": "This provider uses OAuth authentication from the Gemini CLI tool and does not require API keys.",
@@ -412,11 +413,6 @@
 			"requirement4": "Does not use API keys - authentication is handled via OAuth",
 			"requirement5": "Requires the Gemini CLI tool to be installed and authenticated first",
 			"freeAccess": "Free tier access via OAuth authentication"
-=======
-			"placeholder": "Default: claude",
-			"maxTokensLabel": "Max Output Tokens",
-			"maxTokensDescription": "Maximum number of output tokens for Claude Code responses. Default is 8000."
->>>>>>> a0e640cd
 		}
 	},
 	"browser": {
