--- conflicted
+++ resolved
@@ -379,14 +379,9 @@
 		"ollama": {
 			"baseUrl": "URL bazowy (opcjonalnie)",
 			"modelId": "ID modelu",
-<<<<<<< HEAD
 			"apiKey": "Klucz API",
 			"apiKeyPlaceholder": "Wprowadź swój klucz API",
 			"apiKeyInfo": "Klucz API będzie wysłany jako nagłówek Authorization",
-=======
-			"apiKey": "Klucz API Ollama",
-			"apiKeyHelp": "Opcjonalny klucz API dla uwierzytelnionych instancji Ollama lub usług chmurowych. Pozostaw puste dla instalacji lokalnych.",
->>>>>>> 8cff25ab
 			"description": "Ollama pozwala na lokalne uruchamianie modeli na twoim komputerze. Aby rozpocząć, zapoznaj się z przewodnikiem szybkiego startu.",
 			"warning": "Uwaga: Kilo Code używa złożonych podpowiedzi i działa najlepiej z modelami Claude. Modele o niższych możliwościach mogą nie działać zgodnie z oczekiwaniami."
 		},
