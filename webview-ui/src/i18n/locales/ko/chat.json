{
	"greeting": "Kilo Code가 당신을 위해 무엇을 할 수 있을까요?",
	"task": {
		"title": "작업",
		"seeMore": "더 보기",
		"seeLess": "줄여보기",
		"tokens": "토큰:",
		"cache": "캐시:",
		"apiCost": "API 비용:",
		"contextWindow": "컨텍스트 창:",
		"closeAndStart": "작업 닫고 새 작업 시작",
		"export": "작업 기록 내보내기",
		"delete": "작업 삭제 (Shift + 클릭으로 확인 생략)",
		"condenseContext": "컨텍스트 지능적으로 압축",
		"share": "작업 공유",
		"shareWithOrganization": "조직과 공유",
		"shareWithOrganizationDescription": "조직 구성원만 액세스할 수 있습니다",
		"sharePublicly": "공개적으로 공유",
		"sharePubliclyDescription": "링크가 있는 누구나 액세스할 수 있습니다",
		"connectToCloud": "클라우드에 연결",
		"connectToCloudDescription": "작업을 공유하려면 Kilo Code Cloud에 로그인하세요",
		"sharingDisabledByOrganization": "조직에서 공유가 비활성화됨",
		"shareSuccessOrganization": "조직 링크가 클립보드에 복사되었습니다",
		"shareSuccessPublic": "공개 링크가 클립보드에 복사되었습니다"
	},
	"history": {
		"title": "기록"
	},
	"unpin": "고정 해제하기",
	"pin": "고정하기",
	"tokenProgress": {
		"availableSpace": "사용 가능한 공간: {{amount}} 토큰",
		"tokensUsed": "사용된 토큰: {{used}} / {{total}}",
		"reservedForResponse": "모델 응답용 예약: {{amount}} 토큰"
	},
	"retry": {
		"title": "다시 시도",
		"tooltip": "작업 다시 시도"
	},
	"startNewTask": {
		"title": "새 작업 시작",
		"tooltip": "새 작업 시작하기"
	},
	"reportBug": {
		"title": "버그 신고"
	},
	"proceedAnyways": {
		"title": "그래도 계속",
		"tooltip": "명령 실행 중에도 계속 진행"
	},
	"save": {
		"title": "저장",
		"tooltip": "메시지 변경사항 저장"
	},
	"reject": {
		"title": "거부",
		"tooltip": "이 작업 거부"
	},
	"completeSubtaskAndReturn": "하위 작업 완료 후 돌아가기",
	"approve": {
		"title": "승인",
		"tooltip": "이 작업 승인"
	},
	"runCommand": {
		"title": "명령 실행",
		"tooltip": "이 명령 실행"
	},
	"proceedWhileRunning": {
		"title": "실행 중에도 계속",
		"tooltip": "경고에도 불구하고 계속 진행"
	},
	"killCommand": {
		"title": "명령 종료",
		"tooltip": "현재 명령 종료"
	},
	"resumeTask": {
		"title": "작업 재개",
		"tooltip": "현재 작업 계속하기"
	},
	"terminate": {
		"title": "종료",
		"tooltip": "현재 작업 종료"
	},
	"cancel": {
		"title": "취소",
		"tooltip": "현재 작업 취소"
	},
	"scrollToBottom": "채팅 하단으로 스크롤",
	"about": "AI 지원으로 코드를 생성, 리팩터링 및 디버깅합니다. 자세한 내용은 <DocsLink>문서</DocsLink>를 확인하세요.",
	"onboarding": "<strong>이 작업 공간의 작업 목록이 비어 있습니다.</strong> 아래에 작업을 입력하여 시작하세요. 어떻게 시작해야 할지 모르겠나요? Kilo Code가 무엇을 할 수 있는지 <DocsLink>문서</DocsLink>에서 자세히 알아보세요.",
	"rooTips": {
		"boomerangTasks": {
			"title": "작업 오케스트레이션",
			"description": "작업을 더 작고 관리하기 쉬운 부분으로 나눕니다."
		},
		"stickyModels": {
			"title": "스티키 모드",
			"description": "각 모드는 마지막으로 사용한 모델을 기억합니다."
		},
		"tools": {
			"title": "도구",
			"description": "AI가 웹 탐색, 명령 실행 등으로 문제를 해결하도록 허용합니다."
		},
		"customizableModes": {
			"title": "사용자 정의 모드",
			"description": "고유한 동작과 할당된 모델을 가진 전문 페르소나"
		}
	},
	"selectMode": "상호작용 모드 선택",
	"selectApiConfig": "API 구성 선택",
	"selectModelConfig": "모델 선택",
	"enhancePrompt": "추가 컨텍스트로 프롬프트 향상",
	"addImages": "메시지에 이미지 추가",
	"sendMessage": "메시지 보내기",
	"stopTts": "텍스트 음성 변환 중지",
	"typeMessage": "메시지 입력...",
<<<<<<< HEAD
	"typeTask": "구축, 찾기, 질문하기",
	"addContext": "컨텍스트 추가는 @, 모드 전환은 /",
=======
	"typeTask": "여기에 작업 입력...",
	"addContext": "컨텍스트 추가는 @, 명령어는 /",
>>>>>>> 1695c83c
	"dragFiles": "파일을 드래그하려면 shift 키 누르기",
	"dragFilesImages": "파일/이미지를 드래그하려면 shift 키 누르기",
	"enhancePromptDescription": "'프롬프트 향상' 버튼은 추가 컨텍스트, 명확화 또는 재구성을 제공하여 요청을 개선합니다. 여기에 요청을 입력한 다음 버튼을 다시 클릭하여 작동 방식을 확인해보세요.",
	"modeSelector": {
		"title": "모드",
		"marketplace": "모드 마켓플레이스",
		"settings": "모드 설정",
<<<<<<< HEAD
		"description": "Kilo Code의 행동을 맞춤화하는 전문화된 페르소나."
=======
		"description": "Roo의 행동을 맞춤화하는 전문화된 페르소나.",
		"searchPlaceholder": "모드 검색...",
		"noResults": "결과를 찾을 수 없습니다"
>>>>>>> 1695c83c
	},
	"errorReadingFile": "파일 읽기 오류:",
	"noValidImages": "처리된 유효한 이미지가 없습니다",
	"separator": "구분자",
	"edit": "편집...",
	"forNextMode": "다음 모드용",
	"forPreviousMode": "이전 모드용",
	"error": "오류",
	"diffError": {
		"title": "편집 실패"
	},
	"troubleMessage": "Kilo Code에 문제가 발생했습니다...",
	"apiRequest": {
		"title": "API 요청",
		"failed": "API 요청 실패",
		"streaming": "API 요청...",
		"cancelled": "API 요청 취소됨",
		"streamingFailed": "API 스트리밍 실패"
	},
	"checkpoint": {
		"initial": "초기 체크포인트",
		"regular": "체크포인트",
		"initializingWarning": "체크포인트 초기화 중... 시간이 너무 오래 걸리면 <settingsLink>설정</settingsLink>에서 체크포인트를 비활성화하고 작업을 다시 시작할 수 있습니다.",
		"menu": {
			"viewDiff": "차이점 보기",
			"restore": "체크포인트 복원",
			"restoreFiles": "파일 복원",
			"restoreFilesDescription": "프로젝트 파일을 이 시점에 찍힌 스냅샷으로 복원합니다.",
			"restoreFilesAndTask": "파일 및 작업 복원",
			"confirm": "확인",
			"cancel": "취소",
			"cannotUndo": "이 작업은 취소할 수 없습니다.",
			"restoreFilesAndTaskDescription": "프로젝트 파일을 이 시점에 찍힌 스냅샷으로 복원하고 이 지점 이후의 모든 메시지를 삭제합니다."
		},
		"current": "현재"
	},
	"instructions": {
		"wantsToFetch": "Kilo Code는 현재 작업을 지원하기 위해 자세한 지침을 가져오려고 합니다"
	},
	"fileOperations": {
		"wantsToRead": "Kilo Code가 이 파일을 읽고 싶어합니다:",
		"wantsToReadOutsideWorkspace": "Kilo Code가 워크스페이스 외부의 이 파일을 읽고 싶어합니다:",
		"didRead": "Kilo Code가 이 파일을 읽었습니다:",
		"wantsToEdit": "Kilo Code가 이 파일을 편집하고 싶어합니다:",
		"wantsToEditOutsideWorkspace": "Kilo Code가 워크스페이스 외부의 이 파일을 편집하고 싶어합니다:",
		"wantsToEditProtected": "Kilo Code가 보호된 설정 파일을 편집하고 싶어합니다:",
		"wantsToCreate": "Kilo Code가 새 파일을 만들고 싶어합니다:",
		"wantsToSearchReplace": "Kilo Code가 이 파일에서 검색 및 바꾸기를 수행하고 싶어합니다:",
		"didSearchReplace": "Kilo Code가 이 파일에서 검색 및 바꾸기를 수행했습니다:",
		"wantsToInsert": "Kilo Code가 이 파일에 내용을 삽입하고 싶어합니다:",
		"wantsToInsertWithLineNumber": "Kilo Code가 이 파일의 {{lineNumber}}번 줄에 내용을 삽입하고 싶어합니다:",
		"wantsToInsertAtEnd": "Kilo Code가 이 파일의 끝에 내용을 추가하고 싶어합니다:",
		"wantsToReadAndXMore": "Kilo Code가 이 파일과 {{count}}개의 파일을 더 읽으려고 합니다:",
		"wantsToReadMultiple": "Kilo Code가 여러 파일을 읽으려고 합니다:",
		"wantsToApplyBatchChanges": "Kilo Code가 여러 파일에 변경 사항을 적용하고 싶어합니다:"
	},
	"directoryOperations": {
		"wantsToViewTopLevel": "Kilo Code가 이 디렉토리의 최상위 파일을 보고 싶어합니다:",
		"didViewTopLevel": "Kilo Code가 이 디렉토리의 최상위 파일을 보았습니다:",
		"wantsToViewRecursive": "Kilo Code가 이 디렉토리의 모든 파일을 재귀적으로 보고 싶어합니다:",
		"didViewRecursive": "Kilo Code가 이 디렉토리의 모든 파일을 재귀적으로 보았습니다:",
		"wantsToViewDefinitions": "Kilo Code가 이 디렉토리에서 사용된 소스 코드 정의 이름을 보고 싶어합니다:",
		"didViewDefinitions": "Kilo Code가 이 디렉토리에서 사용된 소스 코드 정의 이름을 보았습니다:",
		"wantsToSearch": "Kilo Code가 이 디렉토리에서 <code>{{regex}}</code>을(를) 검색하고 싶어합니다:",
		"didSearch": "Kilo Code가 이 디렉토리에서 <code>{{regex}}</code>을(를) 검색했습니다:",
		"wantsToSearchOutsideWorkspace": "Kilo Code가 이 디렉토리(워크스페이스 외부)에서 <code>{{regex}}</code>을(를) 검색하고 싶어합니다:",
		"didSearchOutsideWorkspace": "Kilo Code가 이 디렉토리(워크스페이스 외부)에서 <code>{{regex}}</code>을(를) 검색했습니다:",
		"wantsToViewTopLevelOutsideWorkspace": "Kilo Code가 이 디렉토리(워크스페이스 외부)의 최상위 파일을 보고 싶어합니다:",
		"didViewTopLevelOutsideWorkspace": "Kilo Code가 이 디렉토리(워크스페이스 외부)의 최상위 파일을 보았습니다:",
		"wantsToViewRecursiveOutsideWorkspace": "Kilo Code가 이 디렉토리(워크스페이스 외부)의 모든 파일을 재귀적으로 보고 싶어합니다:",
		"didViewRecursiveOutsideWorkspace": "Kilo Code가 이 디렉토리(워크스페이스 외부)의 모든 파일을 재귀적으로 보았습니다:",
		"wantsToViewDefinitionsOutsideWorkspace": "Kilo Code가 이 디렉토리(워크스페이스 외부)에서 사용된 소스 코드 정의 이름을 보고 싶어합니다:",
		"didViewDefinitionsOutsideWorkspace": "Kilo Code가 이 디렉토리(워크스페이스 외부)에서 사용된 소스 코드 정의 이름을 보았습니다:"
	},
	"commandOutput": "명령 출력",
	"commandExecution": {
		"running": "실행 중",
		"pid": "PID: {{pid}}",
		"exited": "종료됨 ({{exitCode}})",
		"manageCommands": "명령 권한 관리",
		"commandManagementDescription": "명령 권한 관리: 자동 실행을 허용하려면 ✓를 클릭하고 실행을 거부하려면 ✗를 클릭하십시오. 패턴은 켜거나 끄거나 목록에서 제거할 수 있습니다. <settingsLink>모든 설정 보기</settingsLink>",
		"addToAllowed": "허용 목록에 추가",
		"removeFromAllowed": "허용 목록에서 제거",
		"addToDenied": "거부 목록에 추가",
		"removeFromDenied": "거부 목록에서 제거",
		"abortCommand": "명령 실행 중단",
		"expandOutput": "출력 확장",
		"collapseOutput": "출력 축소",
		"expandManagement": "명령 관리 섹션 확장",
		"collapseManagement": "명령 관리 섹션 축소"
	},
	"response": "응답",
	"arguments": "인수",
	"mcp": {
		"wantsToUseTool": "Kilo Code가 {{serverName}} MCP 서버에서 도구를 사용하고 싶어합니다:",
		"wantsToAccessResource": "Kilo Code가 {{serverName}} MCP 서버에서 리소스에 접근하고 싶어합니다:"
	},
	"modes": {
		"wantsToSwitch": "Kilo Code가 <code>{{mode}}</code> 모드로 전환하고 싶어합니다",
		"wantsToSwitchWithReason": "Kilo Code가 다음 이유로 <code>{{mode}}</code> 모드로 전환하고 싶어합니다: {{reason}}",
		"didSwitch": "Kilo Code가 <code>{{mode}}</code> 모드로 전환했습니다",
		"didSwitchWithReason": "Kilo Code가 다음 이유로 <code>{{mode}}</code> 모드로 전환했습니다: {{reason}}"
	},
	"subtasks": {
		"wantsToCreate": "Kilo Code <code>{{mode}}</code> 모드에서 새 하위 작업을 만들고 싶어합니다:",
		"wantsToFinish": "Kilo Code 이 하위 작업을 완료하고 싶어합니다",
		"newTaskContent": "하위 작업 지침",
		"completionContent": "하위 작업 완료",
		"resultContent": "하위 작업 결과",
		"defaultResult": "다음 작업을 계속 진행해주세요.",
		"completionInstructions": "하위 작업 완료! 결과를 검토하고 수정 사항이나 다음 단계를 제안할 수 있습니다. 모든 것이 괜찮아 보이면, 부모 작업에 결과를 반환하기 위해 확인해주세요."
	},
	"questions": {
		"hasQuestion": "Kilo Code에게 질문이 있습니다:"
	},
	"taskCompleted": "작업 완료",
	"powershell": {
		"issues": "Windows PowerShell에 문제가 있는 것 같습니다. 다음을 참조하세요"
	},
	"autoApprove": {
		"title": "자동 승인:",
		"none": "없음",
		"description": "자동 승인을 사용하면 Kilo Code가 권한을 요청하지 않고 작업을 수행할 수 있습니다. 완전히 신뢰할 수 있는 작업에만 활성화하세요. 더 자세한 구성은 <settingsLink>설정</settingsLink>에서 사용할 수 있습니다.",
		"selectOptionsFirst": "자동 승인을 활성화하려면 아래 옵션 중 하나 이상을 선택하세요",
		"toggleAriaLabel": "자동 승인 전환",
		"disabledAriaLabel": "자동 승인 비활성화됨 - 먼저 옵션을 선택하세요"
	},
	"reasoning": {
		"thinking": "생각 중",
		"seconds": "{{count}}초"
	},
	"contextCondense": {
		"title": "컨텍스트 요약됨",
		"condensing": "컨텍스트 압축 중...",
		"errorHeader": "컨텍스트 압축 실패",
		"tokens": "토큰"
	},
	"followUpSuggest": {
		"copyToInput": "입력창에 복사 (또는 Shift + 클릭)",
		"autoSelectCountdown": "{{count}}초 후 자동 선택",
		"countdownDisplay": "{{count}}초"
	},
	"announcement": {
		"title": "🎉 Kilo Code {{version}} 출시",
		"description": "Kilo Code {{version}}은 개발 워크플로우를 향상시키는 강력한 새 기능과 중요한 개선사항을 제공합니다.",
		"whatsNew": "새로운 기능",
		"feature1": "<bold>메시지 대기열</bold>: Roo가 작업하는 동안 여러 메시지를 대기열에 넣어 워크플로우 계획을 중단 없이 계속할 수 있습니다.",
		"feature2": "<bold>사용자 정의 슬래시 명령</bold>: 자주 사용하는 프롬프트와 워크플로우에 빠르게 액세스할 수 있는 개인화된 슬래시 명령을 생성하고, 완전한 UI 관리를 제공합니다.",
		"feature3": "<bold>향상된 Gemini 도구</bold>: 새로운 URL 컨텍스트 및 Google 검색 기반 기능으로 Gemini 모델에 실시간 웹 정보와 향상된 연구 기능을 제공합니다.",
		"hideButton": "공지 숨기기",
		"detailsDiscussLinks": "<discordLink>Discord</discordLink>와 <redditLink>Reddit</redditLink>에서 자세한 내용을 확인하고 토론에 참여하세요 🚀"
	},
	"browser": {
		"rooWantsToUse": "Kilo Code가 브라우저를 사용하고 싶어합니다:",
		"consoleLogs": "콘솔 로그",
		"noNewLogs": "(새 로그 없음)",
		"screenshot": "브라우저 스크린샷",
		"cursor": "커서",
		"navigation": {
			"step": "단계 {{current}} / {{total}}",
			"previous": "이전",
			"next": "다음"
		},
		"sessionStarted": "브라우저 세션 시작됨",
		"actions": {
			"title": "브라우저 작업: ",
			"launch": "{{url}}에서 브라우저 실행",
			"click": "클릭 ({{coordinate}})",
			"type": "입력 \"{{text}}\"",
			"scrollDown": "아래로 스크롤",
			"scrollUp": "위로 스크롤",
			"close": "브라우저 닫기"
		}
	},
	"codeblock": {
		"tooltips": {
			"expand": "코드 블록 확장",
			"collapse": "코드 블록 축소",
			"enable_wrap": "자동 줄바꿈 활성화",
			"disable_wrap": "자동 줄바꿈 비활성화",
			"copy_code": "코드 복사"
		}
	},
	"systemPromptWarning": "경고: 사용자 정의 시스템 프롬프트 재정의가 활성화되었습니다. 이로 인해 기능이 심각하게 손상되고 예측할 수 없는 동작이 발생할 수 있습니다.",
	"profileViolationWarning": "현재 프로필이 조직 설정과 호환되지 않습니다",
	"shellIntegration": {
		"title": "명령 실행 경고",
		"description": "명령이 VSCode 터미널 쉘 통합 없이 실행되고 있습니다. 이 경고를 숨기려면 <settingsLink>Kilo Code 설정</settingsLink>의 <strong>Terminal</strong> 섹션에서 쉘 통합을 비활성화하거나 아래 링크를 사용하여 VSCode 터미널 통합 문제를 해결하세요.",
		"troubleshooting": "쉘 통합 문서를 보려면 여기를 클릭하세요."
	},
	"ask": {
		"autoApprovedRequestLimitReached": {
			"title": "자동 승인 요청 한도 도달",
			"description": "Kilo Code가 {{count}}개의 API 요청(들)에 대한 자동 승인 한도에 도달했습니다. 카운트를 재설정하고 작업을 계속하시겠습니까?",
			"button": "재설정 후 계속"
		}
	},
	"codebaseSearch": {
		"wantsToSearch": "Roo가 코드베이스에서 <code>{{query}}</code>을(를) 검색하고 싶어합니다:",
		"wantsToSearchWithPath": "Roo가 <code>{{path}}</code>에서 <code>{{query}}</code>을(를) 검색하고 싶어합니다:",
		"didSearch_one": "1개의 결과를 찾았습니다",
		"didSearch_other": "{{count}}개의 결과를 찾았습니다",
		"resultTooltip": "유사도 점수: {{score}} (클릭하여 파일 열기)"
	},
	"read-batch": {
		"approve": {
			"title": "모두 승인"
		},
		"deny": {
			"title": "모두 거부"
		}
	},
	"indexingStatus": {
		"ready": "인덱스 준비됨",
		"indexing": "인덱싱 중 {{percentage}}%",
		"indexed": "인덱싱 완료",
		"error": "인덱스 오류",
		"status": "인덱스 상태"
	},
	"versionIndicator": {
		"ariaLabel": "버전 {{version}} - 릴리스 노트를 보려면 클릭하세요"
	},
	"rooCloudCTA": {
		"title": "Roo Code Cloud가 곧 출시됩니다!",
		"description": "클라우드에서 원격 에이전트를 실행하고, 어디서나 작업에 액세스하고, 다른 사람들과 협업하는 등 다양한 기능을 이용하세요.",
		"joinWaitlist": "얼리 액세스를 받으려면 대기 목록에 가입하세요."
	},
	"editMessage": {
		"placeholder": "메시지 편집..."
	},
	"command": {
		"triggerDescription": "{{name}} 명령 트리거"
	},
	"slashCommands": {
		"tooltip": "슬래시 명령 관리",
		"title": "슬래시 명령",
		"description": "자주 사용하는 프롬프트와 워크플로우에 빠르게 액세스할 수 있는 사용자 정의 슬래시 명령을 만듭니다. <DocsLink>문서</DocsLink>",
		"globalCommands": "전역 명령",
		"workspaceCommands": "작업 공간 명령",
		"globalCommand": "전역 명령",
		"editCommand": "명령 편집",
		"deleteCommand": "명령 삭제",
		"newGlobalCommandPlaceholder": "새 전역 명령...",
		"newWorkspaceCommandPlaceholder": "새 작업 공간 명령...",
		"deleteDialog": {
			"title": "명령 삭제",
			"description": "\"{{name}}\" 명령을 삭제하시겠습니까? 이 작업은 취소할 수 없습니다.",
			"cancel": "취소",
			"confirm": "삭제"
		}
	},
	"queuedMessages": {
		"title": "대기열 메시지:",
		"clickToEdit": "클릭하여 메시지 편집"
	}
}<|MERGE_RESOLUTION|>--- conflicted
+++ resolved
@@ -114,13 +114,8 @@
 	"sendMessage": "메시지 보내기",
 	"stopTts": "텍스트 음성 변환 중지",
 	"typeMessage": "메시지 입력...",
-<<<<<<< HEAD
-	"typeTask": "구축, 찾기, 질문하기",
-	"addContext": "컨텍스트 추가는 @, 모드 전환은 /",
-=======
 	"typeTask": "여기에 작업 입력...",
 	"addContext": "컨텍스트 추가는 @, 명령어는 /",
->>>>>>> 1695c83c
 	"dragFiles": "파일을 드래그하려면 shift 키 누르기",
 	"dragFilesImages": "파일/이미지를 드래그하려면 shift 키 누르기",
 	"enhancePromptDescription": "'프롬프트 향상' 버튼은 추가 컨텍스트, 명확화 또는 재구성을 제공하여 요청을 개선합니다. 여기에 요청을 입력한 다음 버튼을 다시 클릭하여 작동 방식을 확인해보세요.",
@@ -128,13 +123,9 @@
 		"title": "모드",
 		"marketplace": "모드 마켓플레이스",
 		"settings": "모드 설정",
-<<<<<<< HEAD
-		"description": "Kilo Code의 행동을 맞춤화하는 전문화된 페르소나."
-=======
 		"description": "Roo의 행동을 맞춤화하는 전문화된 페르소나.",
 		"searchPlaceholder": "모드 검색...",
 		"noResults": "결과를 찾을 수 없습니다"
->>>>>>> 1695c83c
 	},
 	"errorReadingFile": "파일 읽기 오류:",
 	"noValidImages": "처리된 유효한 이미지가 없습니다",
