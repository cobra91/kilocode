{
	"title": "Prompt",
	"done": "Fatto",
	"modes": {
		"title": "Modalità",
		"createNewMode": "Crea nuova modalità",
		"editModesConfig": "Modifica configurazione modalità",
		"editGlobalModes": "Modifica modalità globali",
<<<<<<< HEAD
		"editProjectModes": "Modifica modalità di progetto (.kilocodemodes)",
		"createModeHelpText": "Clicca sul + per creare una nuova modalità personalizzata, o chiedi semplicemente a Kilo Code nella chat di crearne una per te!",
=======
		"editProjectModes": "Modifica modalità di progetto (.roomodes)",
		"createModeHelpText": "Le modalità sono personas specializzate che personalizzano il comportamento di Roo. <0>Scopri di più sull'uso delle modalità</0> o <1>sulla personalizzazione delle modalità.</1>",
>>>>>>> d2e15c16
		"selectMode": "Cerca modalità"
	},
	"apiConfiguration": {
		"title": "Configurazione API",
		"select": "Seleziona quale configurazione API utilizzare per questa modalità"
	},
	"tools": {
		"title": "Strumenti disponibili",
		"builtInModesText": "Gli strumenti per le modalità integrate non possono essere modificati",
		"editTools": "Modifica strumenti",
		"doneEditing": "Modifica completata",
		"allowedFiles": "File consentiti:",
		"toolNames": {
			"read": "Leggi file",
			"edit": "Modifica file",
			"browser": "Usa browser",
			"command": "Esegui comandi",
			"mcp": "Usa MCP"
		},
		"noTools": "Nessuno"
	},
	"roleDefinition": {
		"title": "Definizione del ruolo",
		"resetToDefault": "Ripristina predefiniti",
		"description": "Definisci l'esperienza e la personalità di Kilo Code per questa modalità. Questa descrizione modella come Kilo Code si presenta e affronta i compiti."
	},
	"whenToUse": {
		"title": "Quando utilizzare (opzionale)",
		"description": "Descrivi quando questa modalità dovrebbe essere utilizzata. Questo aiuta l'Orchestrator a scegliere la modalità giusta per un compito.",
		"resetToDefault": "Ripristina la descrizione 'Quando utilizzare' ai valori predefiniti"
	},
	"customInstructions": {
		"title": "Istruzioni personalizzate specifiche per la modalità (opzionale)",
		"resetToDefault": "Ripristina predefiniti",
		"description": "Aggiungi linee guida comportamentali specifiche per la modalità {{modeName}}.",
		"loadFromFile": "Le istruzioni personalizzate specifiche per la modalità {{mode}} possono essere caricate anche dalla cartella <span>.kilocode/rules/</span> nel tuo spazio di lavoro (.kilocoderules-{{slug}} è obsoleto e smetterà di funzionare presto)."
	},
	"globalCustomInstructions": {
		"title": "Istruzioni personalizzate per tutte le modalità",
<<<<<<< HEAD
		"description": "Queste istruzioni si applicano a tutte le modalità. Forniscono un insieme base di comportamenti che possono essere migliorati dalle istruzioni specifiche per modalità qui sotto.\nSe desideri che Kilo Code pensi e parli in una lingua diversa dalla lingua di visualizzazione del tuo editor ({{language}}), puoi specificarlo qui.",
		"loadFromFile": "Le istruzioni possono essere caricate anche dalla cartella <span>.kilocode/rules/</span> nel tuo spazio di lavoro (.kilocoderules è obsoleto e smetterà di funzionare presto)."
=======
		"description": "Queste istruzioni si applicano a tutte le modalità. Forniscono un insieme base di comportamenti che possono essere migliorati dalle istruzioni specifiche per modalità qui sotto. <0>Scopri di più</0>",
		"loadFromFile": "Le istruzioni possono essere caricate anche dalla cartella <span>.roo/rules/</span> nel tuo spazio di lavoro (.roorules e .clinerules sono obsoleti e smetteranno di funzionare presto)."
>>>>>>> d2e15c16
	},
	"systemPrompt": {
		"preview": "Anteprima prompt di sistema",
		"copy": "Copia prompt di sistema negli appunti",
		"title": "Prompt di sistema (modalità {{modeName}})"
	},
	"supportPrompts": {
		"title": "Prompt di supporto",
		"resetPrompt": "Ripristina il prompt {{promptType}} ai valori predefiniti",
		"prompt": "Prompt",
		"enhance": {
			"apiConfiguration": "Configurazione API",
			"apiConfigDescription": "Puoi selezionare una configurazione API da usare sempre per migliorare i prompt, o semplicemente usare quella attualmente selezionata",
			"useCurrentConfig": "Usa la configurazione API attualmente selezionata",
			"testPromptPlaceholder": "Inserisci un prompt per testare il miglioramento",
			"previewButton": "Anteprima miglioramento prompt"
		},
		"types": {
			"ENHANCE": {
				"label": "Migliora prompt",
				"description": "Utilizza il miglioramento dei prompt per ottenere suggerimenti o miglioramenti personalizzati per i tuoi input. Questo assicura che Kilo Code comprenda la tua intenzione e fornisca le migliori risposte possibili. Disponibile tramite l'icona ✨ nella chat."
			},
			"EXPLAIN": {
				"label": "Spiega codice",
				"description": "Ottieni spiegazioni dettagliate di frammenti di codice, funzioni o file interi. Utile per comprendere codice complesso o imparare nuovi pattern. Disponibile nelle azioni di codice (icona della lampadina nell'editor) e nel menu contestuale dell'editor (clic destro sul codice selezionato)."
			},
			"FIX": {
				"label": "Risolvi problemi",
				"description": "Ottieni aiuto per identificare e risolvere bug, errori o problemi di qualità del codice. Fornisce una guida passo-passo per risolvere i problemi. Disponibile nelle azioni di codice (icona della lampadina nell'editor) e nel menu contestuale dell'editor (clic destro sul codice selezionato)."
			},
			"IMPROVE": {
				"label": "Migliora codice",
				"description": "Ricevi suggerimenti per l'ottimizzazione del codice, migliori pratiche e miglioramenti architetturali mantenendo la funzionalità. Disponibile nelle azioni di codice (icona della lampadina nell'editor) e nel menu contestuale dell'editor (clic destro sul codice selezionato)."
			},
			"ADD_TO_CONTEXT": {
				"label": "Aggiungi al contesto",
				"description": "Aggiungi contesto al tuo compito o conversazione attuale. Utile per fornire informazioni aggiuntive o chiarimenti. Disponibile nelle azioni di codice (icona della lampadina nell'editor) e nel menu contestuale dell'editor (clic destro sul codice selezionato)."
			},
			"TERMINAL_ADD_TO_CONTEXT": {
				"label": "Aggiungi contenuto del terminale al contesto",
				"description": "Aggiungi l'output del terminale al tuo compito o conversazione attuale. Utile per fornire output di comandi o log. Disponibile nel menu contestuale del terminale (clic destro sul contenuto selezionato del terminale)."
			},
			"TERMINAL_FIX": {
				"label": "Correggi comando del terminale",
				"description": "Ottieni aiuto per correggere i comandi del terminale che hanno fallito o necessitano di miglioramenti. Disponibile nel menu contestuale del terminale (clic destro sul contenuto selezionato del terminale)."
			},
			"TERMINAL_EXPLAIN": {
				"label": "Spiega comando del terminale",
				"description": "Ottieni spiegazioni dettagliate sui comandi del terminale e sui loro output. Disponibile nel menu contestuale del terminale (clic destro sul contenuto selezionato del terminale)."
			},
			"NEW_TASK": {
				"label": "Avvia nuova attività",
				"description": "Avvia una nuova attività con il tuo input. Disponibile nella palette dei comandi."
			}
		}
	},
	"advancedSystemPrompt": {
		"title": "Avanzato: Sovrascrivi prompt di sistema",
<<<<<<< HEAD
		"description": "Puoi sostituire completamente il prompt di sistema per questa modalità (a parte la definizione del ruolo e le istruzioni personalizzate) creando un file in <span>.kilocode/system-prompt-{{slug}}</span> nel tuo spazio di lavoro. Questa è una funzionalità molto avanzata che bypassa le protezioni integrate e i controlli di coerenza (specialmente riguardo all'uso degli strumenti), quindi fai attenzione!"
=======
		"description": "<2>⚠️ Attenzione:</2> Questa funzionalità avanzata bypassa le misure di sicurezza. <1>LEGGI QUESTO PRIMA DI USARE!</1>Sovrascrivi il prompt di sistema predefinito creando un file in <span>.roo/system-prompt-{{slug}}</span>."
>>>>>>> d2e15c16
	},
	"createModeDialog": {
		"title": "Crea nuova modalità",
		"close": "Chiudi",
		"name": {
			"label": "Nome",
			"placeholder": "Inserisci nome modalità"
		},
		"slug": {
			"label": "Slug",
			"description": "Lo slug viene utilizzato negli URL e nei nomi dei file. Deve essere in minuscolo e contenere solo lettere, numeri e trattini."
		},
		"saveLocation": {
			"label": "Posizione di salvataggio",
			"description": "Scegli dove salvare questa modalità. Le modalità specifiche del progetto hanno la precedenza sulle modalità globali.",
			"global": {
				"label": "Globale",
				"description": "Disponibile in tutti gli spazi di lavoro"
			},
			"project": {
				"label": "Specifico del progetto (.kilocodemodes)",
				"description": "Disponibile solo in questo spazio di lavoro, ha la precedenza sul globale"
			}
		},
		"roleDefinition": {
			"label": "Definizione del ruolo",
			"description": "Definisci l'esperienza e la personalità di Kilo Code per questa modalità."
		},
		"whenToUse": {
			"label": "Quando utilizzare (opzionale)",
			"description": "Fornisci una chiara descrizione di quando questa modalità è più efficace e per quali tipi di compiti eccelle."
		},
		"tools": {
			"label": "Strumenti disponibili",
			"description": "Seleziona quali strumenti questa modalità può utilizzare."
		},
		"customInstructions": {
			"label": "Istruzioni personalizzate (opzionale)",
			"description": "Aggiungi linee guida comportamentali specifiche per questa modalità."
		},
		"buttons": {
			"cancel": "Annulla",
			"create": "Crea modalità"
		},
		"deleteMode": "Elimina modalità"
	},
	"allFiles": "tutti i file"
}<|MERGE_RESOLUTION|>--- conflicted
+++ resolved
@@ -6,13 +6,8 @@
 		"createNewMode": "Crea nuova modalità",
 		"editModesConfig": "Modifica configurazione modalità",
 		"editGlobalModes": "Modifica modalità globali",
-<<<<<<< HEAD
 		"editProjectModes": "Modifica modalità di progetto (.kilocodemodes)",
-		"createModeHelpText": "Clicca sul + per creare una nuova modalità personalizzata, o chiedi semplicemente a Kilo Code nella chat di crearne una per te!",
-=======
-		"editProjectModes": "Modifica modalità di progetto (.roomodes)",
-		"createModeHelpText": "Le modalità sono personas specializzate che personalizzano il comportamento di Roo. <0>Scopri di più sull'uso delle modalità</0> o <1>sulla personalizzazione delle modalità.</1>",
->>>>>>> d2e15c16
+		"createModeHelpText": "Le modalità sono personas specializzate che personalizzano il comportamento di Kilo Code. <0>Scopri di più sull'uso delle modalità</0> o <1>sulla personalizzazione delle modalità.</1>",
 		"selectMode": "Cerca modalità"
 	},
 	"apiConfiguration": {
@@ -52,13 +47,8 @@
 	},
 	"globalCustomInstructions": {
 		"title": "Istruzioni personalizzate per tutte le modalità",
-<<<<<<< HEAD
-		"description": "Queste istruzioni si applicano a tutte le modalità. Forniscono un insieme base di comportamenti che possono essere migliorati dalle istruzioni specifiche per modalità qui sotto.\nSe desideri che Kilo Code pensi e parli in una lingua diversa dalla lingua di visualizzazione del tuo editor ({{language}}), puoi specificarlo qui.",
-		"loadFromFile": "Le istruzioni possono essere caricate anche dalla cartella <span>.kilocode/rules/</span> nel tuo spazio di lavoro (.kilocoderules è obsoleto e smetterà di funzionare presto)."
-=======
 		"description": "Queste istruzioni si applicano a tutte le modalità. Forniscono un insieme base di comportamenti che possono essere migliorati dalle istruzioni specifiche per modalità qui sotto. <0>Scopri di più</0>",
-		"loadFromFile": "Le istruzioni possono essere caricate anche dalla cartella <span>.roo/rules/</span> nel tuo spazio di lavoro (.roorules e .clinerules sono obsoleti e smetteranno di funzionare presto)."
->>>>>>> d2e15c16
+		"loadFromFile": "Le istruzioni possono essere caricate anche dalla cartella <span>.kilocode/rules/</span> nel tuo spazio di lavoro (.kilocoderules sono obsoleti e smetteranno di funzionare presto)."
 	},
 	"systemPrompt": {
 		"preview": "Anteprima prompt di sistema",
@@ -117,11 +107,7 @@
 	},
 	"advancedSystemPrompt": {
 		"title": "Avanzato: Sovrascrivi prompt di sistema",
-<<<<<<< HEAD
-		"description": "Puoi sostituire completamente il prompt di sistema per questa modalità (a parte la definizione del ruolo e le istruzioni personalizzate) creando un file in <span>.kilocode/system-prompt-{{slug}}</span> nel tuo spazio di lavoro. Questa è una funzionalità molto avanzata che bypassa le protezioni integrate e i controlli di coerenza (specialmente riguardo all'uso degli strumenti), quindi fai attenzione!"
-=======
-		"description": "<2>⚠️ Attenzione:</2> Questa funzionalità avanzata bypassa le misure di sicurezza. <1>LEGGI QUESTO PRIMA DI USARE!</1>Sovrascrivi il prompt di sistema predefinito creando un file in <span>.roo/system-prompt-{{slug}}</span>."
->>>>>>> d2e15c16
+		"description": "<2>⚠️ Attenzione:</2> Questa funzionalità avanzata bypassa le misure di sicurezza. <1>LEGGI QUESTO PRIMA DI USARE!</1>Sovrascrivi il prompt di sistema predefinito creando un file in <span>.kilocode/system-prompt-{{slug}}</span>."
 	},
 	"createModeDialog": {
 		"title": "Crea nuova modalità",
