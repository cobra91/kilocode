{
	"common": {
		"save": "儲存",
		"done": "完成",
		"cancel": "取消",
		"reset": "重設",
		"select": "選擇",
		"add": "新增標頭",
		"remove": "移除"
	},
	"header": {
		"title": "設定",
		"saveButtonTooltip": "儲存變更",
		"nothingChangedTooltip": "無任何變更",
		"doneButtonTooltip": "捨棄未儲存的變更並關閉設定面板"
	},
	"unsavedChangesDialog": {
		"title": "未儲存的變更",
		"description": "是否要取消變更並繼續？",
		"cancelButton": "取消",
		"discardButton": "取消變更"
	},
	"sections": {
		"providers": "供應商",
		"autoApprove": "自動核准",
		"browser": "電腦存取",
		"checkpoints": "檢查點",
		"notifications": "通知",
		"contextManagement": "上下文",
		"terminal": "終端機",
		"prompts": "提示詞",
		"experimental": "實驗性",
		"language": "語言",
		"about": "關於 Kilo Code",
		"display": "顯示"
	},
	"prompts": {
		"description": "設定用於快速操作的支援提示詞，如增強提示詞、解釋程式碼和修復問題。這些提示詞幫助 Kilo Code 為常見開發工作提供更好的支援。"
	},
	"codeIndex": {
		"title": "程式碼庫索引",
		"enableLabel": "啟用程式碼庫索引",
		"enableDescription": "啟用程式碼索引以改進搜尋和上下文理解",
		"profileLabel": "嵌入供應商",
		"selectProfilePlaceholder": "選擇供應商",
		"openaiProvider": "OpenAI",
		"ollamaProvider": "Ollama",
		"geminiProvider": "Gemini",
		"geminiApiKeyLabel": "API 金鑰：",
		"geminiApiKeyPlaceholder": "輸入您的 Gemini API 金鑰",
		"mistralProvider": "Mistral",
		"mistralApiKeyLabel": "API 金鑰：",
		"mistralApiKeyPlaceholder": "輸入您的 Mistral API 金鑰",
		"openaiCompatibleProvider": "OpenAI 相容",
		"openAiKeyLabel": "OpenAI API 金鑰",
		"openAiKeyPlaceholder": "輸入您的 OpenAI API 金鑰",
		"openAiCompatibleBaseUrlLabel": "基礎 URL",
		"openAiCompatibleApiKeyLabel": "API 金鑰",
		"openAiCompatibleApiKeyPlaceholder": "輸入您的 API 金鑰",
		"openAiCompatibleModelDimensionLabel": "嵌入維度：",
		"modelDimensionLabel": "模型維度",
		"openAiCompatibleModelDimensionPlaceholder": "例如，1536",
		"openAiCompatibleModelDimensionDescription": "模型的嵌入維度（輸出大小）。請查閱您的供應商文件獲取此值。常見值：384、768、1536、3072。",
		"modelLabel": "模型",
		"selectModelPlaceholder": "選擇模型",
		"ollamaUrlLabel": "Ollama URL：",
		"qdrantUrlLabel": "Qdrant URL",
		"qdrantKeyLabel": "Qdrant 金鑰：",
		"startIndexingButton": "開始",
		"clearIndexDataButton": "清除索引",
		"unsavedSettingsMessage": "請先儲存設定再開始索引程序。",
		"clearDataDialog": {
			"title": "確定要繼續嗎？",
			"description": "此操作無法復原。這將永久刪除您的程式碼庫索引資料。",
			"cancelButton": "取消",
			"confirmButton": "清除資料"
		},
		"description": "設定程式碼庫索引設定以啟用專案的語意搜尋。<0>了解更多</0>",
		"statusTitle": "狀態",
		"settingsTitle": "索引設定",
		"disabledMessage": "程式碼庫索引目前已停用。請在全域設定中啟用以設定索引選項。",
		"embedderProviderLabel": "嵌入模型供應商",
		"modelPlaceholder": "輸入模型名稱",
		"selectModel": "選擇模型",
		"ollamaBaseUrlLabel": "Ollama 基礎 URL",
		"qdrantApiKeyLabel": "Qdrant API 金鑰",
		"qdrantApiKeyPlaceholder": "輸入您的 Qdrant API 金鑰（選用）",
		"setupConfigLabel": "設定",
		"ollamaUrlPlaceholder": "http://localhost:11434",
		"openAiCompatibleBaseUrlPlaceholder": "https://api.example.com",
		"modelDimensionPlaceholder": "1536",
		"qdrantUrlPlaceholder": "http://localhost:6333",
		"saveError": "無法儲存設定",
		"modelDimensions": "({{dimension}} 維度)",
		"saveSuccess": "設定已成功儲存",
		"saving": "儲存中...",
		"saveSettings": "儲存",
		"indexingStatuses": {
			"standby": "待命",
			"indexing": "索引中",
			"indexed": "已索引",
			"error": "錯誤"
		},
		"close": "關閉",
		"validation": {
			"invalidQdrantUrl": "無效的 Qdrant URL",
			"invalidOllamaUrl": "無效的 Ollama URL",
			"invalidBaseUrl": "無效的基礎 URL",
			"qdrantUrlRequired": "需要 Qdrant URL",
			"openaiApiKeyRequired": "需要 OpenAI API 金鑰",
			"modelSelectionRequired": "需要選擇模型",
			"apiKeyRequired": "需要 API 金鑰",
			"modelIdRequired": "需要模型 ID",
			"modelDimensionRequired": "需要模型維度",
			"geminiApiKeyRequired": "需要 Gemini API 金鑰",
			"mistralApiKeyRequired": "需要 Mistral API 金鑰",
			"ollamaBaseUrlRequired": "需要 Ollama 基礎 URL",
			"baseUrlRequired": "需要基礎 URL",
			"modelDimensionMinValue": "模型維度必須大於 0"
		},
		"advancedConfigLabel": "進階設定",
		"searchMinScoreLabel": "搜尋分數閾值",
		"searchMinScoreDescription": "搜尋結果所需的最低相似度分數（0.0-1.0）。較低的值會傳回更多結果，但可能較不相關。較高的值會傳回較少但更相關的結果。",
		"searchMinScoreResetTooltip": "重設為預設值 (0.4)",
		"searchMaxResultsLabel": "最大搜尋結果數",
		"searchMaxResultsDescription": "查詢程式碼庫索引時傳回的最大搜尋結果數。較高的值提供更多上下文，但可能包含相關性較低的結果。",
		"resetToDefault": "重設為預設值"
	},
	"autoApprove": {
<<<<<<< HEAD
		"description": "允許 Kilo Code 無需核准即執行操作。僅在您完全信任 AI 並了解相關安全風險時啟用這些設定。",
=======
		"description": "允許 Roo 無需核准即執行操作。僅在您完全信任 AI 並了解相關安全風險時啟用這些設定。",
		"enabled": "自動核准已啟用",
>>>>>>> c45896ab
		"toggleAriaLabel": "切換自動核准",
		"disabledAriaLabel": "自動核准已停用 - 請先選取選項",
		"readOnly": {
			"label": "讀取",
			"description": "啟用後，Kilo Code 將自動檢視目錄內容並讀取檔案，無需點選核准按鈕。",
			"outsideWorkspace": {
				"label": "包含工作區外的檔案",
				"description": "允許 Kilo Code 讀取目前工作區外的檔案，無需核准。"
			}
		},
		"write": {
			"label": "寫入",
			"description": "自動建立和編輯文件而無需核准",
			"delayLabel": "寫入後延遲以允許診斷偵測潛在問題",
			"outsideWorkspace": {
				"label": "包含工作區外的檔案",
				"description": "允許 Kilo Code 在目前工作區外建立和編輯檔案，無需核准。"
			},
			"protected": {
				"label": "包含受保護的檔案",
				"description": "允許 Kilo Code 建立和編輯受保護的檔案（如 .kilocodeignore 和 .kilocode/ 設定檔），無需核准。"
			}
		},
		"browser": {
			"label": "瀏覽器",
			"description": "自動執行瀏覽器操作而無需核准 — 注意：僅適用於模型支援電腦使用時"
		},
		"retry": {
			"label": "重試",
			"description": "當伺服器回傳錯誤回應時自動重試失敗的 API 請求",
			"delayLabel": "重試請求前的延遲"
		},
		"mcp": {
			"label": "MCP",
			"description": "在 MCP 伺服器檢視中啟用個別 MCP 工具的自動核准（需要此設定和工具的「始終允許」核取方塊）"
		},
		"modeSwitch": {
			"label": "模式",
			"description": "自動在不同模式之間切換而無需核准"
		},
		"subtasks": {
			"label": "子任務",
			"description": "允許建立和完成子任務而無需核准"
		},
		"followupQuestions": {
			"label": "問題",
			"description": "在設定的逾時時間後自動選擇後續問題的第一個建議答案",
			"timeoutLabel": "自動選擇第一個答案前的等待時間"
		},
		"execute": {
			"label": "執行",
			"description": "自動執行允許的終端機命令而無需核准",
			"allowedCommands": "允許自動執行的命令",
			"allowedCommandsDescription": "當「始終核准執行操作」啟用時可以自動執行的命令前綴。新增 * 以允許所有命令（請謹慎使用）。",
			"deniedCommands": "拒絕的命令",
			"deniedCommandsDescription": "將自動拒絕的命令前綴，無需使用者核准。與允許命令衝突時，最長前綴匹配優先。新增 * 拒絕所有命令。",
			"commandPlaceholder": "輸入命令前綴（例如 'git '）",
			"deniedCommandPlaceholder": "輸入要拒絕的命令前綴（例如 'rm -rf'）",
			"addButton": "新增",
			"autoDenied": "前綴為 `{{prefix}}` 的命令已被使用者禁止。不要透過執行其他命令來繞過此限制。"
		},
		"showMenu": {
			"label": "在聊天視圖中顯示自動核准選單",
			"description": "啟用後，自動核准選單將顯示在聊天視圖底部，提供快速存取自動核准設定"
		},
		"updateTodoList": {
			"label": "待辦",
			"description": "自動更新待辦清單無需批准"
		},
		"apiRequestLimit": {
			"title": "最大請求數",
			"description": "在請求批准以繼續執行工作之前，自動發出此數量的 API 請求。",
			"unlimited": "無限制"
		},
		"selectOptionsFirst": "請至少選擇以下一個選項以啟用自動核准",
		"apiCostLimit": {
			"unlimited": "无限",
			"title": "最高费用"
		},
		"maxLimits": {
			"description": "在请求获得继续操作的批准前，自动发送请求直至达到这些限制。"
		}
	},
	"providers": {
		"providerDocumentation": "{{provider}} 文件",
		"configProfile": "配置設定檔",
		"description": "儲存不同的 API 設定以快速切換供應商和設定。",
		"apiProvider": "API 供應商",
		"model": "模型",
		"nameEmpty": "名稱不能為空",
		"nameExists": "已存在同名的設定檔",
		"deleteProfile": "刪除設定檔",
		"invalidArnFormat": "ARN 格式無效。請檢查上方示例。",
		"enterNewName": "輸入新名稱",
		"addProfile": "新增設定檔",
		"renameProfile": "重新命名設定檔",
		"newProfile": "新建設定檔",
		"enterProfileName": "輸入設定檔名稱",
		"createProfile": "建立設定檔",
		"cannotDeleteOnlyProfile": "無法刪除唯一的設定檔",
		"searchPlaceholder": "搜尋設定檔",
		"searchProviderPlaceholder": "搜尋供應商",
		"noProviderMatchFound": "找不到供應商",
		"noMatchFound": "找不到符合的設定檔",
		"vscodeLmDescription": "VS Code 語言模型 API 可以讓您使用其他擴充功能（如 GitHub Copilot）提供的模型。最簡單的方式是從 VS Code Marketplace 安裝 Copilot 和 Copilot Chat 擴充套件。",
		"awsCustomArnUse": "輸入您要使用的模型的有效 Amazon Bedrock ARN。格式範例：",
		"awsCustomArnDesc": "確保 ARN 中的區域與您上面選擇的 AWS 區域相符。",
		"openRouterApiKey": "OpenRouter API 金鑰",
		"getOpenRouterApiKey": "取得 OpenRouter API 金鑰",
		"apiKeyStorageNotice": "API 金鑰安全儲存於 VSCode 金鑰儲存中",
		"cerebras": {
			"apiKey": "Cerebras API 金鑰",
			"getApiKey": "取得 Cerebras API 金鑰"
		},
		"glamaApiKey": "Glama API 金鑰",
		"getGlamaApiKey": "取得 Glama API 金鑰",
		"useCustomBaseUrl": "使用自訂基礎 URL",
		"useReasoning": "啟用推理",
		"useHostHeader": "使用自訂 Host 標頭",
		"useLegacyFormat": "使用舊版 OpenAI API 格式",
		"customHeaders": "自訂標頭",
		"headerName": "標頭名稱",
		"headerValue": "標頭值",
		"noCustomHeaders": "尚未定義自訂標頭。點擊 + 按鈕以新增。",
		"requestyApiKey": "Requesty API 金鑰",
		"refreshModels": {
			"label": "重新整理模型",
			"hint": "請重新開啟設定以查看最新模型。",
			"loading": "正在重新整理模型列表...",
			"success": "模型列表重新整理成功！",
			"error": "重新整理模型列表失敗。請再試一次。"
		},
		"getRequestyApiKey": "取得 Requesty API 金鑰",
		"openRouterTransformsText": "將提示和訊息鏈壓縮到上下文大小 (<a>OpenRouter 轉換</a>)",
		"anthropicApiKey": "Anthropic API 金鑰",
		"getAnthropicApiKey": "取得 Anthropic API 金鑰",
		"anthropicUseAuthToken": "將 Anthropic API 金鑰作為 Authorization 標頭傳遞，而非使用 X-Api-Key",
		"cerebrasApiKey": "Cerebras API 金鑰",
		"getCerebrasApiKey": "取得 Cerebras API 金鑰",
		"chutesApiKey": "Chutes API 金鑰",
		"getChutesApiKey": "取得 Chutes API 金鑰",
		"fireworksApiKey": "Fireworks API 金鑰",
		"getFireworksApiKey": "取得 Fireworks API 金鑰",
		"deepSeekApiKey": "DeepSeek API 金鑰",
		"getDeepSeekApiKey": "取得 DeepSeek API 金鑰",
		"doubaoApiKey": "豆包 API 金鑰",
		"getDoubaoApiKey": "取得豆包 API 金鑰",
		"fireworksApiKey": "Fireworks API 金鑰",
		"getFireworksApiKey": "取得 Fireworks API 金鑰",
		"zaiApiKey": "Z.AI API 金鑰",
		"getZaiApiKey": "取得 Z.AI API 金鑰",
		"bigModelApiKey": "BigModel API 金鑰",
		"getBigModelApiKey": "取得 BigModel API 金鑰",
		"moonshotApiKey": "Moonshot API 金鑰",
		"getMoonshotApiKey": "取得 Moonshot API 金鑰",
		"moonshotBaseUrl": "Moonshot 服務站點",
		"zaiApiKey": "Z AI API 金鑰",
		"getZaiApiKey": "取得 Z AI API 金鑰",
		"zaiEntrypoint": "Z AI 服務站點",
		"zaiEntrypointDescription": "請根據您的位置選擇適當的 API 服務站點。如果您在中國，請選擇 open.bigmodel.cn。否則，請選擇 api.z.ai。",
		"geminiApiKey": "Gemini API 金鑰",
		"getGroqApiKey": "取得 Groq API 金鑰",
		"groqApiKey": "Groq API 金鑰",
		"getSambaNovaApiKey": "取得 SambaNova API 金鑰",
		"sambaNovaApiKey": "SambaNova API 金鑰",
		"getHuggingFaceApiKey": "取得 Hugging Face API 金鑰",
		"huggingFaceApiKey": "Hugging Face API 金鑰",
		"huggingFaceModelId": "模型 ID",
		"huggingFaceLoading": "載入中...",
		"huggingFaceModelsCount": "({{count}} 個模型)",
		"huggingFaceSelectModel": "選擇模型...",
		"huggingFaceSearchModels": "搜尋模型...",
		"huggingFaceNoModelsFound": "找不到模型",
		"huggingFaceProvider": "供應商",
		"huggingFaceProviderAuto": "自動",
		"huggingFaceSelectProvider": "選擇供應商...",
		"huggingFaceSearchProviders": "搜尋供應商...",
		"huggingFaceNoProvidersFound": "找不到供應商",
		"getGeminiApiKey": "取得 Gemini API 金鑰",
		"openAiApiKey": "OpenAI API 金鑰",
		"apiKey": "API 金鑰",
		"openAiBaseUrl": "基礎 URL",
		"getOpenAiApiKey": "取得 OpenAI API 金鑰",
		"mistralApiKey": "Mistral API 金鑰",
		"getMistralApiKey": "取得 Mistral/Codestral API 金鑰",
		"codestralBaseUrl": "Codestral 基礎 URL（選用）",
		"codestralBaseUrlDesc": "設定 Codestral 模型的替代 URL。",
		"xaiApiKey": "xAI API 金鑰",
		"getXaiApiKey": "取得 xAI API 金鑰",
		"litellmApiKey": "LiteLLM API 金鑰",
		"litellmBaseUrl": "LiteLLM 基礎 URL",
		"awsCredentials": "AWS 認證",
		"awsProfile": "AWS Profile",
		"awsApiKey": "Amazon Bedrock API 金鑰",
		"awsProfileName": "AWS Profile 名稱",
		"awsAccessKey": "AWS Access Key",
		"awsSecretKey": "AWS Secret Key",
		"awsSessionToken": "AWS 工作階段權杖",
		"awsRegion": "AWS 區域",
		"awsCrossRegion": "使用跨區域推論",
		"awsBedrockVpc": {
			"useCustomVpcEndpoint": "使用自訂 VPC 端點",
			"vpcEndpointUrlPlaceholder": "輸入 VPC 端點 URL（選填）",
			"examples": "範例："
		},
		"enablePromptCaching": "啟用提示快取",
		"enablePromptCachingTitle": "啟用提示快取以提升支援的模型效能並降低成本。",
		"cacheUsageNote": "注意：如果您沒有看到快取使用情況，請嘗試選擇其他模型，然後重新選擇您想要的模型。",
		"vscodeLmModel": "語言模型",
		"vscodeLmWarning": "注意：此整合功能仍處於實驗階段，各供應商的支援程度可能不同。如果出現模型不支援的錯誤，通常是供應商方面的問題。",
		"geminiParameters": {
			"urlContext": {
				"title": "啟用 URL 上下文",
				"description": "讓 Gemini 讀取連結的頁面以提取、比較和綜合其內容，從而提供明智的答覆。"
			},
			"groundingSearch": {
				"title": "啟用 Google 搜尋基礎",
				"description": "將 Gemini 連接到即時網路數據，以獲得包含可驗證引用的準確、最新的答案。"
			}
		},
		"googleCloudSetup": {
			"title": "要使用 Google Cloud Vertex AI，您需要：",
			"step1": "1. 建立 Google Cloud 帳戶，啟用 Vertex AI API 並啟用所需的 Claude 模型。",
			"step2": "2. 安裝 Google Cloud CLI 並設定應用程式預設憑證。",
			"step3": "3. 或建立具有憑證的服務帳戶。"
		},
		"googleCloudCredentials": "Google Cloud 憑證",
		"googleCloudKeyFile": "Google Cloud 金鑰檔案路徑",
		"googleCloudProjectId": "Google Cloud 專案 ID",
		"googleCloudRegion": "Google Cloud 區域",
		"lmStudio": {
			"baseUrl": "基礎 URL（選用）",
			"modelId": "模型 ID",
			"speculativeDecoding": "啟用預測性解碼",
			"draftModelId": "草稿模型 ID",
			"draftModelDesc": "草稿模型必須來自相同模型系列才能正確運作。",
			"selectDraftModel": "選擇草稿模型",
			"noModelsFound": "未找到草稿模型。請確保 LM Studio 以伺服器模式執行。",
			"description": "LM Studio 允許您在本機電腦執行模型。詳細資訊請參閱快速入門指南。您需要啟動 LM Studio 的本機伺服器功能才能與此擴充功能搭配使用。<span>注意：</span> Kilo Code 使用複雜提示，與 Claude 模型搭配最佳。功能較弱的模型可能無法正常運作。"
		},
		"ollama": {
			"baseUrl": "基礎 URL（選用）",
			"modelId": "模型 ID",
			"description": "Ollama 允許您在本機電腦執行模型。請參閱快速入門指南。",
			"warning": "注意：Kilo Code 使用複雜提示，與 Claude 模型搭配最佳。功能較弱的模型可能無法正常運作。"
		},
		"unboundApiKey": "Unbound API 金鑰",
		"getUnboundApiKey": "取得 Unbound API 金鑰",
		"unboundRefreshModelsSuccess": "模型列表已更新！您現在可以從最新模型中選擇。",
		"unboundInvalidApiKey": "無效的 API 金鑰。請檢查您的 API 金鑰並重試。",
		"humanRelay": {
			"description": "不需要 API 金鑰，但使用者需要協助將資訊複製並貼上到網頁聊天 AI。",
			"instructions": "使用期間會彈出對話框，並自動將目前訊息複製到剪貼簿。您需要將這些內容貼上到網頁版 AI（如 ChatGPT 或 Claude），然後將 AI 的回覆複製回對話框並點選確認按鈕。"
		},
		"openRouter": {
			"providerRouting": {
				"title": "OpenRouter 供應商路由",
				"description": "OpenRouter 會將請求路由到適合您模型的最佳可用供應商。預設情況下，請求會在頂尖供應商之間進行負載平衡以最大化正常運作時間。您也可以為此模型選擇特定的供應商。",
				"learnMore": "了解更多關於供應商路由的資訊"
			}
		},
		"customModel": {
			"capabilities": "設定自訂 OpenAI 相容模型的功能和定價。請謹慎設定模型功能，因為這會影響 Kilo Code 的運作方式。",
			"maxTokens": {
				"label": "最大輸出 Token",
				"description": "模型能在一則回應中產生的最大 Token 數量。（設為 -1 則由伺服器決定最大值）"
			},
			"contextWindow": {
				"label": "上下文視窗大小",
				"description": "模型能處理的總 Token 數量（包含輸入和輸出）"
			},
			"imageSupport": {
				"label": "影像支援",
				"description": "此模型是否能夠處理和理解影像？"
			},
			"computerUse": {
				"label": "電腦使用",
				"description": "此模型是否能夠與瀏覽器互動？（例如 Claude 3.7 Sonnet）"
			},
			"promptCache": {
				"label": "提示快取",
				"description": "此模型是否能夠快取提示？"
			},
			"pricing": {
				"input": {
					"label": "輸入價格",
					"description": "輸入/提示每百萬 Token 的費用。這會影響向模型傳送內容和指令時的費用。"
				},
				"output": {
					"label": "輸出價格",
					"description": "模型回應每百萬 Token 的費用。這會影響模型產生內容的費用。"
				},
				"cacheReads": {
					"label": "快取讀取價格",
					"description": "每百萬 Token 的快取讀取費用。當從快取中取得已儲存的回應時，會收取此費用。"
				},
				"cacheWrites": {
					"label": "快取寫入價格",
					"description": "每百萬 Token 的快取寫入費用。當提示首次被儲存至快取時，會收取此費用。"
				}
			},
			"resetDefaults": "重設為預設值"
		},
		"rateLimitSeconds": {
			"label": "速率限制",
			"description": "API 請求間的最短時間"
		},
		"consecutiveMistakeLimit": {
			"label": "錯誤和重複限制",
			"description": "在顯示「Kilo Code 遇到問題」對話方塊前允許的連續錯誤或重複操作次數",
			"unlimitedDescription": "已啟用無限重試（自動繼續）。對話方塊將永遠不會出現。",
			"warning": "⚠️ 設定為 0 允許無限重試，這可能會消耗大量 API 使用量"
		},
		"reasoningEffort": {
			"label": "模型推理強度",
			"high": "高",
			"medium": "中",
			"low": "低"
		},
		"setReasoningLevel": "啟用推理工作量",
		"claudeCode": {
			"pathLabel": "Claude Code 路徑",
			"description": "可選的 Claude Code CLI 路徑。如果未設定，則預設為 'claude'。",
			"placeholder": "預設：claude",
			"maxTokensLabel": "最大輸出 Token",
			"maxTokensDescription": "Claude Code 回應的最大輸出 Token 數量。預設為 8000。"
		},
		"geminiCli": {
			"description": "此供應商使用 Gemini CLI 工具的 OAuth 身份驗證，不需要 API 金鑰。",
			"oauthPath": "OAuth 憑證路徑（可選）",
			"oauthPathDescription": "OAuth 憑證檔案的路徑。留空以使用預設位置（~/.gemini/oauth_creds.json）。",
			"instructions": "如果您尚未進行身份驗證，請先執行",
			"instructionsContinued": "在您的終端機中。",
			"setupLink": "Gemini CLI 設定說明",
			"requirementsTitle": "重要要求",
			"requirement1": "首先，您需要安裝 Gemini CLI 工具",
			"requirement2": "然後，在終端機中執行 gemini 並確保使用 Google 登入",
			"requirement3": "僅適用於個人 Google 帳戶（不支援 Google Workspace 帳戶）",
			"requirement4": "不使用 API 金鑰 - 身份驗證透過 OAuth 處理",
			"requirement5": "需要先安裝並驗證 Gemini CLI 工具",
			"freeAccess": "透過 OAuth 身份驗證免費存取"
		}
	},
	"browser": {
		"enable": {
			"label": "啟用瀏覽器工具",
			"description": "啟用後，Kilo Code 可在使用支援電腦使用的模型時使用瀏覽器與網站互動。 <0>瞭解更多</0>"
		},
		"viewport": {
			"label": "視窗大小",
			"description": "選擇瀏覽器互動的視窗大小。這會影響網站的顯示方式和互動方式。",
			"options": {
				"largeDesktop": "大型桌面 (1280x800)",
				"smallDesktop": "小型桌面 (900x600)",
				"tablet": "平板 (768x1024)",
				"mobile": "行動裝置 (360x640)"
			}
		},
		"screenshotQuality": {
			"label": "截圖品質",
			"description": "調整瀏覽器截圖的 WebP 品質。數值越高截圖越清晰，但會增加 token 用量。"
		},
		"remote": {
			"label": "使用遠端瀏覽器連線",
			"description": "連線到啟用遠端除錯的 Chrome 瀏覽器（--remote-debugging-port=9222）。",
			"urlPlaceholder": "自訂 URL（例如 http://localhost:9222）",
			"testButton": "測試連線",
			"testingButton": "測試中...",
			"instructions": "請輸入 DevTools Protocol 主機位址，或留空以自動偵測本機 Chrome 執行個體。「測試連線」按鈕將嘗試連線至您提供的自訂 URL，若未提供則會自動偵測。"
		}
	},
	"checkpoints": {
		"enable": {
			"label": "啟用自動檢查點",
			"description": "啟用後，Kilo Code 將在工作執行期間自動建立檢查點，使審核變更或回到早期狀態變得容易。 <0>瞭解更多</0>"
		}
	},
	"notifications": {
		"sound": {
			"label": "啟用音效",
			"description": "啟用後，Kilo Code 將為通知和事件播放音效。",
			"volumeLabel": "音量"
		},
		"tts": {
			"label": "啟用文字轉語音",
			"description": "啟用後，Kilo Code 將使用文字轉語音功能朗讀其回應。",
			"speedLabel": "速度"
		}
	},
	"contextManagement": {
		"description": "控制 AI 上下文視窗中要包含哪些資訊，會影響 token 用量和回應品質",
		"autoCondenseContextPercent": {
			"label": "觸發智慧上下文壓縮的閾值",
			"description": "當上下文視窗達到此閾值時，Kilo Code 將自動壓縮它。"
		},
		"condensingApiConfiguration": {
			"label": "上下文壓縮的API配置",
			"description": "選擇用於上下文壓縮操作的API配置。留空則使用當前活動的配置。",
			"useCurrentConfig": "使用當前配置"
		},
		"customCondensingPrompt": {
			"label": "自訂上下文壓縮提示",
			"description": "自訂用於上下文壓縮的系統提示。留空則使用預設提示。",
			"placeholder": "請在此輸入您的自訂上下文壓縮提示...\n\n您可以參考預設提示的結構：\n- 先前對話\n- 目前工作\n- 主要技術概念\n- 相關檔案與程式碼\n- 問題解決\n- 未完成的任務與後續步驟",
			"reset": "重設為預設值",
			"hint": "留空 = 使用預設提示"
		},
		"autoCondenseContext": {
			"name": "自動觸發智慧上下文壓縮",
			"description": "啟用時，Kilo Code 會在達到閾值時自動壓縮上下文。停用時，您仍可手動觸發上下文壓縮。"
		},
		"openTabs": {
			"label": "開啟分頁的上下文限制",
			"description": "上下文中最多包含多少個 VS Code 開啟的分頁。數值越高提供的上下文越多，但 token 用量也會增加。"
		},
		"workspaceFiles": {
			"label": "工作區檔案的上下文限制",
			"description": "目前工作目錄中最多包含多少個檔案。數值越高提供的上下文越多，但 token 用量也會增加。"
		},
		"rooignore": {
			"label": "在列表和搜尋中顯示被 .kilocodeignore 排除的檔案",
			"description": "啟用後，符合 .kilocodeignore 規則的檔案會在列表中顯示並標示鎖定圖示。停用後，這些檔案將完全從檔案列表和搜尋結果中隱藏。"
		},
		"maxReadFile": {
			"label": "檔案讀取自動截斷閾值",
			"description": "當模型未指定起始/結束值時，Kilo Code 讀取的行數。如果此數值小於檔案總行數，Kilo Code 將產生程式碼定義的行號索引。特殊情況：-1 指示 Kilo Code 讀取整個檔案（不建立索引）；0 指示不讀取任何行並僅提供行索引以取得最小上下文。較低的值可最大限度地減少初始上下文的使用，從而實現精確的後續行範圍讀取。明確指定起始/結束的請求不受此設定限制。",
			"lines": "行",
			"always_full_read": "始終讀取整個檔案"
		},
		"maxConcurrentFileReads": {
			"label": "並行檔案讀取限制",
			"description": "read_file 工具可以同時處理的最大檔案數。較高的值可能會加快讀取多個小檔案的速度，但會增加記憶體使用量。"
		},
		"diagnostics": {
			"includeMessages": {
				"label": "自動在上下文中包含診斷",
				"description": "啟用後，來自已編輯檔案的診斷訊息（錯誤）將自動包含在上下文中。您隨時可以使用 @problems 手動包含所有工作區診斷。"
			},
			"maxMessages": {
				"label": "最大診斷訊息數",
				"description": "每個檔案包含的最大診斷訊息數。此限制適用於自動包含（當核取方塊啟用時）和手動 @problems 提及。較高的值提供更多上下文，但會增加 token 使用量。",
				"resetTooltip": "重設為預設值 (50)",
				"unlimited": "無限制診斷訊息",
				"unlimitedLabel": "無限制"
			},
			"delayAfterWrite": {
				"label": "寫入後延遲以允許診斷程式偵測潛在問題",
				"description": "在繼續之前寫入檔案後等待的時間，允許診斷工具處理變更並偵測問題。"
			}
		},
		"condensingThreshold": {
			"label": "壓縮觸發閾值",
			"selectProfile": "設定檔案閾值",
			"defaultProfile": "全域預設（所有設定檔）",
			"defaultDescription": "當上下文達到此百分比時，將自動壓縮上下文，可被自定義設定檔覆蓋",
			"profileDescription": "僅此設定檔的自訂閾值（覆蓋全域預設）",
			"inheritDescription": "此設定檔繼承全域預設閾值（{{threshold}}%）",
			"usesGlobal": "（使用全域 {{threshold}}%）"
		},
		"maxImageFileSize": {
			"label": "最大圖像檔案大小",
			"mb": "MB",
			"description": "read file工具可以處理的圖像檔案的最大大小（以MB為單位）。"
		},
		"maxTotalImageSize": {
			"label": "圖片總大小上限",
			"mb": "MB",
			"description": "單次 read_file 操作中處理的所有圖片的最大累計大小限制（MB）。讀取多張圖片時，每張圖片的大小會累加到總大小中。如果包含另一張圖片會超過此限制，則會跳過該圖片。"
		}
	},
	"terminal": {
		"basic": {
			"label": "終端機設定：基本",
			"description": "基本終端機設定"
		},
		"advanced": {
			"label": "終端機設定：進階",
			"description": "以下選項可能需要重新啟動終端機才能套用設定"
		},
		"outputLineLimit": {
			"label": "終端機輸出行數限制",
			"description": "執行命令時終端機輸出的最大行數。超過此限制時，會從中間移除多餘的行數，以節省 token 用量。 <0>瞭解更多</0>"
		},
		"outputCharacterLimit": {
			"label": "終端機字元限制",
			"description": "執行指令時在終端輸出中包含的最大字元數。此限制優先於行數限制，以防止因行過長而導致的記憶體問題。超過後，輸出將被截斷。 <0>了解更多</0>"
		},
		"shellIntegrationTimeout": {
			"label": "終端機 Shell 整合逾時",
			"description": "執行命令前等待 Shell 整合初始化的最長時間。如果您的 Shell 啟動較慢，且終端機出現「Shell 整合無法使用」的錯誤訊息，可能需要提高此數值。 <0>瞭解更多</0>"
		},
		"shellIntegrationDisabled": {
			"label": "停用終端機 Shell 整合",
			"description": "如果終端機指令無法正常運作或看到 'Shell Integration Unavailable' 錯誤，請啟用此項。這會使用較簡單的方法執行指令，繞過一些進階終端機功能。 <0>瞭解更多</0>"
		},
		"commandDelay": {
			"label": "終端機命令延遲",
			"description": "命令執行後添加的延遲時間（毫秒）。預設值為 0 時完全停用延遲。這可以幫助確保在有計時問題的終端機中完整擷取命令輸出。在大多數終端機中，這是透過設定 `PROMPT_COMMAND='sleep N'` 實現的，而 PowerShell 會在每個命令結尾加入 `start-sleep`。最初是為了解決 VSCode 錯誤#237208，現在可能不再需要。 <0>瞭解更多</0>"
		},
		"compressProgressBar": {
			"label": "壓縮進度條輸出",
			"description": "啟用後，將處理包含歸位字元 (\\r) 的終端機輸出，模擬真實終端機顯示內容的方式。這會移除進度條的中間狀態，只保留最終狀態，為更重要的資訊節省上下文空間。 <0>瞭解更多</0>"
		},
		"powershellCounter": {
			"label": "啟用 PowerShell 計數器解決方案",
			"description": "啟用後，會在 PowerShell 命令中加入計數器以確保命令正確執行。這有助於解決可能存在輸出擷取問題的 PowerShell 終端機。 <0>瞭解更多</0>"
		},
		"zshClearEolMark": {
			"label": "清除 ZSH 行尾標記",
			"description": "啟用後，透過設定 PROMPT_EOL_MARK='' 清除 ZSH 行尾標記。這可以防止命令輸出以特殊字元（如 '%'）結尾時的解析問題。 <0>瞭解更多</0>"
		},
		"zshOhMy": {
			"label": "啟用 Oh My Zsh 整合",
			"description": "啟用後，設定 ITERM_SHELL_INTEGRATION_INSTALLED=Yes 以啟用 Oh My Zsh shell 整合功能。套用此設定可能需要重新啟動 IDE。 <0>瞭解更多</0>"
		},
		"zshP10k": {
			"label": "啟用 Powerlevel10k 整合",
			"description": "啟用後，設定 POWERLEVEL9K_TERM_SHELL_INTEGRATION=true 以啟用 Powerlevel10k shell 整合功能。 <0>瞭解更多</0>"
		},
		"zdotdir": {
			"label": "啟用 ZDOTDIR 處理",
			"description": "啟用後將建立暫存目錄用於 ZDOTDIR，以正確處理 zsh shell 整合。這確保 VSCode shell 整合能與 zsh 正常運作，同時保留您的 zsh 設定。 <0>瞭解更多</0>"
		},
		"inheritEnv": {
			"label": "繼承環境變數",
			"description": "啟用後，終端機將從 VSCode 父程序繼承環境變數，如使用者設定檔中定義的 shell 整合設定。這直接切換 VSCode 全域設定 `terminal.integrated.inheritEnv`。 <0>瞭解更多</0>"
		}
	},
	"advancedSettings": {
		"title": "進階設定"
	},
	"advanced": {
		"diff": {
			"label": "透過差異比對編輯",
			"description": "啟用後，Kilo Code 可更快速地編輯檔案，並自動拒絕不完整的整檔覆寫。搭配最新的 Claude 4 Sonnet 模型效果最佳。",
			"strategy": {
				"label": "差異比對策略",
				"options": {
					"standard": "標準（單一區塊）",
					"multiBlock": "實驗性：多區塊差異",
					"unified": "實驗性：統一差異"
				},
				"descriptions": {
					"standard": "標準策略一次只修改一個程式碼區塊。",
					"unified": "統一差異策略會嘗試多種比對方式，並選擇最佳方案。",
					"multiBlock": "多區塊策略可在單一請求中更新檔案內的多個程式碼區塊。"
				}
			},
			"matchPrecision": {
				"label": "比對精確度",
				"description": "此滑桿控制套用差異時程式碼區段的比對精確度。較低的數值允許更彈性的比對，但也會增加錯誤取代的風險。使用低於 100% 的數值時請特別謹慎。"
			}
		},
		"todoList": {
			"label": "啟用待辦事項清單工具",
			"description": "啟用後，Kilo Code 可以建立和管理待辦事項清單來追蹤任務進度。這有助於將複雜任務組織成可管理的步驟。"
		}
	},
	"experimental": {
		"DIFF_STRATEGY_UNIFIED": {
			"name": "使用實驗性統一差異比對策略",
			"description": "啟用實驗性的統一差異比對策略。此策略可能減少因模型錯誤而導致的重試次數，但也可能導致意外行為或錯誤的編輯。請務必了解風險，並願意仔細檢查所有變更後再啟用。"
		},
		"SEARCH_AND_REPLACE": {
			"name": "使用實驗性搜尋與取代工具",
			"description": "啟用實驗性的搜尋與取代工具，允許 Kilo Code 在單一請求中取代多個符合的內容。"
		},
		"INSERT_BLOCK": {
			"name": "使用實驗性插入內容工具",
			"description": "啟用實驗性的插入內容工具，允許 Kilo Code 直接在指定行號插入內容，而無需產生差異比對。"
		},
		"POWER_STEERING": {
			"name": "使用實驗性「動力輔助」模式",
			"description": "啟用後，Kilo Code 將更頻繁地提醒模型目前模式的詳細設定。這能讓模型更嚴格遵守角色定義和自訂指令，但每則訊息會使用更多 token。"
		},
		"MULTI_SEARCH_AND_REPLACE": {
			"name": "使用實驗性多區塊差異比對工具",
			"description": "啟用後，Kilo Code 將使用多區塊差異比對工具，嘗試在單一請求中更新檔案內的多個程式碼區塊。"
		},
		"CONCURRENT_FILE_READS": {
			"name": "啟用並行檔案讀取",
			"description": "啟用後，Kilo Code 可以在單一請求中讀取多個檔案（最多 15 個檔案）。停用後，Kilo Code 必須逐一讀取檔案。在使用能力較弱的模型或希望對檔案存取有更多控制時，停用此功能可能會有所幫助。"
		},
		"MARKETPLACE": {
			"name": "啟用 Marketplace",
			"description": "啟用後，您可以從 Marketplace 安裝 MCP 和自訂模式。"
		},
		"MULTI_FILE_APPLY_DIFF": {
			"name": "啟用並行檔案編輯",
			"description": "啟用後 Kilo Code 可在單個請求中編輯多個檔案。停用後 Kilo Code 必須逐個編輯檔案。停用此功能有助於使用能力較弱的模型或需要更精確控制檔案修改時。"
		},
		"MORPH_FAST_APPLY": {
			"name": "啟用 Morph Fast Apply",
			"description": "啟用後，Kilo Code 可使用 Morph Fast Apply 模型編輯檔案。",
			"apiKey": "Morph API 金鑰（選用）",
			"placeholder": "輸入您的 Morph API 金鑰（選用）",
			"warning": "如果您未設定 Morph API 金鑰，仍可透過 Kilo Code 或 OpenRouter 使用 Morph Fast Apply。您的帳戶將被收取模型使用費用，目前延伸模組 UI 中不會顯示此費用。"
		},
		"INLINE_ASSIST": {
			"name": "行內輔助",
			"description": "啟用行內輔助功能，可直接在編輯器中快速取得程式碼建議和改進。其中包括用於定向修改的快速行內任務 (Cmd+I) 和用於情境改進的自動行內任務。"
		},
		"PREVENT_FOCUS_DISRUPTION": {
			"name": "背景編輯",
<<<<<<< HEAD
			"description": "啟用後可防止編輯器焦點中斷。檔案編輯會在背景進行，不會開啟 diff 檢視或搶奪焦點。您可以在 Kilo Code 進行變更時繼續不受干擾地工作。檔案可能會在不獲得焦點的情況下開啟以捕獲診斷，或保持完全關閉。"
=======
			"description": "啟用後可防止編輯器焦點中斷。檔案編輯會在背景進行，不會開啟 diff 檢視或搶奪焦點。您可以在 Roo 進行變更時繼續不受干擾地工作。檔案可能會在不獲得焦點的情況下開啟以捕獲診斷，或保持完全關閉。"
		},
		"ASSISTANT_MESSAGE_PARSER": {
			"name": "使用全新訊息解析器",
			"description": "啟用實驗性的串流訊息解析器。透過更有效率地處理訊息，能顯著提升長回覆的效能。"
>>>>>>> c45896ab
		}
	},
	"promptCaching": {
		"label": "停用提示詞快取",
		"description": "勾選後，Kilo Code 將不會為此模型使用提示詞快取。"
	},
	"temperature": {
		"useCustom": "使用自訂溫度",
		"description": "控制模型回應的隨機性",
		"rangeDescription": "較高值使輸出更隨機，較低值更穩定"
	},
	"modelInfo": {
		"supportsImages": "支援影像",
		"noImages": "不支援影像",
		"supportsComputerUse": "支援電腦使用",
		"noComputerUse": "不支援電腦使用",
		"supportsPromptCache": "支援提示快取",
		"noPromptCache": "不支援提示快取",
		"maxOutput": "最大輸出",
		"inputPrice": "輸入價格",
		"outputPrice": "輸出價格",
		"cacheReadsPrice": "快取讀取價格",
		"cacheWritesPrice": "快取寫入價格",
		"enableStreaming": "啟用串流輸出",
		"enableR1Format": "啟用 R1 模型參數",
		"enableR1FormatTips": "使用 QWQ 等 R1 模型時必須啟用，以避免發生 400 錯誤",
		"useAzure": "使用 Azure",
		"azureApiVersion": "設定 Azure API 版本",
		"gemini": {
			"freeRequests": "* 每分鐘可免費使用 {{count}} 次請求，超過後將依提示大小計費。",
			"pricingDetails": "詳細資訊請參閱定價說明。",
			"billingEstimate": "* 費用為估算值 - 實際費用取決於提示大小。"
		}
	},
	"modelPicker": {
		"automaticFetch": "此擴充功能會自動從 <serviceLink>{{serviceName}}</serviceLink> 取得最新的可用模型清單。如果不確定要選哪個模型，建議使用 <defaultModelLink>{{defaultModelId}}</defaultModelLink>，這是與 Kilo Code 最佳搭配的模型。",
		"label": "模型",
		"searchPlaceholder": "搜尋",
		"noMatchFound": "找不到符合的項目",
		"useCustomModel": "使用自訂模型：{{modelId}}"
	},
	"footer": {
		"feedback": "若您有任何問題或建議，歡迎至 <githubLink>github.com/Kilo-Org/kilocode</githubLink> 提出 issue，或加入 <redditLink>reddit.com/r/kilocode</redditLink> 或 <discordLink>kilocode.ai/discord</discordLink> 討論。",
		"support": "如有財務相關問題，請聯絡客戶支援 <supportLink>https://kilocode.ai/support</supportLink>",
		"telemetry": {
			"label": "允許匿名錯誤與使用情況回報",
			"description": "透過傳送匿名的使用資料與錯誤回報，協助改善 Kilo Code。我們絕不會傳送您的程式碼、提示或個人資訊。詳細資訊請參閱我們的隱私權政策。"
		},
		"settings": {
			"import": "匯入",
			"export": "匯出",
			"reset": "重設"
		}
	},
	"thinkingBudget": {
		"maxTokens": "最大 token 數",
		"maxThinkingTokens": "最大思考 token 數"
	},
	"validation": {
		"apiKey": "請提供有效的 API 金鑰。",
		"awsRegion": "請選擇要用於 Amazon Bedrock 的區域。",
		"googleCloud": "請提供有效的 Google Cloud 專案 ID 和區域。",
		"modelId": "請提供有效的模型 ID。",
		"modelSelector": "請提供有效的模型選擇器。",
		"openAi": "請提供有效的基礎 URL、API 金鑰和模型 ID。",
		"arn": {
			"invalidFormat": "ARN 格式無效，請檢查格式要求。",
			"regionMismatch": "警告：您 ARN 中的區域 ({{arnRegion}}) 與您選擇的區域 ({{region}}) 不符，可能導致存取問題。系統將使用 ARN 中指定的區域。"
		},
		"modelAvailability": "您指定的模型 ID ({{modelId}}) 目前無法使用，請選擇其他模型。",
		"providerNotAllowed": "供應商 '{{provider}}' 不允許用於您的組織。",
		"modelNotAllowed": "模型 '{{model}}' 不允許用於供應商 '{{provider}}'，您的組織不允許",
		"profileInvalid": "此設定檔包含您的組織不允許的供應商或模型"
	},
	"placeholders": {
		"apiKey": "請輸入 API 金鑰...",
		"profileName": "請輸入設定檔名稱",
		"accessKey": "請輸入存取金鑰...",
		"secretKey": "請輸入金鑰...",
		"sessionToken": "請輸入工作階段權杖...",
		"credentialsJson": "請輸入憑證 JSON...",
		"keyFilePath": "請輸入金鑰檔案路徑...",
		"projectId": "請輸入專案 ID...",
		"customArn": "請輸入 ARN（例：arn:aws:bedrock:us-east-1:123456789012:foundation-model/my-model）",
		"baseUrl": "請輸入基礎 URL...",
		"modelId": {
			"lmStudio": "例：meta-llama-3.1-8b-instruct",
			"lmStudioDraft": "例：lmstudio-community/llama-3.2-1b-instruct",
			"ollama": "例：llama3.1"
		},
		"numbers": {
			"maxTokens": "例：4096",
			"contextWindow": "例：128000",
			"inputPrice": "例：0.0001",
			"outputPrice": "例：0.0002",
			"cacheWritePrice": "例：0.00005"
		}
	},
	"defaults": {
		"ollamaUrl": "預設：http://localhost:11434",
		"lmStudioUrl": "預設：http://localhost:1234",
		"geminiUrl": "預設：https://generativelanguage.googleapis.com"
	},
	"labels": {
		"customArn": "自訂 ARN",
		"useCustomArn": "使用自訂 ARN..."
	},
	"display": {
		"taskTimeline": {
			"label": "顯示任務時間軸",
			"description": "顯示任務訊息的視覺化時間軸，按類型著色，讓您能夠快速查看任務進度並回滾到任務歷史中的特定節點。"
		}
	},
	"includeMaxOutputTokens": "包含最大輸出 Token 數",
	"includeMaxOutputTokensDescription": "在 API 請求中傳送最大輸出 Token 參數。某些供應商可能不支援此功能。",
	"limitMaxTokensDescription": "限制回應中的最大 Token 數量",
	"maxOutputTokensLabel": "最大輸出 Token 數",
	"maxTokensGenerateDescription": "回應中產生的最大 Token 數"
}<|MERGE_RESOLUTION|>--- conflicted
+++ resolved
@@ -127,12 +127,8 @@
 		"resetToDefault": "重設為預設值"
 	},
 	"autoApprove": {
-<<<<<<< HEAD
 		"description": "允許 Kilo Code 無需核准即執行操作。僅在您完全信任 AI 並了解相關安全風險時啟用這些設定。",
-=======
-		"description": "允許 Roo 無需核准即執行操作。僅在您完全信任 AI 並了解相關安全風險時啟用這些設定。",
 		"enabled": "自動核准已啟用",
->>>>>>> c45896ab
 		"toggleAriaLabel": "切換自動核准",
 		"disabledAriaLabel": "自動核准已停用 - 請先選取選項",
 		"readOnly": {
@@ -243,10 +239,6 @@
 		"openRouterApiKey": "OpenRouter API 金鑰",
 		"getOpenRouterApiKey": "取得 OpenRouter API 金鑰",
 		"apiKeyStorageNotice": "API 金鑰安全儲存於 VSCode 金鑰儲存中",
-		"cerebras": {
-			"apiKey": "Cerebras API 金鑰",
-			"getApiKey": "取得 Cerebras API 金鑰"
-		},
 		"glamaApiKey": "Glama API 金鑰",
 		"getGlamaApiKey": "取得 Glama API 金鑰",
 		"useCustomBaseUrl": "使用自訂基礎 URL",
@@ -280,10 +272,6 @@
 		"getDeepSeekApiKey": "取得 DeepSeek API 金鑰",
 		"doubaoApiKey": "豆包 API 金鑰",
 		"getDoubaoApiKey": "取得豆包 API 金鑰",
-		"fireworksApiKey": "Fireworks API 金鑰",
-		"getFireworksApiKey": "取得 Fireworks API 金鑰",
-		"zaiApiKey": "Z.AI API 金鑰",
-		"getZaiApiKey": "取得 Z.AI API 金鑰",
 		"bigModelApiKey": "BigModel API 金鑰",
 		"getBigModelApiKey": "取得 BigModel API 金鑰",
 		"moonshotApiKey": "Moonshot API 金鑰",
@@ -737,15 +725,11 @@
 		},
 		"PREVENT_FOCUS_DISRUPTION": {
 			"name": "背景編輯",
-<<<<<<< HEAD
 			"description": "啟用後可防止編輯器焦點中斷。檔案編輯會在背景進行，不會開啟 diff 檢視或搶奪焦點。您可以在 Kilo Code 進行變更時繼續不受干擾地工作。檔案可能會在不獲得焦點的情況下開啟以捕獲診斷，或保持完全關閉。"
-=======
-			"description": "啟用後可防止編輯器焦點中斷。檔案編輯會在背景進行，不會開啟 diff 檢視或搶奪焦點。您可以在 Roo 進行變更時繼續不受干擾地工作。檔案可能會在不獲得焦點的情況下開啟以捕獲診斷，或保持完全關閉。"
 		},
 		"ASSISTANT_MESSAGE_PARSER": {
 			"name": "使用全新訊息解析器",
 			"description": "啟用實驗性的串流訊息解析器。透過更有效率地處理訊息，能顯著提升長回覆的效能。"
->>>>>>> c45896ab
 		}
 	},
 	"promptCaching": {
