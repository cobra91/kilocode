--- conflicted
+++ resolved
@@ -8,7 +8,6 @@
 import { ProviderSettings } from "@roo/shared/api"
 
 const TestComponent = () => {
-<<<<<<< HEAD
 	const {
 		allowedCommands,
 		setAllowedCommands,
@@ -19,11 +18,6 @@
 		alwaysAllowReadOnly,
 		alwaysAllowWrite,
 	} = useExtensionState()
-=======
-	const { allowedCommands, setAllowedCommands, soundEnabled, showRooIgnoredFiles, setShowRooIgnoredFiles } =
-		useExtensionState()
-
->>>>>>> 75516b19
 	return (
 		<div>
 			<div data-testid="allowed-commands">{JSON.stringify(allowedCommands)}</div>
@@ -243,12 +237,7 @@
 			customModes: [],
 			maxOpenTabsContext: 20,
 			maxWorkspaceFiles: 100,
-<<<<<<< HEAD
-			apiConfiguration: { providerId: "openrouter" } as ApiConfiguration,
-=======
 			apiConfiguration: { providerId: "openrouter" } as ProviderSettings,
-			telemetrySetting: "unset",
->>>>>>> 75516b19
 			showRooIgnoredFiles: true,
 			renderContext: "sidebar",
 			maxReadFileLine: 500,
