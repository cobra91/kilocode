import { forwardRef, memo, useCallback, useEffect, useImperativeHandle, useMemo, useRef, useState } from "react"
import { useAppTranslation } from "@/i18n/TranslationContext"
import {
	CheckCheck,
	SquareMousePointer,
	Webhook,
	GitBranch,
	Bell,
	Database,
	SquareTerminal,
	Cog,
	FlaskConical,
	AlertTriangle,
	Globe,
	Info,
	Server,
	LucideIcon,
} from "lucide-react"
import { CaretSortIcon } from "@radix-ui/react-icons"
// kilocode_change
import { ensureBodyPointerEventsRestored } from "@/utils/fixPointerEvents"

import { ExperimentId } from "../../../../src/shared/experiments"
import { ApiConfiguration } from "../../../../src/shared/api"

import { vscode } from "@/utils/vscode"
import { ExtensionStateContextType, useExtensionState } from "@/context/ExtensionStateContext"
import {
	AlertDialog,
	AlertDialogContent,
	AlertDialogTitle,
	AlertDialogDescription,
	AlertDialogCancel,
	AlertDialogAction,
	AlertDialogHeader,
	AlertDialogFooter,
	Button,
	DropdownMenu,
	DropdownMenuTrigger,
	DropdownMenuContent,
	DropdownMenuItem,
} from "@/components/ui"

import { Tab, TabContent, TabHeader } from "../common/Tab"
import { SetCachedStateField, SetExperimentEnabled } from "./types"
import { SectionHeader } from "./SectionHeader"
import ApiConfigManager from "./ApiConfigManager"
import ApiOptions from "./ApiOptions"
import { AutoApproveSettings } from "./AutoApproveSettings"
import { BrowserSettings } from "./BrowserSettings"
import { CheckpointSettings } from "./CheckpointSettings"
import { NotificationSettings } from "./NotificationSettings"
import { ContextManagementSettings } from "./ContextManagementSettings"
import { TerminalSettings } from "./TerminalSettings"
import { AdvancedSettings } from "./AdvancedSettings"
import { ExperimentalSettings } from "./ExperimentalSettings"
import { LanguageSettings } from "./LanguageSettings"
import { About } from "./About"
import { Section } from "./Section"

export interface SettingsViewRef {
	checkUnsaveChanges: (then: () => void) => void
}

const sectionNames = [
	"providers",
	"autoApprove",
	"browser",
	"checkpoints",
	"notifications",
	"contextManagement",
	"terminal",
	"advanced",
	"experimental",
	"language",
	"mcp",
	"about",
] as const

type SectionName = (typeof sectionNames)[number]

type SettingsViewProps = {
	onDone: () => void
<<<<<<< HEAD
	onOpenMcp: () => void
}

const SettingsView = forwardRef<SettingsViewRef, SettingsViewProps>(({ onDone, onOpenMcp }, ref) => {
=======
	targetSection?: string
}

const SettingsView = forwardRef<SettingsViewRef, SettingsViewProps>(({ onDone, targetSection }, ref) => {
>>>>>>> 91f4a862
	const { t } = useAppTranslation()

	const extensionState = useExtensionState()
	const { currentApiConfigName, listApiConfigMeta, uriScheme, settingsImportedAt } = extensionState

	const [isDiscardDialogShow, setDiscardDialogShow] = useState(false)
	const [isChangeDetected, setChangeDetected] = useState(false)
	const [errorMessage, setErrorMessage] = useState<string | undefined>(undefined)

	// kilocode_change begin
	useEffect(() => {
		ensureBodyPointerEventsRestored()
	}, [isDiscardDialogShow])
	// kilocode_change end

	const prevApiConfigName = useRef(currentApiConfigName)
	const confirmDialogHandler = useRef<() => void>()

	const [cachedState, setCachedState] = useState(extensionState)

	const {
		alwaysAllowReadOnly,
		alwaysAllowReadOnlyOutsideWorkspace,
		allowedCommands,
		language,
		alwaysAllowBrowser,
		alwaysAllowExecute,
		alwaysAllowMcp,
		alwaysAllowModeSwitch,
		alwaysAllowSubtasks,
		alwaysAllowWrite,
		alwaysAllowWriteOutsideWorkspace,
		alwaysApproveResubmit,
		browserToolEnabled,
		browserViewportSize,
		enableCheckpoints,
		checkpointStorage,
		diffEnabled,
		experiments,
		fuzzyMatchThreshold,
		maxOpenTabsContext,
		maxWorkspaceFiles,
		mcpEnabled,
		requestDelaySeconds,
		remoteBrowserHost,
		screenshotQuality,
		soundEnabled,
		ttsEnabled,
		ttsSpeed,
		soundVolume,
		terminalOutputLineLimit,
		terminalShellIntegrationTimeout,
		writeDelayMs,
		showRooIgnoredFiles,
		remoteBrowserEnabled,
		maxReadFileLine,
	} = cachedState

	// Make sure apiConfiguration is initialized and managed by SettingsView.
	const apiConfiguration = useMemo(() => cachedState.apiConfiguration ?? {}, [cachedState.apiConfiguration])

	useEffect(() => {
		// Update only when currentApiConfigName is changed.
		// Expected to be triggered by loadApiConfiguration/upsertApiConfiguration.
		if (prevApiConfigName.current === currentApiConfigName) {
			return
		}

		setCachedState((prevCachedState) => ({ ...prevCachedState, ...extensionState }))
		prevApiConfigName.current = currentApiConfigName
		setChangeDetected(false)
	}, [currentApiConfigName, extensionState, isChangeDetected])

	// kilocode_change
	// Temporary way of making sure that the Settings view updates its local state properly when receiving
	// api keys from providers that support url callbacks. This whole Settings View needs proper with this local state thing later
	useEffect(() => {
		setCachedState((prevCachedState) => ({ ...prevCachedState, ...extensionState }))
		setChangeDetected(false)
		// }
		// eslint-disable-next-line react-hooks/exhaustive-deps
	}, [
		extensionState.apiConfiguration?.kilocodeToken,
		extensionState.apiConfiguration?.openRouterApiKey,
		extensionState.apiConfiguration?.glamaApiKey,
		extensionState.apiConfiguration?.requestyApiKey,
	])

	// Bust the cache when settings are imported.
	useEffect(() => {
		if (settingsImportedAt) {
			setCachedState((prevCachedState) => ({ ...prevCachedState, ...extensionState }))
			setChangeDetected(false)
		}
	}, [settingsImportedAt, extensionState])

	const setCachedStateField: SetCachedStateField<keyof ExtensionStateContextType> = useCallback((field, value) => {
		setCachedState((prevState) => {
			if (prevState[field] === value) {
				return prevState
			}

			setChangeDetected(true)
			return { ...prevState, [field]: value }
		})
	}, [])

	const setApiConfigurationField = useCallback(
		<K extends keyof ApiConfiguration>(field: K, value: ApiConfiguration[K]) => {
			setCachedState((prevState) => {
				if (prevState.apiConfiguration?.[field] === value) {
					return prevState
				}

				setChangeDetected(true)
				return { ...prevState, apiConfiguration: { ...prevState.apiConfiguration, [field]: value } }
			})
		},
		[],
	)

	const setExperimentEnabled: SetExperimentEnabled = useCallback((id: ExperimentId, enabled: boolean) => {
		setCachedState((prevState) => {
			if (prevState.experiments?.[id] === enabled) {
				return prevState
			}

			setChangeDetected(true)
			return { ...prevState, experiments: { ...prevState.experiments, [id]: enabled } }
		})
	}, [])

	const isSettingValid = !errorMessage

	const handleSubmit = () => {
		if (isSettingValid) {
			vscode.postMessage({ type: "language", text: language })
			vscode.postMessage({ type: "alwaysAllowReadOnly", bool: alwaysAllowReadOnly })
			vscode.postMessage({
				type: "alwaysAllowReadOnlyOutsideWorkspace",
				bool: alwaysAllowReadOnlyOutsideWorkspace,
			})
			vscode.postMessage({ type: "alwaysAllowWrite", bool: alwaysAllowWrite })
			vscode.postMessage({ type: "alwaysAllowWriteOutsideWorkspace", bool: alwaysAllowWriteOutsideWorkspace })
			vscode.postMessage({ type: "alwaysAllowExecute", bool: alwaysAllowExecute })
			vscode.postMessage({ type: "alwaysAllowBrowser", bool: alwaysAllowBrowser })
			vscode.postMessage({ type: "alwaysAllowMcp", bool: alwaysAllowMcp })
			vscode.postMessage({ type: "allowedCommands", commands: allowedCommands ?? [] })
			vscode.postMessage({ type: "browserToolEnabled", bool: browserToolEnabled })
			vscode.postMessage({ type: "soundEnabled", bool: soundEnabled })
			vscode.postMessage({ type: "ttsEnabled", bool: ttsEnabled })
			vscode.postMessage({ type: "ttsSpeed", value: ttsSpeed })
			vscode.postMessage({ type: "soundVolume", value: soundVolume })
			vscode.postMessage({ type: "diffEnabled", bool: diffEnabled })
			vscode.postMessage({ type: "enableCheckpoints", bool: enableCheckpoints })
			vscode.postMessage({ type: "checkpointStorage", text: checkpointStorage })
			vscode.postMessage({ type: "browserViewportSize", text: browserViewportSize })
			vscode.postMessage({ type: "remoteBrowserHost", text: remoteBrowserHost })
			vscode.postMessage({ type: "remoteBrowserEnabled", bool: remoteBrowserEnabled })
			vscode.postMessage({ type: "fuzzyMatchThreshold", value: fuzzyMatchThreshold ?? 1.0 })
			vscode.postMessage({ type: "writeDelayMs", value: writeDelayMs })
			vscode.postMessage({ type: "screenshotQuality", value: screenshotQuality ?? 75 })
			vscode.postMessage({ type: "terminalOutputLineLimit", value: terminalOutputLineLimit ?? 500 })
			vscode.postMessage({ type: "terminalShellIntegrationTimeout", value: terminalShellIntegrationTimeout })
			vscode.postMessage({ type: "mcpEnabled", bool: mcpEnabled })
			vscode.postMessage({ type: "alwaysApproveResubmit", bool: alwaysApproveResubmit })
			vscode.postMessage({ type: "requestDelaySeconds", value: requestDelaySeconds })
			vscode.postMessage({ type: "maxOpenTabsContext", value: maxOpenTabsContext })
			vscode.postMessage({ type: "maxWorkspaceFiles", value: maxWorkspaceFiles ?? 200 })
			vscode.postMessage({ type: "showRooIgnoredFiles", bool: showRooIgnoredFiles })
			vscode.postMessage({ type: "maxReadFileLine", value: maxReadFileLine ?? 500 })
			vscode.postMessage({ type: "currentApiConfigName", text: currentApiConfigName })
			vscode.postMessage({ type: "updateExperimental", values: experiments })
			vscode.postMessage({ type: "alwaysAllowModeSwitch", bool: alwaysAllowModeSwitch })
			vscode.postMessage({ type: "alwaysAllowSubtasks", bool: alwaysAllowSubtasks })
			vscode.postMessage({ type: "upsertApiConfiguration", text: currentApiConfigName, apiConfiguration })
			setChangeDetected(false)
		}
	}

	const checkUnsaveChanges = useCallback(
		(then: () => void) => {
			if (isChangeDetected) {
				confirmDialogHandler.current = then
				setDiscardDialogShow(true)
			} else {
				then()
			}
		},
		[isChangeDetected],
	)

	useImperativeHandle(ref, () => ({ checkUnsaveChanges }), [checkUnsaveChanges])

	const onConfirmDialogResult = useCallback((confirm: boolean) => {
		if (confirm) {
			confirmDialogHandler.current?.()
		}
	}, [])

	const providersRef = useRef<HTMLDivElement>(null)
	const autoApproveRef = useRef<HTMLDivElement>(null)
	const browserRef = useRef<HTMLDivElement>(null)
	const checkpointsRef = useRef<HTMLDivElement>(null)
	const notificationsRef = useRef<HTMLDivElement>(null)
	const contextManagementRef = useRef<HTMLDivElement>(null)
	const terminalRef = useRef<HTMLDivElement>(null)
	const advancedRef = useRef<HTMLDivElement>(null)
	const experimentalRef = useRef<HTMLDivElement>(null)
	const languageRef = useRef<HTMLDivElement>(null)
	const aboutRef = useRef<HTMLDivElement>(null)
	const mcpRef = useRef<HTMLDivElement>(null)

	const sections: { id: SectionName; icon: LucideIcon; ref: React.RefObject<HTMLDivElement> }[] = useMemo(
		() => [
			{ id: "providers", icon: Webhook, ref: providersRef },
			{ id: "autoApprove", icon: CheckCheck, ref: autoApproveRef },
			{ id: "browser", icon: SquareMousePointer, ref: browserRef },
			{ id: "checkpoints", icon: GitBranch, ref: checkpointsRef },
			{ id: "notifications", icon: Bell, ref: notificationsRef },
			{ id: "contextManagement", icon: Database, ref: contextManagementRef },
			{ id: "terminal", icon: SquareTerminal, ref: terminalRef },
			{ id: "advanced", icon: Cog, ref: advancedRef },
			{ id: "experimental", icon: FlaskConical, ref: experimentalRef },
			{ id: "language", icon: Globe, ref: languageRef },
			{ id: "mcp", icon: Server, ref: mcpRef },
			{ id: "about", icon: Info, ref: aboutRef },
		],
		[
			providersRef,
			autoApproveRef,
			browserRef,
			checkpointsRef,
			notificationsRef,
			contextManagementRef,
			terminalRef,
			advancedRef,
			experimentalRef,
		],
	)

	const scrollToSection = (ref: React.RefObject<HTMLDivElement>) => ref.current?.scrollIntoView()

	// Scroll to target section when specified
	useEffect(() => {
		if (targetSection) {
			const sectionObj = sections.find((section) => section.id === targetSection)
			if (sectionObj && sectionObj.ref.current) {
				// Use setTimeout to ensure the scroll happens after render
				setTimeout(() => scrollToSection(sectionObj.ref), 500)
			}
		}
	}, [targetSection, sections])

	return (
		<Tab>
			<TabHeader className="flex justify-between items-center gap-2">
				<div className="flex items-center gap-1">
					<h3 className="text-vscode-foreground m-0">{t("settings:header.title")}</h3>
					<DropdownMenu>
						<DropdownMenuTrigger asChild>
							<Button variant="ghost" size="icon" className="w-6 h-6">
								<CaretSortIcon />
							</Button>
						</DropdownMenuTrigger>
						<DropdownMenuContent align="start" side="bottom">
							{sections.map(({ id, icon: Icon, ref }) => (
								<DropdownMenuItem
									key={id}
									onClick={() => {
										if (id === "mcp") return checkUnsaveChanges(onOpenMcp)
										scrollToSection(ref)
									}}>
									<Icon />
									<span>{t(`settings:sections.${id}`)}</span>
								</DropdownMenuItem>
							))}
						</DropdownMenuContent>
					</DropdownMenu>
				</div>
				<div className="flex gap-2">
					<Button
						variant={isSettingValid ? "default" : "secondary"}
						className={!isSettingValid ? "!border-vscode-errorForeground" : ""}
						title={
							!isSettingValid
								? errorMessage
								: isChangeDetected
									? t("settings:header.saveButtonTooltip")
									: t("settings:header.nothingChangedTooltip")
						}
						onClick={handleSubmit}
						disabled={!isChangeDetected || !isSettingValid}
						data-testid="save-button">
						{t("settings:common.save")}
					</Button>
					<Button
						variant="secondary"
						title={t("settings:header.doneButtonTooltip")}
						onClick={() => checkUnsaveChanges(onDone)}>
						{t("settings:common.done")}
					</Button>
				</div>
			</TabHeader>

			<TabContent className="p-0 divide-y divide-vscode-sideBar-background">
				<div ref={providersRef}>
					<SectionHeader>
						<div className="flex items-center gap-2">
							<Webhook className="w-4" />
							<div>{t("settings:sections.providers")}</div>
						</div>
					</SectionHeader>

					<Section>
						<ApiConfigManager
							currentApiConfigName={currentApiConfigName}
							listApiConfigMeta={listApiConfigMeta}
							onSelectConfig={(configName: string) =>
								checkUnsaveChanges(() =>
									vscode.postMessage({ type: "loadApiConfiguration", text: configName }),
								)
							}
							onDeleteConfig={(configName: string) =>
								vscode.postMessage({ type: "deleteApiConfiguration", text: configName })
							}
							onRenameConfig={(oldName: string, newName: string) => {
								vscode.postMessage({
									type: "renameApiConfiguration",
									values: { oldName, newName },
									apiConfiguration,
								})
								prevApiConfigName.current = newName
							}}
							onUpsertConfig={(configName: string) =>
								vscode.postMessage({
									type: "upsertApiConfiguration",
									text: configName,
									apiConfiguration,
								})
							}
						/>
						<ApiOptions
							uriScheme={uriScheme}
							apiConfiguration={apiConfiguration}
							setApiConfigurationField={setApiConfigurationField}
							errorMessage={errorMessage}
							setErrorMessage={setErrorMessage}
						/>
					</Section>
				</div>

				<div ref={autoApproveRef}>
					<AutoApproveSettings
						alwaysAllowReadOnly={alwaysAllowReadOnly}
						alwaysAllowReadOnlyOutsideWorkspace={alwaysAllowReadOnlyOutsideWorkspace}
						alwaysAllowWrite={alwaysAllowWrite}
						alwaysAllowWriteOutsideWorkspace={alwaysAllowWriteOutsideWorkspace}
						writeDelayMs={writeDelayMs}
						alwaysAllowBrowser={alwaysAllowBrowser}
						alwaysApproveResubmit={alwaysApproveResubmit}
						requestDelaySeconds={requestDelaySeconds}
						alwaysAllowMcp={alwaysAllowMcp}
						alwaysAllowModeSwitch={alwaysAllowModeSwitch}
						alwaysAllowSubtasks={alwaysAllowSubtasks}
						alwaysAllowExecute={alwaysAllowExecute}
						allowedCommands={allowedCommands}
						setCachedStateField={setCachedStateField}
					/>
				</div>

				<div ref={browserRef}>
					<BrowserSettings
						browserToolEnabled={browserToolEnabled}
						browserViewportSize={browserViewportSize}
						screenshotQuality={screenshotQuality}
						remoteBrowserHost={remoteBrowserHost}
						remoteBrowserEnabled={remoteBrowserEnabled}
						setCachedStateField={setCachedStateField}
					/>
				</div>

				<div ref={checkpointsRef}>
					<CheckpointSettings
						enableCheckpoints={enableCheckpoints}
						checkpointStorage={checkpointStorage}
						setCachedStateField={setCachedStateField}
					/>
				</div>

				<div ref={notificationsRef}>
					<NotificationSettings
						ttsEnabled={ttsEnabled}
						ttsSpeed={ttsSpeed}
						soundEnabled={soundEnabled}
						soundVolume={soundVolume}
						setCachedStateField={setCachedStateField}
					/>
				</div>

				<div ref={contextManagementRef}>
					<ContextManagementSettings
						maxOpenTabsContext={maxOpenTabsContext}
						maxWorkspaceFiles={maxWorkspaceFiles ?? 200}
						showRooIgnoredFiles={showRooIgnoredFiles}
						maxReadFileLine={maxReadFileLine}
						setCachedStateField={setCachedStateField}
					/>
				</div>

				<div ref={terminalRef}>
					<TerminalSettings
						terminalOutputLineLimit={terminalOutputLineLimit}
						terminalShellIntegrationTimeout={terminalShellIntegrationTimeout}
						setCachedStateField={setCachedStateField}
					/>
				</div>

				<div ref={advancedRef}>
					<AdvancedSettings
						diffEnabled={diffEnabled}
						fuzzyMatchThreshold={fuzzyMatchThreshold}
						setCachedStateField={setCachedStateField}
					/>
				</div>

				<div ref={experimentalRef}>
					<ExperimentalSettings
						setCachedStateField={setCachedStateField}
						setExperimentEnabled={setExperimentEnabled}
						experiments={experiments}
					/>
				</div>

				<div ref={languageRef}>
					<LanguageSettings language={language || "en"} setCachedStateField={setCachedStateField} />
				</div>

				<div ref={aboutRef}>
					<About version={extensionState.version} />
				</div>
			</TabContent>

			<AlertDialog open={isDiscardDialogShow} onOpenChange={setDiscardDialogShow}>
				<AlertDialogContent>
					<AlertDialogHeader>
						<AlertDialogTitle>
							<AlertTriangle className="w-5 h-5 text-yellow-500" />
							{t("settings:unsavedChangesDialog.title")}
						</AlertDialogTitle>
						<AlertDialogDescription>
							{t("settings:unsavedChangesDialog.description")}
						</AlertDialogDescription>
					</AlertDialogHeader>
					<AlertDialogFooter>
						<AlertDialogCancel onClick={() => onConfirmDialogResult(false)}>
							{t("settings:unsavedChangesDialog.cancelButton")}
						</AlertDialogCancel>
						<AlertDialogAction onClick={() => onConfirmDialogResult(true)}>
							{t("settings:unsavedChangesDialog.discardButton")}
						</AlertDialogAction>
					</AlertDialogFooter>
				</AlertDialogContent>
			</AlertDialog>
		</Tab>
	)
})

export default memo(SettingsView)<|MERGE_RESOLUTION|>--- conflicted
+++ resolved
@@ -81,17 +81,11 @@
 
 type SettingsViewProps = {
 	onDone: () => void
-<<<<<<< HEAD
 	onOpenMcp: () => void
-}
-
-const SettingsView = forwardRef<SettingsViewRef, SettingsViewProps>(({ onDone, onOpenMcp }, ref) => {
-=======
 	targetSection?: string
 }
 
-const SettingsView = forwardRef<SettingsViewRef, SettingsViewProps>(({ onDone, targetSection }, ref) => {
->>>>>>> 91f4a862
+const SettingsView = forwardRef<SettingsViewRef, SettingsViewProps>(({ onDone, onOpenMcp, targetSection }, ref) => {
 	const { t } = useAppTranslation()
 
 	const extensionState = useExtensionState()
