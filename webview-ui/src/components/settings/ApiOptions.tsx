import React, { memo, useCallback, useEffect, useMemo, useState } from "react"
import { useAppTranslation } from "@/i18n/TranslationContext"
import { Trans } from "react-i18next"
import { useDebounce, useEvent } from "react-use"
import { LanguageModelChatSelector } from "vscode"
import { Checkbox } from "vscrui"
import { VSCodeLink, VSCodeRadio, VSCodeRadioGroup, VSCodeTextField } from "@vscode/webview-ui-toolkit/react"
import { ExternalLinkIcon } from "@radix-ui/react-icons"

import { Select, SelectContent, SelectItem, SelectTrigger, SelectValue, SelectSeparator, Button } from "@/components/ui"

import {
	ApiConfiguration,
	ModelInfo,
	anthropicDefaultModelId,
	anthropicModels,
	azureOpenAiDefaultApiVersion,
	bedrockDefaultModelId,
	bedrockModels,
	deepSeekDefaultModelId,
	deepSeekModels,
	geminiDefaultModelId,
	geminiModels,
	glamaDefaultModelId,
	glamaDefaultModelInfo,
	mistralDefaultModelId,
	mistralModels,
	openAiModelInfoSaneDefaults,
	openAiNativeDefaultModelId,
	openAiNativeModels,
	openRouterDefaultModelId,
	openRouterDefaultModelInfo,
	vertexDefaultModelId,
	vertexModels,
	unboundDefaultModelId,
	unboundDefaultModelInfo,
	requestyDefaultModelId,
	requestyDefaultModelInfo,
<<<<<<< HEAD
	fireworksDefaultModelId,
	fireworksModels,
=======
	ApiProvider,
>>>>>>> 95ba760d
} from "../../../../src/shared/api"
import { ExtensionMessage } from "../../../../src/shared/ExtensionMessage"

import { vscode } from "@/utils/vscode"
import {
	useOpenRouterModelProviders,
	OPENROUTER_DEFAULT_PROVIDER_NAME,
} from "@/components/ui/hooks/useOpenRouterModelProviders"

import { MODELS_BY_PROVIDER, PROVIDERS, AWS_REGIONS, VERTEX_REGIONS } from "./constants"
import { VSCodeButtonLink } from "../common/VSCodeButtonLink"
import { ModelInfoView } from "./ModelInfoView"
import { ModelPicker } from "./ModelPicker"
import { TemperatureControl } from "./TemperatureControl"
import { validateApiConfiguration, validateModelId, validateBedrockArn } from "@/utils/validate"
import { ApiErrorMessage } from "./ApiErrorMessage"
import { ThinkingBudget } from "./ThinkingBudget"

<<<<<<< HEAD
const modelsByProvider: Record<string, Record<string, ModelInfo>> = {
	anthropic: anthropicModels,
	bedrock: bedrockModels,
	vertex: vertexModels,
	gemini: geminiModels,
	"openai-native": openAiNativeModels,
	deepseek: deepSeekModels,
	mistral: mistralModels,
	fireworks: fireworksModels,
}

const providers = [
	{ value: "kilocode", label: "Kilo Code" },
	{ value: "fireworks", label: "Fireworks" },
	{ value: "openrouter", label: "OpenRouter" },
	{ value: "anthropic", label: "Anthropic" },
	{ value: "gemini", label: "Google Gemini" },
	{ value: "deepseek", label: "DeepSeek" },
	{ value: "openai-native", label: "OpenAI" },
	{ value: "openai", label: "OpenAI Compatible" },
	{ value: "vertex", label: "GCP Vertex AI" },
	{ value: "bedrock", label: "AWS Bedrock" },
	{ value: "glama", label: "Glama" },
	{ value: "vscode-lm", label: "VS Code LM API" },
	{ value: "mistral", label: "Mistral" },
	{ value: "lmstudio", label: "LM Studio" },
	{ value: "ollama", label: "Ollama" },
	{ value: "unbound", label: "Unbound" },
	{ value: "requesty", label: "Requesty" },
	{ value: "human-relay", label: "Human Relay" },
]

=======
>>>>>>> 95ba760d
interface ApiOptionsProps {
	uriScheme: string | undefined
	apiConfiguration: ApiConfiguration
	setApiConfigurationField: <K extends keyof ApiConfiguration>(field: K, value: ApiConfiguration[K]) => void
	fromWelcomeView?: boolean
	errorMessage: string | undefined
	setErrorMessage: React.Dispatch<React.SetStateAction<string | undefined>>
}

const ApiOptions = ({
	uriScheme,
	apiConfiguration,
	setApiConfigurationField,
	fromWelcomeView,
	errorMessage,
	setErrorMessage,
}: ApiOptionsProps) => {
	const { t } = useAppTranslation()

	const [ollamaModels, setOllamaModels] = useState<string[]>([])
	const [lmStudioModels, setLmStudioModels] = useState<string[]>([])
	const [vsCodeLmModels, setVsCodeLmModels] = useState<LanguageModelChatSelector[]>([])

	const [openRouterModels, setOpenRouterModels] = useState<Record<string, ModelInfo>>({
		[openRouterDefaultModelId]: openRouterDefaultModelInfo,
	})

	const [glamaModels, setGlamaModels] = useState<Record<string, ModelInfo>>({
		[glamaDefaultModelId]: glamaDefaultModelInfo,
	})

	const [unboundModels, setUnboundModels] = useState<Record<string, ModelInfo>>({
		[unboundDefaultModelId]: unboundDefaultModelInfo,
	})

	const [requestyModels, setRequestyModels] = useState<Record<string, ModelInfo>>({
		[requestyDefaultModelId]: requestyDefaultModelInfo,
	})

	const [openAiModels, setOpenAiModels] = useState<Record<string, ModelInfo> | null>(null)

	const [anthropicBaseUrlSelected, setAnthropicBaseUrlSelected] = useState(!!apiConfiguration?.anthropicBaseUrl)
	const [azureApiVersionSelected, setAzureApiVersionSelected] = useState(!!apiConfiguration?.azureApiVersion)
	const [openRouterBaseUrlSelected, setOpenRouterBaseUrlSelected] = useState(!!apiConfiguration?.openRouterBaseUrl)
	const [googleGeminiBaseUrlSelected, setGoogleGeminiBaseUrlSelected] = useState(
		!!apiConfiguration?.googleGeminiBaseUrl,
	)
	const [isDescriptionExpanded, setIsDescriptionExpanded] = useState(false)

	const noTransform = <T,>(value: T) => value

	const inputEventTransform = <E,>(event: E) => (event as { target: HTMLInputElement })?.target?.value as any

	const handleInputChange = useCallback(
		<K extends keyof ApiConfiguration, E>(
			field: K,
			transform: (event: E) => ApiConfiguration[K] = inputEventTransform,
		) =>
			(event: E | Event) => {
				setApiConfigurationField(field, transform(event as E))
			},
		[setApiConfigurationField],
	)

	const { selectedProvider, selectedModelId, selectedModelInfo } = useMemo(
		() => normalizeApiConfiguration(apiConfiguration),
		[apiConfiguration],
	)

	// Debounced refresh model updates, only executed 250ms after the user
	// stops typing.
	useDebounce(
		() => {
			if (selectedProvider === "openrouter") {
				vscode.postMessage({ type: "refreshOpenRouterModels" })
			} else if (selectedProvider === "glama") {
				vscode.postMessage({ type: "refreshGlamaModels" })
			} else if (selectedProvider === "unbound") {
				vscode.postMessage({ type: "refreshUnboundModels" })
			} else if (selectedProvider === "requesty") {
				vscode.postMessage({
					type: "refreshRequestyModels",
					values: { apiKey: apiConfiguration?.requestyApiKey },
				})
			} else if (selectedProvider === "openai") {
				vscode.postMessage({
					type: "refreshOpenAiModels",
					values: { baseUrl: apiConfiguration?.openAiBaseUrl, apiKey: apiConfiguration?.openAiApiKey },
				})
			} else if (selectedProvider === "ollama") {
				vscode.postMessage({ type: "requestOllamaModels", text: apiConfiguration?.ollamaBaseUrl })
			} else if (selectedProvider === "lmstudio") {
				vscode.postMessage({ type: "requestLmStudioModels", text: apiConfiguration?.lmStudioBaseUrl })
			} else if (selectedProvider === "vscode-lm") {
				vscode.postMessage({ type: "requestVsCodeLmModels" })
			}
		},
		250,
		[
			selectedProvider,
			apiConfiguration?.requestyApiKey,
			apiConfiguration?.openAiBaseUrl,
			apiConfiguration?.openAiApiKey,
			apiConfiguration?.ollamaBaseUrl,
			apiConfiguration?.lmStudioBaseUrl,
		],
	)

	useEffect(() => {
		const apiValidationResult =
			validateApiConfiguration(apiConfiguration) ||
			validateModelId(apiConfiguration, glamaModels, openRouterModels, unboundModels, requestyModels)

		setErrorMessage(apiValidationResult)
	}, [apiConfiguration, glamaModels, openRouterModels, setErrorMessage, unboundModels, requestyModels])

	const { data: openRouterModelProviders } = useOpenRouterModelProviders(apiConfiguration?.openRouterModelId, {
		enabled:
			selectedProvider === "openrouter" &&
			!!apiConfiguration?.openRouterModelId &&
			apiConfiguration.openRouterModelId in openRouterModels,
	})

	const onMessage = useCallback((event: MessageEvent) => {
		const message: ExtensionMessage = event.data

		switch (message.type) {
			case "openRouterModels": {
				const updatedModels = message.openRouterModels ?? {}
				setOpenRouterModels({ [openRouterDefaultModelId]: openRouterDefaultModelInfo, ...updatedModels })
				break
			}
			case "glamaModels": {
				const updatedModels = message.glamaModels ?? {}
				setGlamaModels({ [glamaDefaultModelId]: glamaDefaultModelInfo, ...updatedModels })
				break
			}
			case "unboundModels": {
				const updatedModels = message.unboundModels ?? {}
				setUnboundModels({ [unboundDefaultModelId]: unboundDefaultModelInfo, ...updatedModels })
				break
			}
			case "requestyModels": {
				const updatedModels = message.requestyModels ?? {}
				setRequestyModels({ [requestyDefaultModelId]: requestyDefaultModelInfo, ...updatedModels })
				break
			}
			case "openAiModels": {
				const updatedModels = message.openAiModels ?? []
				setOpenAiModels(Object.fromEntries(updatedModels.map((item) => [item, openAiModelInfoSaneDefaults])))
				break
			}
			case "ollamaModels":
				{
					const newModels = message.ollamaModels ?? []
					setOllamaModels(newModels)
				}
				break
			case "lmStudioModels":
				{
					const newModels = message.lmStudioModels ?? []
					setLmStudioModels(newModels)
				}
				break
			case "vsCodeLmModels":
				{
					const newModels = message.vsCodeLmModels ?? []
					setVsCodeLmModels(newModels)
				}
				break
		}
	}, [])

	useEvent("message", onMessage)

	const selectedProviderModelOptions = useMemo(
		() =>
			MODELS_BY_PROVIDER[selectedProvider]
				? Object.keys(MODELS_BY_PROVIDER[selectedProvider]).map((modelId) => ({
						value: modelId,
						label: modelId,
					}))
				: [],
		[selectedProvider],
	)

	return (
		<div className="flex flex-col gap-3">
			<div>
				<label className="block font-medium mb-1">{t("settings:providers.apiProvider")}</label>
				<Select
					value={selectedProvider}
					onValueChange={(value) => setApiConfigurationField("apiProvider", value as ApiProvider)}>
					<SelectTrigger className="w-full">
						<SelectValue placeholder={t("settings:common.select")} />
					</SelectTrigger>
					<SelectContent>
						<SelectItem value="openrouter">OpenRouter</SelectItem>
						<SelectSeparator />
						{PROVIDERS.map(({ value, label }) => (
							<SelectItem key={value} value={value}>
								{label}
							</SelectItem>
						))}
					</SelectContent>
				</Select>
			</div>

			{errorMessage && <ApiErrorMessage errorMessage={errorMessage} />}

			{selectedProvider === "kilocode" && (
				<>
					<div style={{ marginTop: "0px" }} className="text-sm text-vscode-descriptionForeground -mt-2">
						Uses Claude 3.7 Sonnet. You get $15 for free.
					</div>
					{apiConfiguration.kilocodeToken ? (
						<div>
							<Button
								variant="secondary"
								onClick={async () => {
									setApiConfigurationField("kilocodeToken", "")

									vscode.postMessage({
										type: "upsertApiConfiguration",
										apiConfiguration: {
											...apiConfiguration,
											kilocodeToken: "",
										},
									})
								}}>
								Log out from Kilo Code
							</Button>
						</div>
					) : (
						<VSCodeButtonLink variant="secondary" href={getKiloCodeBackendAuthUrl()}>
							Log in at Kilo Code
						</VSCodeButtonLink>
					)}
				</>
			)}

			{selectedProvider === "fireworks" && (
				<div>
					<VSCodeTextField
						value={apiConfiguration?.fireworksApiKey || ""}
						style={{ width: "100%" }}
						type="password"
						onInput={handleInputChange("fireworksApiKey")}
						placeholder="Enter API Key...">
						<span style={{ fontWeight: 500 }}>Fireworks API Key</span>
					</VSCodeTextField>
					<p
						style={{
							fontSize: "12px",
							marginTop: 3,
							color: "var(--vscode-descriptionForeground)",
						}}>
						This key is stored locally and only used to make API requests from this extension.
						{!apiConfiguration?.fireworksApiKey && (
							<>
								<br />
								<br />
								Get your API key from{" "}
								<VSCodeLink href="https://fireworks.ai/account/api-keys">Fireworks</VSCodeLink>.
							</>
						)}
					</p>
				</div>
			)}

			{selectedProvider === "openrouter" && (
				<>
					<VSCodeTextField
						value={apiConfiguration?.openRouterApiKey || ""}
						type="password"
						onInput={handleInputChange("openRouterApiKey")}
						placeholder={t("settings:placeholders.apiKey")}
						className="w-full">
						<label className="block font-medium mb-1">{t("settings:providers.openRouterApiKey")}</label>
					</VSCodeTextField>
					<div className="text-sm text-vscode-descriptionForeground -mt-2">
						{t("settings:providers.apiKeyStorageNotice")}
					</div>
					{!apiConfiguration?.openRouterApiKey && (
						<VSCodeButtonLink href={getOpenRouterAuthUrl(uriScheme)} appearance="secondary">
							{t("settings:providers.getOpenRouterApiKey")}
						</VSCodeButtonLink>
					)}
					{!fromWelcomeView && (
						<>
							<div>
								<Checkbox
									checked={openRouterBaseUrlSelected}
									onChange={(checked: boolean) => {
										setOpenRouterBaseUrlSelected(checked)

										if (!checked) {
											setApiConfigurationField("openRouterBaseUrl", "")
										}
									}}>
									{t("settings:providers.useCustomBaseUrl")}
								</Checkbox>
								{openRouterBaseUrlSelected && (
									<VSCodeTextField
										value={apiConfiguration?.openRouterBaseUrl || ""}
										type="url"
										onInput={handleInputChange("openRouterBaseUrl")}
										placeholder="Default: https://openrouter.ai/api/v1"
										className="w-full mt-1"
									/>
								)}
							</div>
							<Checkbox
								checked={apiConfiguration?.openRouterUseMiddleOutTransform ?? true}
								onChange={handleInputChange("openRouterUseMiddleOutTransform", noTransform)}>
								<Trans
									i18nKey="settings:providers.openRouterTransformsText"
									components={{
										// eslint-disable-next-line jsx-a11y/anchor-has-content
										a: <a href="https://openrouter.ai/docs/transforms" />,
									}}
								/>
							</Checkbox>
						</>
					)}
				</>
			)}

			{selectedProvider === "anthropic" && (
				<>
					<VSCodeTextField
						value={apiConfiguration?.apiKey || ""}
						type="password"
						onInput={handleInputChange("apiKey")}
						placeholder={t("settings:placeholders.apiKey")}
						className="w-full">
						<label className="block font-medium mb-1">{t("settings:providers.anthropicApiKey")}</label>
					</VSCodeTextField>
					<div className="text-sm text-vscode-descriptionForeground -mt-2">
						{t("settings:providers.apiKeyStorageNotice")}
					</div>
					{!apiConfiguration?.apiKey && (
						<VSCodeButtonLink href="https://console.anthropic.com/settings/keys" appearance="secondary">
							{t("settings:providers.getAnthropicApiKey")}
						</VSCodeButtonLink>
					)}
					<div>
						<Checkbox
							checked={anthropicBaseUrlSelected}
							onChange={(checked: boolean) => {
								setAnthropicBaseUrlSelected(checked)

								if (!checked) {
									setApiConfigurationField("anthropicBaseUrl", "")
								}
							}}>
							{t("settings:providers.useCustomBaseUrl")}
						</Checkbox>
						{anthropicBaseUrlSelected && (
							<VSCodeTextField
								value={apiConfiguration?.anthropicBaseUrl || ""}
								type="url"
								onInput={handleInputChange("anthropicBaseUrl")}
								placeholder="https://api.anthropic.com"
								className="w-full mt-1"
							/>
						)}
					</div>
				</>
			)}

			{selectedProvider === "glama" && (
				<>
					<VSCodeTextField
						value={apiConfiguration?.glamaApiKey || ""}
						type="password"
						onInput={handleInputChange("glamaApiKey")}
						placeholder={t("settings:placeholders.apiKey")}
						className="w-full">
						<label className="block font-medium mb-1">{t("settings:providers.glamaApiKey")}</label>
					</VSCodeTextField>
					<div className="text-sm text-vscode-descriptionForeground -mt-2">
						{t("settings:providers.apiKeyStorageNotice")}
					</div>
					{!apiConfiguration?.glamaApiKey && (
						<VSCodeButtonLink href={getGlamaAuthUrl(uriScheme)} appearance="secondary">
							{t("settings:providers.getGlamaApiKey")}
						</VSCodeButtonLink>
					)}
				</>
			)}

			{selectedProvider === "requesty" && (
				<>
					<VSCodeTextField
						value={apiConfiguration?.requestyApiKey || ""}
						type="password"
						onInput={handleInputChange("requestyApiKey")}
						placeholder={t("settings:providers.getRequestyApiKey")}
						className="w-full">
						<label className="block font-medium mb-1">{t("settings:providers.requestyApiKey")}</label>
					</VSCodeTextField>
					<div className="text-sm text-vscode-descriptionForeground -mt-2">
						{t("settings:providers.apiKeyStorageNotice")}
					</div>
				</>
			)}

			{selectedProvider === "openai-native" && (
				<>
					<VSCodeTextField
						value={apiConfiguration?.openAiNativeApiKey || ""}
						type="password"
						onInput={handleInputChange("openAiNativeApiKey")}
						placeholder={t("settings:placeholders.apiKey")}
						className="w-full">
						<label className="block font-medium mb-1">{t("settings:providers.openAiApiKey")}</label>
					</VSCodeTextField>
					<div className="text-sm text-vscode-descriptionForeground -mt-2">
						{t("settings:providers.apiKeyStorageNotice")}
					</div>
					{!apiConfiguration?.openAiNativeApiKey && (
						<VSCodeButtonLink href="https://platform.openai.com/api-keys" appearance="secondary">
							{t("settings:providers.getOpenAiApiKey")}
						</VSCodeButtonLink>
					)}
				</>
			)}

			{selectedProvider === "mistral" && (
				<>
					<VSCodeTextField
						value={apiConfiguration?.mistralApiKey || ""}
						type="password"
						onInput={handleInputChange("mistralApiKey")}
						placeholder={t("settings:placeholders.apiKey")}
						className="w-full">
						<span className="font-medium">{t("settings:providers.mistralApiKey")}</span>
					</VSCodeTextField>
					<div className="text-sm text-vscode-descriptionForeground -mt-2">
						{t("settings:providers.apiKeyStorageNotice")}
					</div>
					{!apiConfiguration?.mistralApiKey && (
						<VSCodeButtonLink href="https://console.mistral.ai/" appearance="secondary">
							{t("settings:providers.getMistralApiKey")}
						</VSCodeButtonLink>
					)}
					{(apiConfiguration?.apiModelId?.startsWith("codestral-") ||
						(!apiConfiguration?.apiModelId && mistralDefaultModelId.startsWith("codestral-"))) && (
						<>
							<VSCodeTextField
								value={apiConfiguration?.mistralCodestralUrl || ""}
								type="url"
								onInput={handleInputChange("mistralCodestralUrl")}
								placeholder="https://codestral.mistral.ai"
								className="w-full">
								<label className="block font-medium mb-1">
									{t("settings:providers.codestralBaseUrl")}
								</label>
							</VSCodeTextField>
							<div className="text-sm text-vscode-descriptionForeground -mt-2">
								{t("settings:providers.codestralBaseUrlDesc")}
							</div>
						</>
					)}
				</>
			)}

			{selectedProvider === "bedrock" && (
				<>
					<VSCodeRadioGroup
						value={apiConfiguration?.awsUseProfile ? "profile" : "credentials"}
						onChange={handleInputChange(
							"awsUseProfile",
							(e) => (e.target as HTMLInputElement).value === "profile",
						)}>
						<VSCodeRadio value="credentials">{t("settings:providers.awsCredentials")}</VSCodeRadio>
						<VSCodeRadio value="profile">{t("settings:providers.awsProfile")}</VSCodeRadio>
					</VSCodeRadioGroup>
					<div className="text-sm text-vscode-descriptionForeground -mt-3">
						{t("settings:providers.apiKeyStorageNotice")}
					</div>
					{apiConfiguration?.awsUseProfile ? (
						<VSCodeTextField
							value={apiConfiguration?.awsProfile || ""}
							onInput={handleInputChange("awsProfile")}
							placeholder={t("settings:placeholders.profileName")}
							className="w-full">
							<label className="block font-medium mb-1">{t("settings:providers.awsProfileName")}</label>
						</VSCodeTextField>
					) : (
						<>
							<VSCodeTextField
								value={apiConfiguration?.awsAccessKey || ""}
								type="password"
								onInput={handleInputChange("awsAccessKey")}
								placeholder={t("settings:placeholders.accessKey")}
								className="w-full">
								<label className="block font-medium mb-1">{t("settings:providers.awsAccessKey")}</label>
							</VSCodeTextField>
							<VSCodeTextField
								value={apiConfiguration?.awsSecretKey || ""}
								type="password"
								onInput={handleInputChange("awsSecretKey")}
								placeholder={t("settings:placeholders.secretKey")}
								className="w-full">
								<label className="block font-medium mb-1">{t("settings:providers.awsSecretKey")}</label>
							</VSCodeTextField>
							<VSCodeTextField
								value={apiConfiguration?.awsSessionToken || ""}
								type="password"
								onInput={handleInputChange("awsSessionToken")}
								placeholder={t("settings:placeholders.sessionToken")}
								className="w-full">
								<label className="block font-medium mb-1">
									{t("settings:providers.awsSessionToken")}
								</label>
							</VSCodeTextField>
						</>
					)}
					<div>
						<label className="block font-medium mb-1">{t("settings:providers.awsRegion")}</label>
						<Select
							value={apiConfiguration?.awsRegion || ""}
							onValueChange={(value) => setApiConfigurationField("awsRegion", value)}>
							<SelectTrigger className="w-full">
								<SelectValue placeholder={t("settings:common.select")} />
							</SelectTrigger>
							<SelectContent>
								{AWS_REGIONS.map(({ value, label }) => (
									<SelectItem key={value} value={value}>
										{label}
									</SelectItem>
								))}
							</SelectContent>
						</Select>
					</div>
					<Checkbox
						checked={apiConfiguration?.awsUseCrossRegionInference || false}
						onChange={handleInputChange("awsUseCrossRegionInference", noTransform)}>
						{t("settings:providers.awsCrossRegion")}
					</Checkbox>
				</>
			)}

			{selectedProvider === "vertex" && (
				<>
					<div className="text-sm text-vscode-descriptionForeground">
						<div>{t("settings:providers.googleCloudSetup.title")}</div>
						<div>
							<VSCodeLink
								href="https://cloud.google.com/vertex-ai/generative-ai/docs/partner-models/use-claude#before_you_begin"
								className="text-sm">
								{t("settings:providers.googleCloudSetup.step1")}
							</VSCodeLink>
						</div>
						<div>
							<VSCodeLink
								href="https://cloud.google.com/docs/authentication/provide-credentials-adc#google-idp"
								className="text-sm">
								{t("settings:providers.googleCloudSetup.step2")}
							</VSCodeLink>
						</div>
						<div>
							<VSCodeLink
								href="https://developers.google.com/workspace/guides/create-credentials?hl=en#service-account"
								className="text-sm">
								{t("settings:providers.googleCloudSetup.step3")}
							</VSCodeLink>
						</div>
					</div>
					<VSCodeTextField
						value={apiConfiguration?.vertexJsonCredentials || ""}
						onInput={handleInputChange("vertexJsonCredentials")}
						placeholder={t("settings:placeholders.credentialsJson")}
						className="w-full">
						<label className="block font-medium mb-1">
							{t("settings:providers.googleCloudCredentials")}
						</label>
					</VSCodeTextField>
					<VSCodeTextField
						value={apiConfiguration?.vertexKeyFile || ""}
						onInput={handleInputChange("vertexKeyFile")}
						placeholder={t("settings:placeholders.keyFilePath")}
						className="w-full">
						<label className="block font-medium mb-1">{t("settings:providers.googleCloudKeyFile")}</label>
					</VSCodeTextField>
					<VSCodeTextField
						value={apiConfiguration?.vertexProjectId || ""}
						onInput={handleInputChange("vertexProjectId")}
						placeholder={t("settings:placeholders.projectId")}
						className="w-full">
						<label className="block font-medium mb-1">{t("settings:providers.googleCloudProjectId")}</label>
					</VSCodeTextField>
					<div>
						<label className="block font-medium mb-1">{t("settings:providers.googleCloudRegion")}</label>
						<Select
							value={apiConfiguration?.vertexRegion || ""}
							onValueChange={(value) => setApiConfigurationField("vertexRegion", value)}>
							<SelectTrigger className="w-full">
								<SelectValue placeholder={t("settings:common.select")} />
							</SelectTrigger>
							<SelectContent>
								{VERTEX_REGIONS.map(({ value, label }) => (
									<SelectItem key={value} value={value}>
										{label}
									</SelectItem>
								))}
							</SelectContent>
						</Select>
					</div>
				</>
			)}

			{selectedProvider === "gemini" && (
				<>
					<VSCodeTextField
						value={apiConfiguration?.geminiApiKey || ""}
						type="password"
						onInput={handleInputChange("geminiApiKey")}
						placeholder={t("settings:placeholders.apiKey")}
						className="w-full">
						<label className="block font-medium mb-1">{t("settings:providers.geminiApiKey")}</label>
					</VSCodeTextField>
					<div className="text-sm text-vscode-descriptionForeground -mt-2">
						{t("settings:providers.apiKeyStorageNotice")}
					</div>
					{!apiConfiguration?.geminiApiKey && (
						<VSCodeButtonLink href="https://ai.google.dev/" appearance="secondary">
							{t("settings:providers.getGeminiApiKey")}
						</VSCodeButtonLink>
					)}
					<div>
						<Checkbox
							checked={googleGeminiBaseUrlSelected}
							onChange={(checked: boolean) => {
								setGoogleGeminiBaseUrlSelected(checked)

								if (!checked) {
									setApiConfigurationField("googleGeminiBaseUrl", "")
								}
							}}>
							{t("settings:providers.useCustomBaseUrl")}
						</Checkbox>
						{googleGeminiBaseUrlSelected && (
							<VSCodeTextField
								value={apiConfiguration?.googleGeminiBaseUrl || ""}
								type="url"
								onInput={handleInputChange("googleGeminiBaseUrl")}
								placeholder={t("settings:defaults.geminiUrl")}
								className="w-full mt-1"
							/>
						)}
					</div>
				</>
			)}

			{selectedProvider === "openai" && (
				<>
					<VSCodeTextField
						value={apiConfiguration?.openAiBaseUrl || ""}
						type="url"
						onInput={handleInputChange("openAiBaseUrl")}
						placeholder={t("settings:placeholders.baseUrl")}
						className="w-full">
						<label className="block font-medium mb-1">{t("settings:providers.openAiBaseUrl")}</label>
					</VSCodeTextField>
					<VSCodeTextField
						value={apiConfiguration?.openAiApiKey || ""}
						type="password"
						onInput={handleInputChange("openAiApiKey")}
						placeholder={t("settings:placeholders.apiKey")}
						className="w-full">
						<label className="block font-medium mb-1">{t("settings:providers.openAiApiKey")}</label>
					</VSCodeTextField>
					<ModelPicker
						apiConfiguration={apiConfiguration}
						setApiConfigurationField={setApiConfigurationField}
						defaultModelId="gpt-4o"
						defaultModelInfo={openAiModelInfoSaneDefaults}
						models={openAiModels}
						modelIdKey="openAiModelId"
						modelInfoKey="openAiCustomModelInfo"
						serviceName="OpenAI"
						serviceUrl="https://platform.openai.com"
					/>
					<Checkbox
						checked={apiConfiguration?.openAiStreamingEnabled ?? true}
						onChange={handleInputChange("openAiStreamingEnabled", noTransform)}>
						{t("settings:modelInfo.enableStreaming")}
					</Checkbox>
					<Checkbox
						checked={apiConfiguration?.openAiUseAzure ?? false}
						onChange={handleInputChange("openAiUseAzure", noTransform)}>
						{t("settings:modelInfo.useAzure")}
					</Checkbox>
					<div>
						<Checkbox
							checked={azureApiVersionSelected}
							onChange={(checked: boolean) => {
								setAzureApiVersionSelected(checked)

								if (!checked) {
									setApiConfigurationField("azureApiVersion", "")
								}
							}}>
							{t("settings:modelInfo.azureApiVersion")}
						</Checkbox>
						{azureApiVersionSelected && (
							<VSCodeTextField
								value={apiConfiguration?.azureApiVersion || ""}
								onInput={handleInputChange("azureApiVersion")}
								placeholder={`Default: ${azureOpenAiDefaultApiVersion}`}
								className="w-full mt-1"
							/>
						)}
					</div>

					<div className="flex flex-col gap-3">
						<div className="text-sm text-vscode-descriptionForeground">
<<<<<<< HEAD
							Configure the capabilities and pricing for your custom OpenAI-compatible model. Be careful
							when specifying the model capabilities, as they can affect how Kilo Code performs.
=======
							{t("settings:providers.customModel.capabilities")}
>>>>>>> 95ba760d
						</div>

						<div>
							<VSCodeTextField
								value={
									apiConfiguration?.openAiCustomModelInfo?.maxTokens?.toString() ||
									openAiModelInfoSaneDefaults.maxTokens?.toString() ||
									""
								}
								type="text"
								style={{
									borderColor: (() => {
										const value = apiConfiguration?.openAiCustomModelInfo?.maxTokens

										if (!value) {
											return "var(--vscode-input-border)"
										}

										return value > 0
											? "var(--vscode-charts-green)"
											: "var(--vscode-errorForeground)"
									})(),
								}}
								title={t("settings:providers.customModel.maxTokens.description")}
								onInput={handleInputChange("openAiCustomModelInfo", (e) => {
									const value = parseInt((e.target as HTMLInputElement).value)

									return {
										...(apiConfiguration?.openAiCustomModelInfo || openAiModelInfoSaneDefaults),
										maxTokens: isNaN(value) ? undefined : value,
									}
								})}
								placeholder={t("settings:placeholders.numbers.maxTokens")}
								className="w-full">
								<label className="block font-medium mb-1">
									{t("settings:providers.customModel.maxTokens.label")}
								</label>
							</VSCodeTextField>
							<div className="text-sm text-vscode-descriptionForeground">
								{t("settings:providers.customModel.maxTokens.description")}
							</div>
						</div>

						<div>
							<VSCodeTextField
								value={
									apiConfiguration?.openAiCustomModelInfo?.contextWindow?.toString() ||
									openAiModelInfoSaneDefaults.contextWindow?.toString() ||
									""
								}
								type="text"
								style={{
									borderColor: (() => {
										const value = apiConfiguration?.openAiCustomModelInfo?.contextWindow

										if (!value) {
											return "var(--vscode-input-border)"
										}

										return value > 0
											? "var(--vscode-charts-green)"
											: "var(--vscode-errorForeground)"
									})(),
								}}
								title={t("settings:providers.customModel.contextWindow.description")}
								onInput={handleInputChange("openAiCustomModelInfo", (e) => {
									const value = (e.target as HTMLInputElement).value
									const parsed = parseInt(value)

									return {
										...(apiConfiguration?.openAiCustomModelInfo || openAiModelInfoSaneDefaults),
										contextWindow: isNaN(parsed)
											? openAiModelInfoSaneDefaults.contextWindow
											: parsed,
									}
								})}
								placeholder={t("settings:placeholders.numbers.contextWindow")}
								className="w-full">
								<label className="block font-medium mb-1">
									{t("settings:providers.customModel.contextWindow.label")}
								</label>
							</VSCodeTextField>
							<div className="text-sm text-vscode-descriptionForeground">
								{t("settings:providers.customModel.contextWindow.description")}
							</div>
						</div>

						<div>
							<div className="flex items-center gap-1">
								<Checkbox
									checked={
										apiConfiguration?.openAiCustomModelInfo?.supportsImages ??
										openAiModelInfoSaneDefaults.supportsImages
									}
									onChange={handleInputChange("openAiCustomModelInfo", (checked) => {
										return {
											...(apiConfiguration?.openAiCustomModelInfo || openAiModelInfoSaneDefaults),
											supportsImages: checked,
										}
									})}>
									<span className="font-medium">
										{t("settings:providers.customModel.imageSupport.label")}
									</span>
								</Checkbox>
								<i
									className="codicon codicon-info text-vscode-descriptionForeground"
									title={t("settings:providers.customModel.imageSupport.description")}
									style={{ fontSize: "12px" }}
								/>
							</div>
							<div className="text-sm text-vscode-descriptionForeground pt-1">
								{t("settings:providers.customModel.imageSupport.description")}
							</div>
						</div>

						<div>
							<div className="flex items-center gap-1">
								<Checkbox
									checked={apiConfiguration?.openAiCustomModelInfo?.supportsComputerUse ?? false}
									onChange={handleInputChange("openAiCustomModelInfo", (checked) => {
										return {
											...(apiConfiguration?.openAiCustomModelInfo || openAiModelInfoSaneDefaults),
											supportsComputerUse: checked,
										}
									})}>
									<span className="font-medium">
										{t("settings:providers.customModel.computerUse.label")}
									</span>
								</Checkbox>
								<i
									className="codicon codicon-info text-vscode-descriptionForeground"
									title={t("settings:providers.customModel.computerUse.description")}
									style={{ fontSize: "12px" }}
								/>
							</div>
							<div className="text-sm text-vscode-descriptionForeground pt-1">
								{t("settings:providers.customModel.computerUse.description")}
							</div>
						</div>

						<div>
							<div className="flex items-center gap-1">
								<Checkbox
									checked={apiConfiguration?.openAiCustomModelInfo?.supportsPromptCache ?? false}
									onChange={handleInputChange("openAiCustomModelInfo", (checked) => {
										return {
											...(apiConfiguration?.openAiCustomModelInfo || openAiModelInfoSaneDefaults),
											supportsPromptCache: checked,
										}
									})}>
									<span className="font-medium">
										{t("settings:providers.customModel.promptCache.label")}
									</span>
								</Checkbox>
								<i
									className="codicon codicon-info text-vscode-descriptionForeground"
									title={t("settings:providers.customModel.promptCache.description")}
									style={{ fontSize: "12px" }}
								/>
							</div>
							<div className="text-sm text-vscode-descriptionForeground pt-1">
								{t("settings:providers.customModel.promptCache.description")}
							</div>
						</div>

						<div>
							<VSCodeTextField
								value={
									apiConfiguration?.openAiCustomModelInfo?.inputPrice?.toString() ??
									openAiModelInfoSaneDefaults.inputPrice?.toString() ??
									""
								}
								type="text"
								style={{
									borderColor: (() => {
										const value = apiConfiguration?.openAiCustomModelInfo?.inputPrice

										if (!value && value !== 0) {
											return "var(--vscode-input-border)"
										}

										return value >= 0
											? "var(--vscode-charts-green)"
											: "var(--vscode-errorForeground)"
									})(),
								}}
								onChange={handleInputChange("openAiCustomModelInfo", (e) => {
									const value = (e.target as HTMLInputElement).value
									const parsed = parseFloat(value)

									return {
										...(apiConfiguration?.openAiCustomModelInfo ?? openAiModelInfoSaneDefaults),
										inputPrice: isNaN(parsed) ? openAiModelInfoSaneDefaults.inputPrice : parsed,
									}
								})}
								placeholder={t("settings:placeholders.numbers.inputPrice")}
								className="w-full">
								<div className="flex items-center gap-1">
									<label className="block font-medium mb-1">
										{t("settings:providers.customModel.pricing.input.label")}
									</label>
									<i
										className="codicon codicon-info text-vscode-descriptionForeground"
										title={t("settings:providers.customModel.pricing.input.description")}
										style={{ fontSize: "12px" }}
									/>
								</div>
							</VSCodeTextField>
						</div>

						<div>
							<VSCodeTextField
								value={
									apiConfiguration?.openAiCustomModelInfo?.outputPrice?.toString() ||
									openAiModelInfoSaneDefaults.outputPrice?.toString() ||
									""
								}
								type="text"
								style={{
									borderColor: (() => {
										const value = apiConfiguration?.openAiCustomModelInfo?.outputPrice

										if (!value && value !== 0) {
											return "var(--vscode-input-border)"
										}

										return value >= 0
											? "var(--vscode-charts-green)"
											: "var(--vscode-errorForeground)"
									})(),
								}}
								onChange={handleInputChange("openAiCustomModelInfo", (e) => {
									const value = (e.target as HTMLInputElement).value
									const parsed = parseFloat(value)

									return {
										...(apiConfiguration?.openAiCustomModelInfo || openAiModelInfoSaneDefaults),
										outputPrice: isNaN(parsed) ? openAiModelInfoSaneDefaults.outputPrice : parsed,
									}
								})}
								placeholder={t("settings:placeholders.numbers.outputPrice")}
								className="w-full">
								<div className="flex items-center gap-1">
									<label className="block font-medium mb-1">
										{t("settings:providers.customModel.pricing.output.label")}
									</label>
									<i
										className="codicon codicon-info text-vscode-descriptionForeground"
										title={t("settings:providers.customModel.pricing.output.description")}
										style={{ fontSize: "12px" }}
									/>
								</div>
							</VSCodeTextField>
						</div>

						{apiConfiguration?.openAiCustomModelInfo?.supportsPromptCache && (
							<>
								<div>
									<VSCodeTextField
										value={
											apiConfiguration?.openAiCustomModelInfo?.cacheReadsPrice?.toString() ?? "0"
										}
										type="text"
										style={{
											borderColor: (() => {
												const value = apiConfiguration?.openAiCustomModelInfo?.cacheReadsPrice

												if (!value && value !== 0) {
													return "var(--vscode-input-border)"
												}

												return value >= 0
													? "var(--vscode-charts-green)"
													: "var(--vscode-errorForeground)"
											})(),
										}}
										onChange={handleInputChange("openAiCustomModelInfo", (e) => {
											const value = (e.target as HTMLInputElement).value
											const parsed = parseFloat(value)

											return {
												...(apiConfiguration?.openAiCustomModelInfo ??
													openAiModelInfoSaneDefaults),
												cacheReadsPrice: isNaN(parsed) ? 0 : parsed,
											}
										})}
										placeholder={t("settings:placeholders.numbers.inputPrice")}
										className="w-full">
										<div className="flex items-center gap-1">
											<span className="font-medium">
												{t("settings:providers.customModel.pricing.cacheReads.label")}
											</span>
											<i
												className="codicon codicon-info text-vscode-descriptionForeground"
												title={t(
													"settings:providers.customModel.pricing.cacheReads.description",
												)}
												style={{ fontSize: "12px" }}
											/>
										</div>
									</VSCodeTextField>
								</div>
								<div>
									<VSCodeTextField
										value={
											apiConfiguration?.openAiCustomModelInfo?.cacheWritesPrice?.toString() ?? "0"
										}
										type="text"
										style={{
											borderColor: (() => {
												const value = apiConfiguration?.openAiCustomModelInfo?.cacheWritesPrice

												if (!value && value !== 0) {
													return "var(--vscode-input-border)"
												}

												return value >= 0
													? "var(--vscode-charts-green)"
													: "var(--vscode-errorForeground)"
											})(),
										}}
										onChange={handleInputChange("openAiCustomModelInfo", (e) => {
											const value = (e.target as HTMLInputElement).value
											const parsed = parseFloat(value)

											return {
												...(apiConfiguration?.openAiCustomModelInfo ??
													openAiModelInfoSaneDefaults),
												cacheWritesPrice: isNaN(parsed) ? 0 : parsed,
											}
										})}
										placeholder={t("settings:placeholders.numbers.cacheWritePrice")}
										className="w-full">
										<div className="flex items-center gap-1">
											<label className="block font-medium mb-1">
												{t("settings:providers.customModel.pricing.cacheWrites.label")}
											</label>
											<i
												className="codicon codicon-info text-vscode-descriptionForeground"
												title={t(
													"settings:providers.customModel.pricing.cacheWrites.description",
												)}
												style={{ fontSize: "12px" }}
											/>
										</div>
									</VSCodeTextField>
								</div>
							</>
						)}

						<Button
							variant="secondary"
							onClick={() =>
								setApiConfigurationField("openAiCustomModelInfo", openAiModelInfoSaneDefaults)
							}>
							{t("settings:providers.customModel.resetDefaults")}
						</Button>
					</div>
				</>
			)}

			{selectedProvider === "lmstudio" && (
				<>
					<VSCodeTextField
						value={apiConfiguration?.lmStudioBaseUrl || ""}
						type="url"
						onInput={handleInputChange("lmStudioBaseUrl")}
						placeholder={t("settings:defaults.lmStudioUrl")}
						className="w-full">
						<label className="block font-medium mb-1">{t("settings:providers.lmStudio.baseUrl")}</label>
					</VSCodeTextField>
					<VSCodeTextField
						value={apiConfiguration?.lmStudioModelId || ""}
						onInput={handleInputChange("lmStudioModelId")}
						placeholder={t("settings:placeholders.modelId.lmStudio")}
						className="w-full">
						<label className="block font-medium mb-1">{t("settings:providers.lmStudio.modelId")}</label>
					</VSCodeTextField>
					{lmStudioModels.length > 0 && (
						<VSCodeRadioGroup
							value={
								lmStudioModels.includes(apiConfiguration?.lmStudioModelId || "")
									? apiConfiguration?.lmStudioModelId
									: ""
							}
							onChange={handleInputChange("lmStudioModelId")}>
							{lmStudioModels.map((model) => (
								<VSCodeRadio
									key={model}
									value={model}
									checked={apiConfiguration?.lmStudioModelId === model}>
									{model}
								</VSCodeRadio>
							))}
						</VSCodeRadioGroup>
					)}
					<Checkbox
						checked={apiConfiguration?.lmStudioSpeculativeDecodingEnabled === true}
						onChange={(checked) => {
							setApiConfigurationField("lmStudioSpeculativeDecodingEnabled", checked)
						}}>
						{t("settings:providers.lmStudio.speculativeDecoding")}
					</Checkbox>
					{apiConfiguration?.lmStudioSpeculativeDecodingEnabled && (
						<>
							<div>
								<VSCodeTextField
									value={apiConfiguration?.lmStudioDraftModelId || ""}
									onInput={handleInputChange("lmStudioDraftModelId")}
									placeholder={t("settings:placeholders.modelId.lmStudioDraft")}
									className="w-full">
									<label className="block font-medium mb-1">
										{t("settings:providers.lmStudio.draftModelId")}
									</label>
								</VSCodeTextField>
								<div className="text-sm text-vscode-descriptionForeground">
									{t("settings:providers.lmStudio.draftModelDesc")}
								</div>
							</div>
							{lmStudioModels.length > 0 && (
								<>
									<div className="font-medium">
										{t("settings:providers.lmStudio.selectDraftModel")}
									</div>
									<VSCodeRadioGroup
										value={
											lmStudioModels.includes(apiConfiguration?.lmStudioDraftModelId || "")
												? apiConfiguration?.lmStudioDraftModelId
												: ""
										}
										onChange={handleInputChange("lmStudioDraftModelId")}>
										{lmStudioModels.map((model) => (
											<VSCodeRadio key={`draft-${model}`} value={model}>
												{model}
											</VSCodeRadio>
										))}
									</VSCodeRadioGroup>
									{lmStudioModels.length === 0 && (
										<div
											className="text-sm rounded-xs p-2"
											style={{
												backgroundColor: "var(--vscode-inputValidation-infoBackground)",
												border: "1px solid var(--vscode-inputValidation-infoBorder)",
												color: "var(--vscode-inputValidation-infoForeground)",
											}}>
											{t("settings:providers.lmStudio.noModelsFound")}
										</div>
									)}
								</>
							)}
						</>
					)}
					<div className="text-sm text-vscode-descriptionForeground">
<<<<<<< HEAD
						LM Studio allows you to run models locally on your computer. For instructions on how to get
						started, see their <VSCodeLink href="https://lmstudio.ai/docs">quickstart guide</VSCodeLink>.
						You will also need to start LM Studio's{" "}
						<VSCodeLink href="https://lmstudio.ai/docs/basics/server">local server</VSCodeLink> feature to
						use it with this extension.
						<span className="text-vscode-errorForeground ml-1">
							<span className="font-medium">Note:</span> Kilo Code uses complex prompts and works best
							with Claude models. Less capable models may not work as expected.
						</span>
=======
						<Trans
							i18nKey="settings:providers.lmStudio.description"
							components={{
								a: <VSCodeLink href="https://lmstudio.ai/docs" />,
								b: <VSCodeLink href="https://lmstudio.ai/docs/basics/server" />,
								span: (
									<span className="text-vscode-errorForeground ml-1">
										<span className="font-medium">Note:</span>
									</span>
								),
							}}
						/>
>>>>>>> 95ba760d
					</div>
				</>
			)}

			{selectedProvider === "deepseek" && (
				<>
					<VSCodeTextField
						value={apiConfiguration?.deepSeekApiKey || ""}
						type="password"
						onInput={handleInputChange("deepSeekApiKey")}
						placeholder={t("settings:placeholders.apiKey")}
						className="w-full">
						<label className="block font-medium mb-1">{t("settings:providers.deepSeekApiKey")}</label>
					</VSCodeTextField>
					<div className="text-sm text-vscode-descriptionForeground -mt-2">
						{t("settings:providers.apiKeyStorageNotice")}
					</div>
					{!apiConfiguration?.deepSeekApiKey && (
						<VSCodeButtonLink href="https://platform.deepseek.com/" appearance="secondary">
							{t("settings:providers.getDeepSeekApiKey")}
						</VSCodeButtonLink>
					)}
				</>
			)}

			{selectedProvider === "vscode-lm" && (
				<>
					<div>
						<label className="block font-medium mb-1">{t("settings:providers.vscodeLmModel")}</label>
						{vsCodeLmModels.length > 0 ? (
							<Select
								value={
									apiConfiguration?.vsCodeLmModelSelector
										? `${apiConfiguration.vsCodeLmModelSelector.vendor ?? ""}/${apiConfiguration.vsCodeLmModelSelector.family ?? ""}`
										: ""
								}
								onValueChange={handleInputChange("vsCodeLmModelSelector", (value) => {
									const [vendor, family] = value.split("/")
									return { vendor, family }
								})}>
								<SelectTrigger className="w-full">
									<SelectValue placeholder={t("settings:common.select")} />
								</SelectTrigger>
								<SelectContent>
									{vsCodeLmModels.map((model) => (
										<SelectItem
											key={`${model.vendor}/${model.family}`}
											value={`${model.vendor}/${model.family}`}>
											{`${model.vendor} - ${model.family}`}
										</SelectItem>
									))}
								</SelectContent>
							</Select>
						) : (
							<div className="text-sm text-vscode-descriptionForeground">
								{t("settings:providers.vscodeLmDescription")}
							</div>
						)}
					</div>
					<div className="text-sm text-vscode-errorForeground">{t("settings:providers.vscodeLmWarning")}</div>
				</>
			)}

			{selectedProvider === "ollama" && (
				<>
					<VSCodeTextField
						value={apiConfiguration?.ollamaBaseUrl || ""}
						type="url"
						onInput={handleInputChange("ollamaBaseUrl")}
						placeholder={t("settings:defaults.ollamaUrl")}
						className="w-full">
						<label className="block font-medium mb-1">{t("settings:providers.ollama.baseUrl")}</label>
					</VSCodeTextField>
					<VSCodeTextField
						value={apiConfiguration?.ollamaModelId || ""}
						onInput={handleInputChange("ollamaModelId")}
						placeholder={t("settings:placeholders.modelId.ollama")}
						className="w-full">
						<label className="block font-medium mb-1">{t("settings:providers.ollama.modelId")}</label>
					</VSCodeTextField>
					{ollamaModels.length > 0 && (
						<VSCodeRadioGroup
							value={
								ollamaModels.includes(apiConfiguration?.ollamaModelId || "")
									? apiConfiguration?.ollamaModelId
									: ""
							}
							onChange={handleInputChange("ollamaModelId")}>
							{ollamaModels.map((model) => (
								<VSCodeRadio
									key={model}
									value={model}
									checked={apiConfiguration?.ollamaModelId === model}>
									{model}
								</VSCodeRadio>
							))}
						</VSCodeRadioGroup>
					)}
					<div className="text-sm text-vscode-descriptionForeground">
						{t("settings:providers.ollama.description")}
						<span className="text-vscode-errorForeground ml-1">
<<<<<<< HEAD
							<span className="font-medium">Note:</span> Kilo Code uses complex prompts and works best
							with Claude models. Less capable models may not work as expected.
=======
							{t("settings:providers.ollama.warning")}
>>>>>>> 95ba760d
						</span>
					</div>
				</>
			)}

			{selectedProvider === "unbound" && (
				<>
					<VSCodeTextField
						value={apiConfiguration?.unboundApiKey || ""}
						type="password"
						onInput={handleInputChange("unboundApiKey")}
						placeholder={t("settings:placeholders.apiKey")}
						className="w-full">
						<label className="block font-medium mb-1">{t("settings:providers.unboundApiKey")}</label>
					</VSCodeTextField>
					<div className="text-sm text-vscode-descriptionForeground -mt-2">
						{t("settings:providers.apiKeyStorageNotice")}
					</div>
					{!apiConfiguration?.unboundApiKey && (
						<VSCodeButtonLink href="https://gateway.getunbound.ai" appearance="secondary">
							{t("settings:providers.getUnboundApiKey")}
						</VSCodeButtonLink>
					)}
				</>
			)}

			{selectedProvider === "human-relay" && (
				<>
					<div className="text-sm text-vscode-descriptionForeground">
						{t("settings:providers.humanRelay.description")}
					</div>
					<div className="text-sm text-vscode-descriptionForeground">
						{t("settings:providers.humanRelay.instructions")}
					</div>
				</>
			)}

			{/* Model Pickers */}

			{selectedProvider === "openrouter" && (
				<ModelPicker
					apiConfiguration={apiConfiguration}
					setApiConfigurationField={setApiConfigurationField}
					defaultModelId={openRouterDefaultModelId}
					defaultModelInfo={openRouterDefaultModelInfo}
					models={openRouterModels}
					modelIdKey="openRouterModelId"
					modelInfoKey="openRouterModelInfo"
					serviceName="OpenRouter"
					serviceUrl="https://openrouter.ai/models"
				/>
			)}

			{selectedProvider === "openrouter" &&
				openRouterModelProviders &&
				Object.keys(openRouterModelProviders).length > 0 && (
					<div>
						<div className="flex items-center gap-1">
							<label className="block font-medium mb-1">
								{t("settings:providers.openRouter.providerRouting.title")}
							</label>
							<a href={`https://openrouter.ai/${selectedModelId}/providers`}>
								<ExternalLinkIcon className="w-4 h-4" />
							</a>
						</div>
						<Select
							value={apiConfiguration?.openRouterSpecificProvider || OPENROUTER_DEFAULT_PROVIDER_NAME}
							onValueChange={(value) => {
								if (openRouterModelProviders[value]) {
									setApiConfigurationField("openRouterModelInfo", {
										...apiConfiguration.openRouterModelInfo,
										...openRouterModelProviders[value],
									})
								}

								setApiConfigurationField("openRouterSpecificProvider", value)
							}}>
							<SelectTrigger className="w-full">
								<SelectValue placeholder={t("settings:common.select")} />
							</SelectTrigger>
							<SelectContent>
								<SelectItem value={OPENROUTER_DEFAULT_PROVIDER_NAME}>
									{OPENROUTER_DEFAULT_PROVIDER_NAME}
								</SelectItem>
								{Object.entries(openRouterModelProviders).map(([value, { label }]) => (
									<SelectItem key={value} value={value}>
										{label}
									</SelectItem>
								))}
							</SelectContent>
						</Select>
						<div className="text-sm text-vscode-descriptionForeground mt-1">
							{t("settings:providers.openRouter.providerRouting.description")}{" "}
							<a href="https://openrouter.ai/docs/features/provider-routing">
								{t("settings:providers.openRouter.providerRouting.learnMore")}.
							</a>
						</div>
					</div>
				)}

			{selectedProvider === "glama" && (
				<ModelPicker
					apiConfiguration={apiConfiguration}
					setApiConfigurationField={setApiConfigurationField}
					defaultModelId={glamaDefaultModelId}
					defaultModelInfo={glamaDefaultModelInfo}
					models={glamaModels}
					modelInfoKey="glamaModelInfo"
					modelIdKey="glamaModelId"
					serviceName="Glama"
					serviceUrl="https://glama.ai/models"
				/>
			)}

			{selectedProvider === "unbound" && (
				<ModelPicker
					apiConfiguration={apiConfiguration}
					defaultModelId={unboundDefaultModelId}
					defaultModelInfo={unboundDefaultModelInfo}
					models={unboundModels}
					modelInfoKey="unboundModelInfo"
					modelIdKey="unboundModelId"
					serviceName="Unbound"
					serviceUrl="https://api.getunbound.ai/models"
					setApiConfigurationField={setApiConfigurationField}
				/>
			)}

			{selectedProvider === "requesty" && (
				<ModelPicker
					apiConfiguration={apiConfiguration}
					setApiConfigurationField={setApiConfigurationField}
					defaultModelId={requestyDefaultModelId}
					defaultModelInfo={requestyDefaultModelInfo}
					models={requestyModels}
					modelIdKey="requestyModelId"
					modelInfoKey="requestyModelInfo"
					serviceName="Requesty"
					serviceUrl="https://requesty.ai"
				/>
			)}

			{selectedProviderModelOptions.length > 0 && (
				<>
					<div>
						<label className="block font-medium mb-1">{t("settings:providers.model")}</label>

						<Select
							value={selectedModelId === "custom-arn" ? "custom-arn" : selectedModelId}
							onValueChange={(value) => {
								setApiConfigurationField("apiModelId", value)

								// Clear custom ARN if not using custom ARN option.
								if (value !== "custom-arn" && selectedProvider === "bedrock") {
									setApiConfigurationField("awsCustomArn", "")
								}
							}}>
							<SelectTrigger className="w-full">
								<SelectValue placeholder={t("settings:common.select")} />
							</SelectTrigger>
							<SelectContent>
								{selectedProviderModelOptions.map((option) => (
									<SelectItem key={option.value} value={option.value}>
										{option.label}
									</SelectItem>
								))}
								{selectedProvider === "bedrock" && (
									<SelectItem value="custom-arn">{t("settings:labels.useCustomArn")}</SelectItem>
								)}
							</SelectContent>
						</Select>
					</div>

					{selectedProvider === "bedrock" && selectedModelId === "custom-arn" && (
						<>
							<VSCodeTextField
								value={apiConfiguration?.awsCustomArn || ""}
								onInput={(e) => {
									const value = (e.target as HTMLInputElement).value
									setApiConfigurationField("awsCustomArn", value)
								}}
								placeholder={t("settings:placeholders.customArn")}
								className="w-full">
								<label className="block font-medium mb-1">{t("settings:labels.customArn")}</label>
							</VSCodeTextField>
							<div className="text-sm text-vscode-descriptionForeground -mt-2">
								{t("settings:providers.awsCustomArnUse")}
								<ul className="list-disc pl-5 mt-1">
									<li>
										arn:aws:bedrock:us-east-1:123456789012:foundation-model/anthropic.claude-3-sonnet-20240229-v1:0
									</li>
									<li>
										arn:aws:bedrock:us-west-2:123456789012:provisioned-model/my-provisioned-model
									</li>
									<li>
										arn:aws:bedrock:us-east-1:123456789012:default-prompt-router/anthropic.claude:1
									</li>
								</ul>
								{t("settings:providers.awsCustomArnDesc")}
							</div>
							{apiConfiguration?.awsCustomArn &&
								(() => {
									const validation = validateBedrockArn(
										apiConfiguration.awsCustomArn,
										apiConfiguration.awsRegion,
									)

									if (!validation.isValid) {
										return (
											<div className="text-sm text-vscode-errorForeground mt-2">
												{validation.errorMessage || t("settings:providers.invalidArnFormat")}
											</div>
										)
									}

									if (validation.errorMessage) {
										return (
											<div className="text-sm text-vscode-errorForeground mt-2">
												{validation.errorMessage}
											</div>
										)
									}

									return null
								})()}
						</>
					)}
					<ModelInfoView
						selectedModelId={selectedModelId}
						modelInfo={selectedModelInfo}
						isDescriptionExpanded={isDescriptionExpanded}
						setIsDescriptionExpanded={setIsDescriptionExpanded}
					/>
					<ThinkingBudget
						key={`${selectedProvider}-${selectedModelId}`}
						apiConfiguration={apiConfiguration}
						setApiConfigurationField={setApiConfigurationField}
						modelInfo={selectedModelInfo}
					/>
				</>
			)}

			{!fromWelcomeView && (
				<TemperatureControl
					value={apiConfiguration?.modelTemperature}
					onChange={handleInputChange("modelTemperature", noTransform)}
					maxValue={2}
				/>
			)}
		</div>
	)
}

export function getGlamaAuthUrl(uriScheme?: string) {
	const callbackUrl = `${uriScheme || "vscode"}://kilocode.Kilo-Code/glama`
	return `https://glama.ai/oauth/authorize?callback_url=${encodeURIComponent(callbackUrl)}`
}

export function getOpenRouterAuthUrl(uriScheme?: string) {
	return `https://openrouter.ai/auth?callback_url=${uriScheme || "vscode"}://kilocode.Kilo-Code/openrouter`
}

export function getKiloCodeBackendAuthUrl(uriScheme?: string) {
	return `https://kilocode.ai/auth/signin?source=vscode`
}

export function normalizeApiConfiguration(apiConfiguration?: ApiConfiguration) {
	const provider = apiConfiguration?.apiProvider || "anthropic"
	const modelId = apiConfiguration?.apiModelId

	const getProviderData = (models: Record<string, ModelInfo>, defaultId: string) => {
		let selectedModelId: string
		let selectedModelInfo: ModelInfo

		if (modelId && modelId in models) {
			selectedModelId = modelId
			selectedModelInfo = models[modelId]
		} else {
			selectedModelId = defaultId
			selectedModelInfo = models[defaultId]
		}

		return { selectedProvider: provider, selectedModelId, selectedModelInfo }
	}

	switch (provider) {
		case "anthropic":
			return getProviderData(anthropicModels, anthropicDefaultModelId)
		case "bedrock":
			// Special case for custom ARN
			if (modelId === "custom-arn") {
				return {
					selectedProvider: provider,
					selectedModelId: "custom-arn",
					selectedModelInfo: {
						maxTokens: 5000,
						contextWindow: 128_000,
						supportsPromptCache: false,
						supportsImages: true,
					},
				}
			}
			return getProviderData(bedrockModels, bedrockDefaultModelId)
		case "vertex":
			return getProviderData(vertexModels, vertexDefaultModelId)
		case "gemini":
			return getProviderData(geminiModels, geminiDefaultModelId)
		case "deepseek":
			return getProviderData(deepSeekModels, deepSeekDefaultModelId)
		case "openai-native":
			return getProviderData(openAiNativeModels, openAiNativeDefaultModelId)
		case "mistral":
			return getProviderData(mistralModels, mistralDefaultModelId)
		case "openrouter":
			return {
				selectedProvider: provider,
				selectedModelId: apiConfiguration?.openRouterModelId || openRouterDefaultModelId,
				selectedModelInfo: apiConfiguration?.openRouterModelInfo || openRouterDefaultModelInfo,
			}
		case "glama":
			return {
				selectedProvider: provider,
				selectedModelId: apiConfiguration?.glamaModelId || glamaDefaultModelId,
				selectedModelInfo: apiConfiguration?.glamaModelInfo || glamaDefaultModelInfo,
			}
		case "unbound":
			return {
				selectedProvider: provider,
				selectedModelId: apiConfiguration?.unboundModelId || unboundDefaultModelId,
				selectedModelInfo: apiConfiguration?.unboundModelInfo || unboundDefaultModelInfo,
			}
		case "requesty":
			return {
				selectedProvider: provider,
				selectedModelId: apiConfiguration?.requestyModelId || requestyDefaultModelId,
				selectedModelInfo: apiConfiguration?.requestyModelInfo || requestyDefaultModelInfo,
			}
		case "openai":
			return {
				selectedProvider: provider,
				selectedModelId: apiConfiguration?.openAiModelId || "",
				selectedModelInfo: apiConfiguration?.openAiCustomModelInfo || openAiModelInfoSaneDefaults,
			}
		case "ollama":
			return {
				selectedProvider: provider,
				selectedModelId: apiConfiguration?.ollamaModelId || "",
				selectedModelInfo: openAiModelInfoSaneDefaults,
			}
		case "lmstudio":
			return {
				selectedProvider: provider,
				selectedModelId: apiConfiguration?.lmStudioModelId || "",
				selectedModelInfo: openAiModelInfoSaneDefaults,
			}
		case "vscode-lm":
			return {
				selectedProvider: provider,
				selectedModelId: apiConfiguration?.vsCodeLmModelSelector
					? `${apiConfiguration.vsCodeLmModelSelector.vendor}/${apiConfiguration.vsCodeLmModelSelector.family}`
					: "",
				selectedModelInfo: {
					...openAiModelInfoSaneDefaults,
					supportsImages: false, // VSCode LM API currently doesn't support images.
				},
			}
		case "fireworks":
			return getProviderData(fireworksModels, fireworksDefaultModelId)
		default:
			return getProviderData(anthropicModels, anthropicDefaultModelId)
	}
}

export default memo(ApiOptions)<|MERGE_RESOLUTION|>--- conflicted
+++ resolved
@@ -36,12 +36,9 @@
 	unboundDefaultModelInfo,
 	requestyDefaultModelId,
 	requestyDefaultModelInfo,
-<<<<<<< HEAD
 	fireworksDefaultModelId,
 	fireworksModels,
-=======
 	ApiProvider,
->>>>>>> 95ba760d
 } from "../../../../src/shared/api"
 import { ExtensionMessage } from "../../../../src/shared/ExtensionMessage"
 
@@ -60,41 +57,6 @@
 import { ApiErrorMessage } from "./ApiErrorMessage"
 import { ThinkingBudget } from "./ThinkingBudget"
 
-<<<<<<< HEAD
-const modelsByProvider: Record<string, Record<string, ModelInfo>> = {
-	anthropic: anthropicModels,
-	bedrock: bedrockModels,
-	vertex: vertexModels,
-	gemini: geminiModels,
-	"openai-native": openAiNativeModels,
-	deepseek: deepSeekModels,
-	mistral: mistralModels,
-	fireworks: fireworksModels,
-}
-
-const providers = [
-	{ value: "kilocode", label: "Kilo Code" },
-	{ value: "fireworks", label: "Fireworks" },
-	{ value: "openrouter", label: "OpenRouter" },
-	{ value: "anthropic", label: "Anthropic" },
-	{ value: "gemini", label: "Google Gemini" },
-	{ value: "deepseek", label: "DeepSeek" },
-	{ value: "openai-native", label: "OpenAI" },
-	{ value: "openai", label: "OpenAI Compatible" },
-	{ value: "vertex", label: "GCP Vertex AI" },
-	{ value: "bedrock", label: "AWS Bedrock" },
-	{ value: "glama", label: "Glama" },
-	{ value: "vscode-lm", label: "VS Code LM API" },
-	{ value: "mistral", label: "Mistral" },
-	{ value: "lmstudio", label: "LM Studio" },
-	{ value: "ollama", label: "Ollama" },
-	{ value: "unbound", label: "Unbound" },
-	{ value: "requesty", label: "Requesty" },
-	{ value: "human-relay", label: "Human Relay" },
-]
-
-=======
->>>>>>> 95ba760d
 interface ApiOptionsProps {
 	uriScheme: string | undefined
 	apiConfiguration: ApiConfiguration
@@ -815,12 +777,7 @@
 
 					<div className="flex flex-col gap-3">
 						<div className="text-sm text-vscode-descriptionForeground">
-<<<<<<< HEAD
-							Configure the capabilities and pricing for your custom OpenAI-compatible model. Be careful
-							when specifying the model capabilities, as they can affect how Kilo Code performs.
-=======
 							{t("settings:providers.customModel.capabilities")}
->>>>>>> 95ba760d
 						</div>
 
 						<div>
@@ -1274,17 +1231,6 @@
 						</>
 					)}
 					<div className="text-sm text-vscode-descriptionForeground">
-<<<<<<< HEAD
-						LM Studio allows you to run models locally on your computer. For instructions on how to get
-						started, see their <VSCodeLink href="https://lmstudio.ai/docs">quickstart guide</VSCodeLink>.
-						You will also need to start LM Studio's{" "}
-						<VSCodeLink href="https://lmstudio.ai/docs/basics/server">local server</VSCodeLink> feature to
-						use it with this extension.
-						<span className="text-vscode-errorForeground ml-1">
-							<span className="font-medium">Note:</span> Kilo Code uses complex prompts and works best
-							with Claude models. Less capable models may not work as expected.
-						</span>
-=======
 						<Trans
 							i18nKey="settings:providers.lmStudio.description"
 							components={{
@@ -1297,7 +1243,6 @@
 								),
 							}}
 						/>
->>>>>>> 95ba760d
 					</div>
 				</>
 			)}
@@ -1399,12 +1344,7 @@
 					<div className="text-sm text-vscode-descriptionForeground">
 						{t("settings:providers.ollama.description")}
 						<span className="text-vscode-errorForeground ml-1">
-<<<<<<< HEAD
-							<span className="font-medium">Note:</span> Kilo Code uses complex prompts and works best
-							with Claude models. Less capable models may not work as expected.
-=======
 							{t("settings:providers.ollama.warning")}
->>>>>>> 95ba760d
 						</span>
 					</div>
 				</>
