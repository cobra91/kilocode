import {
	type ProviderName,
	type ModelInfo,
	anthropicModels,
	bedrockModels,
	claudeCodeModels,
	deepSeekModels,
	geminiModels,
	geminiCliModels,
	mistralModels,
	openAiNativeModels,
	vertexModels,
	xaiModels,
	groqModels,
	chutesModels,
} from "@roo-code/types"

import { fireworksModels, cerebrasModels } from "@roo/api" // kilocode_change

export const MODELS_BY_PROVIDER: Partial<Record<ProviderName, Record<string, ModelInfo>>> = {
	anthropic: anthropicModels,
	"claude-code": claudeCodeModels,
	bedrock: bedrockModels,
	deepseek: deepSeekModels,
	gemini: geminiModels,
	"gemini-cli": geminiCliModels,
<<<<<<< HEAD
	fireworks: fireworksModels, // kilocode_change
=======
>>>>>>> db07ff56
	mistral: mistralModels,
	"openai-native": openAiNativeModels,
	vertex: vertexModels,
	xai: xaiModels,
	groq: groqModels,
	chutes: chutesModels,
	cerebras: cerebrasModels, // kilocode_change
}

export const PROVIDERS = [
	{ value: "kilocode", label: "Kilo Code" },
	{ value: "openrouter", label: "OpenRouter" },
	{ value: "anthropic", label: "Anthropic" },
	{ value: "fireworks", label: "Fireworks" }, // kilocode_change
	{ value: "claude-code", label: "Claude Code" },
	{ value: "gemini", label: "Google Gemini" },
<<<<<<< HEAD
	{ value: "gemini-cli", label: "Gemini CLI Provider" },
=======
	{ value: "gemini-cli", label: "Gemini CLI" },
>>>>>>> db07ff56
	{ value: "deepseek", label: "DeepSeek" },
	{ value: "openai-native", label: "OpenAI" },
	{ value: "openai", label: "OpenAI Compatible" },
	{ value: "vertex", label: "GCP Vertex AI" },
	{ value: "bedrock", label: "Amazon Bedrock" },
	{ value: "glama", label: "Glama" },
	{ value: "vscode-lm", label: "VS Code LM API" },
	{ value: "mistral", label: "Mistral" },
	{ value: "lmstudio", label: "LM Studio" },
	{ value: "ollama", label: "Ollama" },
	{ value: "unbound", label: "Unbound" },
	{ value: "requesty", label: "Requesty" },
	{ value: "human-relay", label: "Human Relay" },
	{ value: "xai", label: "xAI (Grok)" },
	{ value: "groq", label: "Groq" },
	{ value: "chutes", label: "Chutes AI" },
	{ value: "cerebras", label: "Cerebras" }, // kilocode_change
	{ value: "litellm", label: "LiteLLM" },
] // .sort((a, b) => a.label.localeCompare(b.label)) // kilocode_change: Sort providers with kilocode first<|MERGE_RESOLUTION|>--- conflicted
+++ resolved
@@ -24,10 +24,7 @@
 	deepseek: deepSeekModels,
 	gemini: geminiModels,
 	"gemini-cli": geminiCliModels,
-<<<<<<< HEAD
 	fireworks: fireworksModels, // kilocode_change
-=======
->>>>>>> db07ff56
 	mistral: mistralModels,
 	"openai-native": openAiNativeModels,
 	vertex: vertexModels,
@@ -44,11 +41,7 @@
 	{ value: "fireworks", label: "Fireworks" }, // kilocode_change
 	{ value: "claude-code", label: "Claude Code" },
 	{ value: "gemini", label: "Google Gemini" },
-<<<<<<< HEAD
-	{ value: "gemini-cli", label: "Gemini CLI Provider" },
-=======
 	{ value: "gemini-cli", label: "Gemini CLI" },
->>>>>>> db07ff56
 	{ value: "deepseek", label: "DeepSeek" },
 	{ value: "openai-native", label: "OpenAI" },
 	{ value: "openai", label: "OpenAI Compatible" },
