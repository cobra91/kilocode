--- conflicted
+++ resolved
@@ -80,9 +80,6 @@
 	VSCodeRadioGroup: ({ children, onChange }: any) => <div onChange={onChange}>{children}</div>,
 }))
 
-<<<<<<< HEAD
-// Mock UI components
-=======
 // Mock Tab components
 jest.mock("../../../components/common/Tab", () => ({
 	...jest.requireActual("../../../components/common/Tab"),
@@ -125,7 +122,6 @@
 }))
 
 // Mock Slider component
->>>>>>> 2caf974e
 jest.mock("@/components/ui", () => ({
 	...jest.requireActual("@/components/ui"),
 	Slider: ({ value, onValueChange, "data-testid": dataTestId }: any) => (
@@ -179,13 +175,12 @@
 
 const renderSettingsView = (initialState = {}) => {
 	const onDone = jest.fn()
-	const onOpenMcp = jest.fn()
 	const queryClient = new QueryClient()
 
 	const result = render(
 		<ExtensionStateContextProvider>
 			<QueryClientProvider client={queryClient}>
-				<SettingsView onDone={onDone} onOpenMcp={onOpenMcp} />
+				<SettingsView onDone={onDone} />
 			</QueryClientProvider>
 		</ExtensionStateContextProvider>,
 	)
@@ -193,9 +188,6 @@
 	// Hydrate initial state.
 	mockPostMessage(initialState)
 
-<<<<<<< HEAD
-	return { onDone, onOpenMcp }
-=======
 	// Helper function to activate a tab and ensure its content is visible
 	const activateTab = (tabId: string) => {
 		// Skip trying to find and click the tab, just directly render with the target section
@@ -210,7 +202,6 @@
 	}
 
 	return { onDone, activateTab }
->>>>>>> 2caf974e
 }
 
 describe("SettingsView - Sound Settings", () => {
@@ -590,27 +581,4 @@
 			}),
 		)
 	})
-})
-
-describe("SettingsView - MCP Settings", () => {
-	beforeEach(() => {
-		jest.clearAllMocks()
-	})
-
-	it("calls onOpenMcp when selecting MCP from dropdown menu", async () => {
-		const { onOpenMcp } = renderSettingsView()
-
-		const dropdownTrigger = screen.getByTestId("dropdown-menu-trigger")
-		fireEvent.click(dropdownTrigger)
-
-		// Find the MCP menu item (contains Server icon)
-		const mcpMenuItem = screen.getAllByTestId("dropdown-menu-item").find((item) => {
-			return item.textContent?.includes("Server")
-		})
-
-		expect(mcpMenuItem).toBeTruthy()
-		if (mcpMenuItem) fireEvent.click(mcpMenuItem)
-
-		expect(onOpenMcp).toHaveBeenCalled()
-	})
 })