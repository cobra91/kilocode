import React, { memo, useCallback, useEffect, useMemo, useRef, useState } from "react"
import { McpExecution } from "./McpExecution"
import { useSize } from "react-use"
import { useTranslation, Trans } from "react-i18next"
import deepEqual from "fast-deep-equal"
import { VSCodeBadge, VSCodeButton } from "@vscode/webview-ui-toolkit/react"

import type { ClineMessage } from "@roo-code/types"

import { ClineApiReqInfo, ClineAskUseMcpServer, ClineSayTool } from "@roo/ExtensionMessage"
import { COMMAND_OUTPUT_STRING } from "@roo/combineCommandSequences"
import { safeJsonParse } from "@roo/safeJsonParse"
import { FollowUpData, SuggestionItem } from "@roo-code/types"

import { useCopyToClipboard } from "@src/utils/clipboard"
import { useExtensionState } from "@src/context/ExtensionStateContext"
import { findMatchingResourceOrTemplate } from "@src/utils/mcp"
import { vscode } from "@src/utils/vscode"
import { removeLeadingNonAlphanumeric } from "@src/utils/removeLeadingNonAlphanumeric"
import { getLanguageFromPath } from "@src/utils/getLanguageFromPath"
// import { Button } from "@src/components/ui" // kilocode_change

import { ToolUseBlock, ToolUseBlockHeader } from "../common/ToolUseBlock"
import UpdateTodoListToolBlock from "./UpdateTodoListToolBlock"
import CodeAccordian from "../common/CodeAccordian"
import CodeBlock from "../common/CodeBlock"
import MarkdownBlock from "../common/MarkdownBlock"
import { ReasoningBlock } from "./ReasoningBlock"
// import Thumbnails from "../common/Thumbnails" // kilocode_change
import McpResourceRow from "../mcp/McpResourceRow"

// import { Mention } from "./Mention" // kilocode_change
import { CheckpointSaved } from "./checkpoints/CheckpointSaved"
import { FollowUpSuggest } from "./FollowUpSuggest"
import { LowCreditWarning } from "../kilocode/chat/LowCreditWarning" // kilocode_change
import { BatchFilePermission } from "./BatchFilePermission"
import { BatchDiffApproval } from "./BatchDiffApproval"
import { ProgressIndicator } from "./ProgressIndicator"
import { Markdown } from "./Markdown"
import { CommandExecution } from "./CommandExecution"
import { CommandExecutionError } from "./CommandExecutionError"
import ReportBugPreview from "./ReportBugPreview"

import { NewTaskPreview } from "../kilocode/chat/NewTaskPreview" // kilocode_change
import { KiloChatRowGutterBar } from "../kilocode/chat/KiloChatRowGutterBar" // kilocode_change
import { AutoApprovedRequestLimitWarning } from "./AutoApprovedRequestLimitWarning"
import { CondenseContextErrorRow, CondensingContextRow, ContextCondenseRow } from "./ContextCondenseRow"
import CodebaseSearchResultsDisplay from "./CodebaseSearchResultsDisplay"
import { cn } from "@/lib/utils"
import { KiloChatRowUserFeedback } from "../kilocode/chat/KiloChatRowUserFeedback" // kilocode_change

interface ChatRowProps {
	message: ClineMessage
	lastModifiedMessage?: ClineMessage
	isExpanded: boolean
	isLast: boolean
	isStreaming: boolean
	onToggleExpand: (ts: number) => void
	onHeightChange: (isTaller: boolean) => void
	onSuggestionClick?: (suggestion: SuggestionItem, event?: React.MouseEvent) => void
	onBatchFileResponse?: (response: { [key: string]: boolean }) => void
	highlighted?: boolean // kilocode_change: Add highlighted prop
	onChatReset?: () => void // kilocode_change
	onFollowUpUnmount?: () => void
	isFollowUpAnswered?: boolean
	editable?: boolean
}

// eslint-disable-next-line @typescript-eslint/no-empty-object-type
interface ChatRowContentProps extends Omit<ChatRowProps, "onHeightChange"> {}

const ChatRow = memo(
	(props: ChatRowProps) => {
		const { highlighted } = props // kilocode_change: Add highlighted prop
		const { showTaskTimeline } = useExtensionState() // kilocode_change: Used by KiloChatRowGutterBar
		const { isLast, onHeightChange, message } = props
		// Store the previous height to compare with the current height
		// This allows us to detect changes without causing re-renders
		const prevHeightRef = useRef(0)

		const [chatrow, { height }] = useSize(
			<div
				// kilocode_change: add highlighted className
				className={cn(
					`px-[15px] py-[10px] pr-[6px] relative ${highlighted ? "animate-message-highlight" : ""}`,
				)}>
				{showTaskTimeline && <KiloChatRowGutterBar message={message} />}
				<ChatRowContent {...props} />
			</div>,
		)

		useEffect(() => {
			// used for partials, command output, etc.
			// NOTE: it's important we don't distinguish between partial or complete here since our scroll effects in chatview need to handle height change during partial -> complete
			const isInitialRender = prevHeightRef.current === 0 // prevents scrolling when new element is added since we already scroll for that
			// height starts off at Infinity
			if (isLast && height !== 0 && height !== Infinity && height !== prevHeightRef.current) {
				if (!isInitialRender) {
					onHeightChange(height > prevHeightRef.current)
				}
				prevHeightRef.current = height
			}
		}, [height, isLast, onHeightChange, message])

		// we cannot return null as virtuoso does not support it, so we use a separate visibleMessages array to filter out messages that should not be rendered
		return chatrow
	},
	// memo does shallow comparison of props, so we need to do deep comparison of arrays/objects whose properties might change
	deepEqual,
)

export default ChatRow

export const ChatRowContent = ({
	message,
	lastModifiedMessage,
	isExpanded,
	isLast,
	isStreaming,
	onToggleExpand,
	onSuggestionClick,
	onFollowUpUnmount,
	onBatchFileResponse,
<<<<<<< HEAD
	onChatReset, // kilocode_change
=======
	isFollowUpAnswered,
	editable,
>>>>>>> 39ab0067
}: ChatRowContentProps) => {
	const { t } = useTranslation()
	const { apiConfiguration, mcpServers, alwaysAllowMcp, currentCheckpoint } = useExtensionState()
	const [reasoningCollapsed, setReasoningCollapsed] = useState(true)
	const [isDiffErrorExpanded, setIsDiffErrorExpanded] = useState(false)
	const [showCopySuccess, setShowCopySuccess] = useState(false)
	const [isEditing, setIsEditing] = useState(false)
	const [editedContent, setEditedContent] = useState("")
	const { copyWithFeedback } = useCopyToClipboard()

	// Memoized callback to prevent re-renders caused by inline arrow functions
	const handleToggleExpand = useCallback(() => {
		onToggleExpand(message.ts)
	}, [onToggleExpand, message.ts])

	// Handle edit button click
	const handleEditClick = useCallback(() => {
		setIsEditing(true)
		setEditedContent(message.text || "")
		// Edit mode is now handled entirely in the frontend
		// No need to notify the backend
	}, [message.text])

	// Handle cancel edit
	const handleCancelEdit = useCallback(() => {
		setIsEditing(false)
		setEditedContent(message.text || "")
	}, [message.text])

	// Handle save edit
	const handleSaveEdit = useCallback(() => {
		setIsEditing(false)
		// Send edited message to backend
		vscode.postMessage({
			type: "submitEditedMessage",
			value: message.ts,
			editedMessageContent: editedContent,
		})
	}, [message.ts, editedContent])

	const [cost, apiReqCancelReason, apiReqStreamingFailedMessage] = useMemo(() => {
		if (message.text !== null && message.text !== undefined && message.say === "api_req_started") {
			const info = safeJsonParse<ClineApiReqInfo>(message.text)
			return [info?.cost, info?.cancelReason, info?.streamingFailedMessage]
		}

		return [undefined, undefined, undefined]
	}, [message.text, message.say])

	// When resuming task, last wont be api_req_failed but a resume_task
	// message, so api_req_started will show loading spinner. That's why we just
	// remove the last api_req_started that failed without streaming anything.
	const apiRequestFailedMessage =
		isLast && lastModifiedMessage?.ask === "api_req_failed" // if request is retried then the latest message is a api_req_retried
			? lastModifiedMessage?.text
			: undefined

	const isCommandExecuting =
		isLast && lastModifiedMessage?.ask === "command" && lastModifiedMessage?.text?.includes(COMMAND_OUTPUT_STRING)

	const isMcpServerResponding = isLast && lastModifiedMessage?.say === "mcp_server_request_started"

	const type = message.type === "ask" ? message.ask : message.say

	const normalColor = "var(--vscode-foreground)"
	const errorColor = "var(--vscode-errorForeground)"
	const successColor = "var(--vscode-charts-green)"
	const cancelledColor = "var(--vscode-descriptionForeground)"

	const [icon, title] = useMemo(() => {
		switch (type) {
			case "error":
				return [
					<span
						className="codicon codicon-error"
						style={{ color: errorColor, marginBottom: "-1.5px" }}></span>,
					<span style={{ color: errorColor, fontWeight: "bold" }}>{t("chat:error")}</span>,
				]
			case "mistake_limit_reached":
				return [
					<span
						className="codicon codicon-error"
						style={{ color: errorColor, marginBottom: "-1.5px" }}></span>,
					<span style={{ color: errorColor, fontWeight: "bold" }}>{t("chat:troubleMessage")}</span>,
				]
			case "command":
				return [
					isCommandExecuting ? (
						<ProgressIndicator />
					) : (
						<span
							className="codicon codicon-terminal"
							style={{ color: normalColor, marginBottom: "-1.5px" }}></span>
					),
					<span style={{ color: normalColor, fontWeight: "bold" }}>{t("chat:runCommand.title")}:</span>,
				]
			case "use_mcp_server":
				const mcpServerUse = safeJsonParse<ClineAskUseMcpServer>(message.text)
				if (mcpServerUse === undefined) {
					return [null, null]
				}
				return [
					isMcpServerResponding ? (
						<ProgressIndicator />
					) : (
						<span
							className="codicon codicon-server"
							style={{ color: normalColor, marginBottom: "-1.5px" }}></span>
					),
					<span style={{ color: normalColor, fontWeight: "bold" }}>
						{mcpServerUse.type === "use_mcp_tool"
							? t("chat:mcp.wantsToUseTool", { serverName: mcpServerUse.serverName })
							: t("chat:mcp.wantsToAccessResource", { serverName: mcpServerUse.serverName })}
					</span>,
				]
			case "completion_result":
				return [
					<span
						className="codicon codicon-check"
						style={{ color: successColor, marginBottom: "-1.5px" }}></span>,
					<span style={{ color: successColor, fontWeight: "bold" }}>{t("chat:taskCompleted")}</span>,
				]
			case "api_req_retry_delayed":
				return []
			case "api_req_started":
				const getIconSpan = (iconName: string, color: string) => (
					<div
						style={{
							width: 16,
							height: 16,
							display: "flex",
							alignItems: "center",
							justifyContent: "center",
						}}>
						<span
							className={`codicon codicon-${iconName}`}
							style={{ color, fontSize: 16, marginBottom: "-1.5px" }}
						/>
					</div>
				)
				return [
					apiReqCancelReason !== null && apiReqCancelReason !== undefined ? (
						apiReqCancelReason === "user_cancelled" ? (
							getIconSpan("error", cancelledColor)
						) : (
							getIconSpan("error", errorColor)
						)
					) : cost !== null && cost !== undefined ? (
						getIconSpan("check", successColor)
					) : apiRequestFailedMessage ? (
						getIconSpan("error", errorColor)
					) : (
						<ProgressIndicator />
					),
					apiReqCancelReason !== null && apiReqCancelReason !== undefined ? (
						apiReqCancelReason === "user_cancelled" ? (
							<span style={{ color: normalColor, fontWeight: "bold" }}>
								{t("chat:apiRequest.cancelled")}
							</span>
						) : (
							<span style={{ color: errorColor, fontWeight: "bold" }}>
								{t("chat:apiRequest.streamingFailed")}
							</span>
						)
					) : cost !== null && cost !== undefined ? (
						<span style={{ color: normalColor, fontWeight: "bold" }}>{t("chat:apiRequest.title")}</span>
					) : apiRequestFailedMessage ? (
						<span style={{ color: errorColor, fontWeight: "bold" }}>{t("chat:apiRequest.failed")}</span>
					) : (
						<span style={{ color: normalColor, fontWeight: "bold" }}>{t("chat:apiRequest.streaming")}</span>
					),
				]
			case "followup":
				return [
					<span
						className="codicon codicon-question"
						style={{ color: normalColor, marginBottom: "-1.5px" }}
					/>,
					<span style={{ color: normalColor, fontWeight: "bold" }}>{t("chat:questions.hasQuestion")}</span>,
				]
			default:
				return [null, null]
		}
	}, [type, isCommandExecuting, message, isMcpServerResponding, apiReqCancelReason, cost, apiRequestFailedMessage, t])

	const headerStyle: React.CSSProperties = {
		display: "flex",
		alignItems: "center",
		gap: "10px",
		marginBottom: "10px",
		wordBreak: "break-word",
	}

	const pStyle: React.CSSProperties = {
		margin: 0,
		whiteSpace: "pre-wrap",
		wordBreak: "break-word",
		overflowWrap: "anywhere",
	}

	const tool = useMemo(
		() => (message.ask === "tool" ? safeJsonParse<ClineSayTool>(message.text) : null),
		[message.ask, message.text],
	)

	const followUpData = useMemo(() => {
		if (message.type === "ask" && message.ask === "followup" && !message.partial) {
			return safeJsonParse<FollowUpData>(message.text)
		}
		return null
	}, [message.type, message.ask, message.partial, message.text])

	if (tool) {
		const toolIcon = (name: string) => (
			<span
				className={`codicon codicon-${name}`}
				style={{ color: "var(--vscode-foreground)", marginBottom: "-1.5px" }}></span>
		)

		switch (tool.tool) {
			case "editedExistingFile":
			case "appliedDiff":
				// Check if this is a batch diff request
				if (message.type === "ask" && tool.batchDiffs && Array.isArray(tool.batchDiffs)) {
					return (
						<>
							<div style={headerStyle}>
								{toolIcon("diff")}
								<span style={{ fontWeight: "bold" }}>
									{t("chat:fileOperations.wantsToApplyBatchChanges")}
								</span>
							</div>
							<BatchDiffApproval files={tool.batchDiffs} ts={message.ts} />
						</>
					)
				}

				// Regular single file diff
				return (
					<>
						<div style={headerStyle}>
							{tool.isProtected ? (
								<span
									className="codicon codicon-lock"
									style={{ color: "var(--vscode-editorWarning-foreground)", marginBottom: "-1.5px" }}
								/>
							) : (
								toolIcon(tool.tool === "appliedDiff" ? "diff" : "edit")
							)}
							<span style={{ fontWeight: "bold" }}>
								{tool.isProtected
									? t("chat:fileOperations.wantsToEditProtected")
									: tool.isOutsideWorkspace
										? t("chat:fileOperations.wantsToEditOutsideWorkspace")
										: t("chat:fileOperations.wantsToEdit")}
							</span>
						</div>
						<CodeAccordian
							path={tool.path}
							code={tool.content ?? tool.diff}
							language="diff"
							progressStatus={message.progressStatus}
							isLoading={message.partial}
							isExpanded={isExpanded}
							onToggleExpand={handleToggleExpand}
						/>
					</>
				)
			case "insertContent":
				return (
					<>
						<div style={headerStyle}>
							{tool.isProtected ? (
								<span
									className="codicon codicon-lock"
									style={{ color: "var(--vscode-editorWarning-foreground)", marginBottom: "-1.5px" }}
								/>
							) : (
								toolIcon("insert")
							)}
							<span style={{ fontWeight: "bold" }}>
								{tool.isProtected
									? t("chat:fileOperations.wantsToEditProtected")
									: tool.isOutsideWorkspace
										? t("chat:fileOperations.wantsToEditOutsideWorkspace")
										: tool.lineNumber === 0
											? t("chat:fileOperations.wantsToInsertAtEnd")
											: t("chat:fileOperations.wantsToInsertWithLineNumber", {
													lineNumber: tool.lineNumber,
												})}
							</span>
						</div>
						<CodeAccordian
							path={tool.path}
							code={tool.diff}
							language="diff"
							progressStatus={message.progressStatus}
							isLoading={message.partial}
							isExpanded={isExpanded}
							onToggleExpand={handleToggleExpand}
						/>
					</>
				)
			case "searchAndReplace":
				return (
					<>
						<div style={headerStyle}>
							{tool.isProtected ? (
								<span
									className="codicon codicon-lock"
									style={{ color: "var(--vscode-editorWarning-foreground)", marginBottom: "-1.5px" }}
								/>
							) : (
								toolIcon("replace")
							)}
							<span style={{ fontWeight: "bold" }}>
								{tool.isProtected && message.type === "ask"
									? t("chat:fileOperations.wantsToEditProtected")
									: message.type === "ask"
										? t("chat:fileOperations.wantsToSearchReplace")
										: t("chat:fileOperations.didSearchReplace")}
							</span>
						</div>
						<CodeAccordian
							path={tool.path}
							code={tool.diff}
							language="diff"
							progressStatus={message.progressStatus}
							isLoading={message.partial}
							isExpanded={isExpanded}
							onToggleExpand={handleToggleExpand}
						/>
					</>
				)
			case "codebaseSearch": {
				return (
					<div style={headerStyle}>
						{toolIcon("search")}
						<span style={{ fontWeight: "bold" }}>
							{tool.path ? (
								<Trans
									i18nKey="chat:codebaseSearch.wantsToSearchWithPath"
									components={{ code: <code></code> }}
									values={{ query: tool.query, path: tool.path }}
								/>
							) : (
								<Trans
									i18nKey="chat:codebaseSearch.wantsToSearch"
									components={{ code: <code></code> }}
									values={{ query: tool.query }}
								/>
							)}
						</span>
					</div>
				)
			}
			case "updateTodoList" as any: {
				const todos = (tool as any).todos || []
				return (
					<UpdateTodoListToolBlock
						todos={todos}
						content={(tool as any).content}
						onChange={(updatedTodos) => {
							if (typeof vscode !== "undefined" && vscode?.postMessage) {
								vscode.postMessage({ type: "updateTodoList", payload: { todos: updatedTodos } })
							}
						}}
						editable={editable && isLast}
					/>
				)
			}
			case "newFileCreated":
				return (
					<>
						<div style={headerStyle}>
							{tool.isProtected ? (
								<span
									className="codicon codicon-lock"
									style={{ color: "var(--vscode-editorWarning-foreground)", marginBottom: "-1.5px" }}
								/>
							) : (
								toolIcon("new-file")
							)}
							<span style={{ fontWeight: "bold" }}>
								{tool.isProtected
									? t("chat:fileOperations.wantsToEditProtected")
									: t("chat:fileOperations.wantsToCreate")}
							</span>
						</div>
						<CodeAccordian
							path={tool.path}
							code={tool.content}
							language={getLanguageFromPath(tool.path || "") || "log"}
							isLoading={message.partial}
							isExpanded={isExpanded}
							onToggleExpand={handleToggleExpand}
						/>
					</>
				)
			case "readFile":
				// Check if this is a batch file permission request
				const isBatchRequest = message.type === "ask" && tool.batchFiles && Array.isArray(tool.batchFiles)

				if (isBatchRequest) {
					return (
						<>
							<div style={headerStyle}>
								{toolIcon("files")}
								<span style={{ fontWeight: "bold" }}>
									{t("chat:fileOperations.wantsToReadMultiple")}
								</span>
							</div>
							<BatchFilePermission
								files={tool.batchFiles || []}
								onPermissionResponse={(response) => {
									onBatchFileResponse?.(response)
								}}
								ts={message?.ts}
							/>
						</>
					)
				}

				// Regular single file read request
				return (
					<>
						<div style={headerStyle}>
							{toolIcon("file-code")}
							<span style={{ fontWeight: "bold" }}>
								{message.type === "ask"
									? tool.isOutsideWorkspace
										? t("chat:fileOperations.wantsToReadOutsideWorkspace")
										: tool.additionalFileCount && tool.additionalFileCount > 0
											? t("chat:fileOperations.wantsToReadAndXMore", {
													count: tool.additionalFileCount,
												})
											: t("chat:fileOperations.wantsToRead")
									: t("chat:fileOperations.didRead")}
							</span>
						</div>
						<ToolUseBlock>
							<ToolUseBlockHeader
								onClick={() => vscode.postMessage({ type: "openFile", text: tool.content })}>
								{tool.path?.startsWith(".") && <span>.</span>}
								<span className="whitespace-nowrap overflow-hidden text-ellipsis text-left mr-2 rtl">
									{removeLeadingNonAlphanumeric(tool.path ?? "") + "\u200E"}
									{tool.reason}
								</span>
								<div style={{ flexGrow: 1 }}></div>
								<span
									className={`codicon codicon-link-external`}
									style={{ fontSize: 13.5, margin: "1px 0" }}
								/>
							</ToolUseBlockHeader>
						</ToolUseBlock>
					</>
				)
			case "fetchInstructions":
				return (
					<>
						<div style={headerStyle}>
							{toolIcon("file-code")}
							<span style={{ fontWeight: "bold" }}>{t("chat:instructions.wantsToFetch")}</span>
						</div>
						<CodeAccordian
							code={tool.content}
							language="markdown"
							isLoading={message.partial}
							isExpanded={isExpanded}
							onToggleExpand={handleToggleExpand}
						/>
					</>
				)
			case "listFilesTopLevel":
				return (
					<>
						<div style={headerStyle}>
							{toolIcon("folder-opened")}
							<span style={{ fontWeight: "bold" }}>
								{message.type === "ask"
									? tool.isOutsideWorkspace
										? t("chat:directoryOperations.wantsToViewTopLevelOutsideWorkspace")
										: t("chat:directoryOperations.wantsToViewTopLevel")
									: tool.isOutsideWorkspace
										? t("chat:directoryOperations.didViewTopLevelOutsideWorkspace")
										: t("chat:directoryOperations.didViewTopLevel")}
							</span>
						</div>
						<CodeAccordian
							path={tool.path}
							code={tool.content}
							language="shell-session"
							isExpanded={isExpanded}
							onToggleExpand={handleToggleExpand}
						/>
					</>
				)
			case "listFilesRecursive":
				return (
					<>
						<div style={headerStyle}>
							{toolIcon("folder-opened")}
							<span style={{ fontWeight: "bold" }}>
								{message.type === "ask"
									? tool.isOutsideWorkspace
										? t("chat:directoryOperations.wantsToViewRecursiveOutsideWorkspace")
										: t("chat:directoryOperations.wantsToViewRecursive")
									: tool.isOutsideWorkspace
										? t("chat:directoryOperations.didViewRecursiveOutsideWorkspace")
										: t("chat:directoryOperations.didViewRecursive")}
							</span>
						</div>
						<CodeAccordian
							path={tool.path}
							code={tool.content}
							language="shellsession"
							isExpanded={isExpanded}
							onToggleExpand={handleToggleExpand}
						/>
					</>
				)
			case "listCodeDefinitionNames":
				return (
					<>
						<div style={headerStyle}>
							{toolIcon("file-code")}
							<span style={{ fontWeight: "bold" }}>
								{message.type === "ask"
									? tool.isOutsideWorkspace
										? t("chat:directoryOperations.wantsToViewDefinitionsOutsideWorkspace")
										: t("chat:directoryOperations.wantsToViewDefinitions")
									: tool.isOutsideWorkspace
										? t("chat:directoryOperations.didViewDefinitionsOutsideWorkspace")
										: t("chat:directoryOperations.didViewDefinitions")}
							</span>
						</div>
						<CodeAccordian
							path={tool.path}
							code={tool.content}
							language="markdown"
							isExpanded={isExpanded}
							onToggleExpand={handleToggleExpand}
						/>
					</>
				)
			case "searchFiles":
				return (
					<>
						<div style={headerStyle}>
							{toolIcon("search")}
							<span style={{ fontWeight: "bold" }}>
								{message.type === "ask" ? (
									<Trans
										i18nKey={
											tool.isOutsideWorkspace
												? "chat:directoryOperations.wantsToSearchOutsideWorkspace"
												: "chat:directoryOperations.wantsToSearch"
										}
										components={{ code: <code>{tool.regex}</code> }}
										values={{ regex: tool.regex }}
									/>
								) : (
									<Trans
										i18nKey={
											tool.isOutsideWorkspace
												? "chat:directoryOperations.didSearchOutsideWorkspace"
												: "chat:directoryOperations.didSearch"
										}
										components={{ code: <code>{tool.regex}</code> }}
										values={{ regex: tool.regex }}
									/>
								)}
							</span>
						</div>
						<CodeAccordian
							path={tool.path! + (tool.filePattern ? `/(${tool.filePattern})` : "")}
							code={tool.content}
							language="shellsession"
							isExpanded={isExpanded}
							onToggleExpand={handleToggleExpand}
						/>
					</>
				)
			case "switchMode":
				return (
					<>
						<div style={headerStyle}>
							{toolIcon("symbol-enum")}
							<span style={{ fontWeight: "bold" }}>
								{message.type === "ask" ? (
									<>
										{tool.reason ? (
											<Trans
												i18nKey="chat:modes.wantsToSwitchWithReason"
												components={{ code: <code>{tool.mode}</code> }}
												values={{ mode: tool.mode, reason: tool.reason }}
											/>
										) : (
											<Trans
												i18nKey="chat:modes.wantsToSwitch"
												components={{ code: <code>{tool.mode}</code> }}
												values={{ mode: tool.mode }}
											/>
										)}
									</>
								) : (
									<>
										{tool.reason ? (
											<Trans
												i18nKey="chat:modes.didSwitchWithReason"
												components={{ code: <code>{tool.mode}</code> }}
												values={{ mode: tool.mode, reason: tool.reason }}
											/>
										) : (
											<Trans
												i18nKey="chat:modes.didSwitch"
												components={{ code: <code>{tool.mode}</code> }}
												values={{ mode: tool.mode }}
											/>
										)}
									</>
								)}
							</span>
						</div>
					</>
				)
			case "newTask":
				return (
					<>
						<div style={headerStyle}>
							{toolIcon("tasklist")}
							<span style={{ fontWeight: "bold" }}>
								<Trans
									i18nKey="chat:subtasks.wantsToCreate"
									components={{ code: <code>{tool.mode}</code> }}
									values={{ mode: tool.mode }}
								/>
							</span>
						</div>
						<div
							style={{
								marginTop: "4px",
								backgroundColor: "var(--vscode-badge-background)",
								border: "1px solid var(--vscode-badge-background)",
								borderRadius: "4px 4px 0 0",
								overflow: "hidden",
								marginBottom: "2px",
							}}>
							<div
								style={{
									padding: "9px 10px 9px 14px",
									backgroundColor: "var(--vscode-badge-background)",
									borderBottom: "1px solid var(--vscode-editorGroup-border)",
									fontWeight: "bold",
									fontSize: "var(--vscode-font-size)",
									color: "var(--vscode-badge-foreground)",
									display: "flex",
									alignItems: "center",
									gap: "6px",
								}}>
								<span className="codicon codicon-arrow-right"></span>
								{t("chat:subtasks.newTaskContent")}
							</div>
							<div style={{ padding: "12px 16px", backgroundColor: "var(--vscode-editor-background)" }}>
								<MarkdownBlock markdown={tool.content} />
							</div>
						</div>
					</>
				)
			case "finishTask":
				return (
					<>
						<div style={headerStyle}>
							{toolIcon("check-all")}
							<span style={{ fontWeight: "bold" }}>{t("chat:subtasks.wantsToFinish")}</span>
						</div>
						<div
							style={{
								marginTop: "4px",
								backgroundColor: "var(--vscode-editor-background)",
								border: "1px solid var(--vscode-badge-background)",
								borderRadius: "4px",
								overflow: "hidden",
								marginBottom: "8px",
							}}>
							<div
								style={{
									padding: "9px 10px 9px 14px",
									backgroundColor: "var(--vscode-badge-background)",
									borderBottom: "1px solid var(--vscode-editorGroup-border)",
									fontWeight: "bold",
									fontSize: "var(--vscode-font-size)",
									color: "var(--vscode-badge-foreground)",
									display: "flex",
									alignItems: "center",
									gap: "6px",
								}}>
								<span className="codicon codicon-check"></span>
								{t("chat:subtasks.completionContent")}
							</div>
							<div style={{ padding: "12px 16px", backgroundColor: "var(--vscode-editor-background)" }}>
								<MarkdownBlock markdown={t("chat:subtasks.completionInstructions")} />
							</div>
						</div>
					</>
				)
			default:
				return null
		}
	}

	switch (message.type) {
		case "say":
			switch (message.say) {
				case "diff_error":
					return (
						<div>
							<div
								style={{
									marginTop: "0px",
									overflow: "hidden",
									marginBottom: "8px",
								}}>
								<div
									style={{
										borderBottom: isDiffErrorExpanded
											? "1px solid var(--vscode-editorGroup-border)"
											: "none",
										fontWeight: "normal",
										fontSize: "var(--vscode-font-size)",
										color: "var(--vscode-editor-foreground)",
										display: "flex",
										alignItems: "center",
										justifyContent: "space-between",
										cursor: "pointer",
									}}
									onClick={() => setIsDiffErrorExpanded(!isDiffErrorExpanded)}>
									<div
										style={{
											display: "flex",
											alignItems: "center",
											gap: "10px",
											flexGrow: 1,
										}}>
										<span
											className="codicon codicon-warning"
											style={{
												color: "var(--vscode-editorWarning-foreground)",
												opacity: 0.8,
												fontSize: 16,
												marginBottom: "-1.5px",
											}}></span>
										<span style={{ fontWeight: "bold" }}>{t("chat:diffError.title")}</span>
									</div>
									<div style={{ display: "flex", alignItems: "center" }}>
										<VSCodeButton
											appearance="icon"
											style={{
												padding: "3px",
												height: "24px",
												marginRight: "4px",
												color: "var(--vscode-editor-foreground)",
												display: "flex",
												alignItems: "center",
												justifyContent: "center",
												background: "transparent",
											}}
											onClick={(e) => {
												e.stopPropagation()

												// Call copyWithFeedback and handle the Promise
												copyWithFeedback(message.text || "").then((success) => {
													if (success) {
														// Show checkmark
														setShowCopySuccess(true)

														// Reset after a brief delay
														setTimeout(() => {
															setShowCopySuccess(false)
														}, 1000)
													}
												})
											}}>
											<span
												className={`codicon codicon-${showCopySuccess ? "check" : "copy"}`}></span>
										</VSCodeButton>
										<span
											className={`codicon codicon-chevron-${isDiffErrorExpanded ? "up" : "down"}`}></span>
									</div>
								</div>
								{isDiffErrorExpanded && (
									<div
										style={{
											padding: "8px",
											backgroundColor: "var(--vscode-editor-background)",
											borderTop: "none",
										}}>
										<CodeBlock source={message.text || ""} language="xml" />
									</div>
								)}
							</div>
						</div>
					)
				case "subtask_result":
					return (
						<div>
							<div
								style={{
									marginTop: "0px",
									backgroundColor: "var(--vscode-badge-background)",
									border: "1px solid var(--vscode-badge-background)",
									borderRadius: "0 0 4px 4px",
									overflow: "hidden",
									marginBottom: "8px",
								}}>
								<div
									style={{
										padding: "9px 10px 9px 14px",
										backgroundColor: "var(--vscode-badge-background)",
										borderBottom: "1px solid var(--vscode-editorGroup-border)",
										fontWeight: "bold",
										fontSize: "var(--vscode-font-size)",
										color: "var(--vscode-badge-foreground)",
										display: "flex",
										alignItems: "center",
										gap: "6px",
									}}>
									<span className="codicon codicon-arrow-left"></span>
									{t("chat:subtasks.resultContent")}
								</div>
								<div
									style={{
										padding: "12px 16px",
										backgroundColor: "var(--vscode-editor-background)",
									}}>
									<MarkdownBlock markdown={message.text} />
								</div>
							</div>
						</div>
					)
				case "reasoning":
					return (
						<ReasoningBlock
							content={message.text || ""}
							elapsed={isLast && isStreaming ? Date.now() - message.ts : undefined}
							isCollapsed={reasoningCollapsed}
							onToggleCollapse={() => setReasoningCollapsed(!reasoningCollapsed)}
						/>
					)
				case "api_req_started":
					return (
						<>
							<div
								style={{
									...headerStyle,
									marginBottom:
										((cost === null || cost === undefined) && apiRequestFailedMessage) ||
										apiReqStreamingFailedMessage
											? 10
											: 0,
									justifyContent: "space-between",
									cursor: "pointer",
									userSelect: "none",
									WebkitUserSelect: "none",
									MozUserSelect: "none",
									msUserSelect: "none",
								}}
								onClick={handleToggleExpand}>
								<div style={{ display: "flex", alignItems: "center", gap: "10px", flexGrow: 1 }}>
									{icon}
									{title}
									{/* kilocode_change */}
									{apiConfiguration?.apiProvider !== "kilocode" && (
										<VSCodeBadge
											style={{
												opacity: cost !== null && cost !== undefined && cost > 0 ? 1 : 0,
											}}>
											${Number(cost || 0)?.toFixed(4)}
										</VSCodeBadge>
									)}
								</div>
								<span className={`codicon codicon-chevron-${isExpanded ? "up" : "down"}`}></span>
							</div>
							{(((cost === null || cost === undefined) && apiRequestFailedMessage) ||
								apiReqStreamingFailedMessage) && (
								<>
									<p style={{ ...pStyle, color: "var(--vscode-errorForeground)" }}>
										{apiRequestFailedMessage || apiReqStreamingFailedMessage}
										{apiRequestFailedMessage?.toLowerCase().includes("powershell") && (
											<>
												<br />
												<br />
												{t("chat:powershell.issues")}{" "}
												<a
													href="https://github.com/cline/cline/wiki/TroubleShooting-%E2%80%90-%22PowerShell-is-not-recognized-as-an-internal-or-external-command%22"
													style={{ color: "inherit", textDecoration: "underline" }}>
													troubleshooting guide
												</a>
												.
											</>
										)}
									</p>
								</>
							)}

							{isExpanded && (
								<div style={{ marginTop: "10px" }}>
									<CodeAccordian
										code={safeJsonParse<any>(message.text)?.request}
										language="markdown"
										isExpanded={true}
										onToggleExpand={handleToggleExpand}
									/>
								</div>
							)}
						</>
					)
				case "api_req_finished":
					return null // we should never see this message type
				case "text":
					return (
						<div>
							<Markdown markdown={message.text} partial={message.partial} />
						</div>
					)
				case "user_feedback":
					// kilocode_change start
					return (
<<<<<<< HEAD
						<KiloChatRowUserFeedback
							message={message}
							isStreaming={isStreaming}
							onChatReset={onChatReset}
						/>
=======
						<div className="bg-vscode-editor-background border rounded-xs p-1 overflow-hidden whitespace-pre-wrap">
							{isEditing ? (
								<div className="flex flex-col gap-2 p-2">
									<textarea
										className="w-full p-2 bg-vscode-input-background text-vscode-input-foreground border border-vscode-input-border rounded-xs"
										value={editedContent}
										onChange={(e) => setEditedContent(e.target.value)}
										rows={5}
										autoFocus
									/>
									<div className="flex justify-end gap-2">
										<Button variant="secondary" size="sm" onClick={handleCancelEdit}>
											{t("chat:cancel.title")}
										</Button>
										<Button variant="default" size="sm" onClick={handleSaveEdit}>
											{t("chat:save.title")}
										</Button>
									</div>
								</div>
							) : (
								<div className="flex justify-between">
									<div className="flex-grow px-2 py-1 wrap-anywhere">
										<Mention text={message.text} withShadow />
									</div>
									<div className="flex">
										<Button
											variant="ghost"
											size="icon"
											className="shrink-0 hidden"
											disabled={isStreaming}
											onClick={(e) => {
												e.stopPropagation()
												handleEditClick()
											}}>
											<span className="codicon codicon-edit" />
										</Button>
										<Button
											variant="ghost"
											size="icon"
											className="shrink-0"
											disabled={isStreaming}
											onClick={(e) => {
												e.stopPropagation()
												vscode.postMessage({ type: "deleteMessage", value: message.ts })
											}}>
											<span className="codicon codicon-trash" />
										</Button>
									</div>
								</div>
							)}
							{!isEditing && message.images && message.images.length > 0 && (
								<Thumbnails images={message.images} style={{ marginTop: "8px" }} />
							)}
						</div>
>>>>>>> 39ab0067
					)
				// kilocode_change end
				case "user_feedback_diff":
					const tool = safeJsonParse<ClineSayTool>(message.text)
					return (
						<div style={{ marginTop: -10, width: "100%" }}>
							<CodeAccordian
								code={tool?.diff}
								language="diff"
								isFeedback={true}
								isExpanded={isExpanded}
								onToggleExpand={handleToggleExpand}
							/>
						</div>
					)
				case "error":
					return (
						<>
							{title && (
								<div style={headerStyle}>
									{icon}
									{title}
								</div>
							)}
							<p style={{ ...pStyle, color: "var(--vscode-errorForeground)" }}>{message.text}</p>
						</>
					)
				case "completion_result":
					return (
						<>
							<div style={headerStyle}>
								{icon}
								{title}
							</div>
							<div style={{ color: "var(--vscode-charts-green)", paddingTop: 10 }}>
								<Markdown markdown={message.text} />
							</div>
						</>
					)
				case "shell_integration_warning":
					return <CommandExecutionError />
				case "checkpoint_saved":
					return (
						<CheckpointSaved
							ts={message.ts!}
							commitHash={message.text!}
							currentHash={currentCheckpoint}
							checkpoint={message.checkpoint}
						/>
					)
				case "condense_context":
					if (message.partial) {
						return <CondensingContextRow />
					}
					return message.contextCondense ? <ContextCondenseRow {...message.contextCondense} /> : null
				case "condense_context_error":
					return <CondenseContextErrorRow errorText={message.text} />
				case "codebase_search_result":
					let parsed: {
						content: {
							query: string
							results: Array<{
								filePath: string
								score: number
								startLine: number
								endLine: number
								codeChunk: string
							}>
						}
					} | null = null

					try {
						if (message.text) {
							parsed = JSON.parse(message.text)
						}
					} catch (error) {
						console.error("Failed to parse codebaseSearch content:", error)
					}

					if (parsed && !parsed?.content) {
						console.error("Invalid codebaseSearch content structure:", parsed.content)
						return <div>Error displaying search results.</div>
					}

					const { query = "", results = [] } = parsed?.content || {}

					return <CodebaseSearchResultsDisplay query={query} results={results} />
<<<<<<< HEAD
				case "browser_action_result":
					// This should not normally be rendered here as browser_action_result messages
					// should be grouped into browser sessions and rendered by BrowserSessionRow.
					// If we see this, it means the message grouping logic has a bug.
					return (
						<>
							{title && (
								<div style={headerStyle}>
									{icon}
									{title}
								</div>
							)}
							<div style={{ paddingTop: 10 }}>
								<div
									style={{
										color: "var(--vscode-errorForeground)",
										fontFamily: "monospace",
										fontSize: "12px",
										padding: "8px",
										backgroundColor: "var(--vscode-editor-background)",
										border: "1px solid var(--vscode-editorError-border)",
										borderRadius: "4px",
										marginBottom: "8px",
									}}>
									⚠️ Browser action result not properly grouped - this is a bug in the message
									grouping logic
								</div>
								<Markdown markdown={message.text} partial={message.partial} />
							</div>
						</>
					)
=======
				case "user_edit_todos":
					return <UpdateTodoListToolBlock userEdited onChange={() => {}} />
>>>>>>> 39ab0067
				default:
					return (
						<>
							{title && (
								<div style={headerStyle}>
									{icon}
									{title}
								</div>
							)}
							<div style={{ paddingTop: 10 }}>
								<Markdown markdown={message.text} partial={message.partial} />
							</div>
						</>
					)
			}
		case "ask":
			switch (message.ask) {
				case "mistake_limit_reached":
					return (
						<>
							<div style={headerStyle}>
								{icon}
								{title}
							</div>
							<p style={{ ...pStyle, color: "var(--vscode-errorForeground)" }}>{message.text}</p>
						</>
					)
				case "command":
					return (
						<CommandExecution
							executionId={message.ts.toString()}
							text={message.text}
							icon={icon}
							title={title}
						/>
					)
				case "use_mcp_server":
					// Parse the message text to get the MCP server request
					const messageJson = safeJsonParse<any>(message.text, {})

					// Extract the response field if it exists
					const { response, ...mcpServerRequest } = messageJson

					// Create the useMcpServer object with the response field
					const useMcpServer: ClineAskUseMcpServer = {
						...mcpServerRequest,
						response,
					}

					if (!useMcpServer) {
						return null
					}

					const server = mcpServers.find((server) => server.name === useMcpServer.serverName)

					return (
						<>
							<div style={headerStyle}>
								{icon}
								{title}
							</div>
							<div className="w-full bg-vscode-editor-background border border-vscode-border rounded-xs p-2 mt-2">
								{useMcpServer.type === "access_mcp_resource" && (
									<McpResourceRow
										item={{
											// Use the matched resource/template details, with fallbacks
											...(findMatchingResourceOrTemplate(
												useMcpServer.uri || "",
												server?.resources,
												server?.resourceTemplates,
											) || {
												name: "",
												mimeType: "",
												description: "",
											}),
											// Always use the actual URI from the request
											uri: useMcpServer.uri || "",
										}}
									/>
								)}
								{useMcpServer.type === "use_mcp_tool" && (
									<McpExecution
										executionId={message.ts.toString()}
										text={useMcpServer.arguments !== "{}" ? useMcpServer.arguments : undefined}
										serverName={useMcpServer.serverName}
										toolName={useMcpServer.toolName}
										isArguments={true}
										server={server}
										useMcpServer={useMcpServer}
										alwaysAllowMcp={alwaysAllowMcp}
									/>
								)}
							</div>
						</>
					)
				case "completion_result":
					if (message.text) {
						return (
							<div>
								<div style={headerStyle}>
									{icon}
									{title}
								</div>
								<div style={{ color: "var(--vscode-charts-green)", paddingTop: 10 }}>
									<Markdown markdown={message.text} partial={message.partial} />
								</div>
							</div>
						)
					} else {
						return null // Don't render anything when we get a completion_result ask without text
					}
				case "followup":
					return (
						<>
							{title && (
								<div style={headerStyle}>
									{icon}
									{title}
								</div>
							)}
							<div style={{ paddingTop: 10, paddingBottom: 15 }}>
								<Markdown
									markdown={message.partial === true ? message?.text : followUpData?.question}
								/>
							</div>
							<FollowUpSuggest
								suggestions={followUpData?.suggest}
								onSuggestionClick={onSuggestionClick}
								ts={message?.ts}
								onCancelAutoApproval={onFollowUpUnmount}
								isAnswered={isFollowUpAnswered}
							/>
						</>
					)

				// kilocode_change begin
				case "condense":
					return (
						<>
							<div style={headerStyle}>
								<span
									className="codicon codicon-new-file"
									style={{
										color: normalColor,
										marginBottom: "-1.5px",
									}}></span>
								<span style={{ color: normalColor, fontWeight: "bold" }}>
									{t("kilocode:chat.condense.wantsToCondense")}
								</span>
							</div>
							<NewTaskPreview context={message.text || ""} />
						</>
					)

				case "payment_required_prompt": {
					return <LowCreditWarning message={message} />
				}
				case "report_bug":
					return (
						<>
							<div style={headerStyle}>
								<span
									className="codicon codicon-new-file"
									style={{
										color: normalColor,
										marginBottom: "-1.5px",
									}}></span>
								<span style={{ color: normalColor, fontWeight: "bold" }}>
									KiloCode wants to create a Github issue:
								</span>
							</div>
							<ReportBugPreview data={message.text || ""} />
						</>
					)
				// kilocode_change end
				case "auto_approval_max_req_reached": {
					return <AutoApprovedRequestLimitWarning message={message} />
				}
				default:
					return null
			}
	}
}<|MERGE_RESOLUTION|>--- conflicted
+++ resolved
@@ -121,12 +121,9 @@
 	onSuggestionClick,
 	onFollowUpUnmount,
 	onBatchFileResponse,
-<<<<<<< HEAD
 	onChatReset, // kilocode_change
-=======
 	isFollowUpAnswered,
 	editable,
->>>>>>> 39ab0067
 }: ChatRowContentProps) => {
 	const { t } = useTranslation()
 	const { apiConfiguration, mcpServers, alwaysAllowMcp, currentCheckpoint } = useExtensionState()
@@ -1055,68 +1052,11 @@
 				case "user_feedback":
 					// kilocode_change start
 					return (
-<<<<<<< HEAD
 						<KiloChatRowUserFeedback
 							message={message}
 							isStreaming={isStreaming}
 							onChatReset={onChatReset}
 						/>
-=======
-						<div className="bg-vscode-editor-background border rounded-xs p-1 overflow-hidden whitespace-pre-wrap">
-							{isEditing ? (
-								<div className="flex flex-col gap-2 p-2">
-									<textarea
-										className="w-full p-2 bg-vscode-input-background text-vscode-input-foreground border border-vscode-input-border rounded-xs"
-										value={editedContent}
-										onChange={(e) => setEditedContent(e.target.value)}
-										rows={5}
-										autoFocus
-									/>
-									<div className="flex justify-end gap-2">
-										<Button variant="secondary" size="sm" onClick={handleCancelEdit}>
-											{t("chat:cancel.title")}
-										</Button>
-										<Button variant="default" size="sm" onClick={handleSaveEdit}>
-											{t("chat:save.title")}
-										</Button>
-									</div>
-								</div>
-							) : (
-								<div className="flex justify-between">
-									<div className="flex-grow px-2 py-1 wrap-anywhere">
-										<Mention text={message.text} withShadow />
-									</div>
-									<div className="flex">
-										<Button
-											variant="ghost"
-											size="icon"
-											className="shrink-0 hidden"
-											disabled={isStreaming}
-											onClick={(e) => {
-												e.stopPropagation()
-												handleEditClick()
-											}}>
-											<span className="codicon codicon-edit" />
-										</Button>
-										<Button
-											variant="ghost"
-											size="icon"
-											className="shrink-0"
-											disabled={isStreaming}
-											onClick={(e) => {
-												e.stopPropagation()
-												vscode.postMessage({ type: "deleteMessage", value: message.ts })
-											}}>
-											<span className="codicon codicon-trash" />
-										</Button>
-									</div>
-								</div>
-							)}
-							{!isEditing && message.images && message.images.length > 0 && (
-								<Thumbnails images={message.images} style={{ marginTop: "8px" }} />
-							)}
-						</div>
->>>>>>> 39ab0067
 					)
 				// kilocode_change end
 				case "user_feedback_diff":
@@ -1204,7 +1144,6 @@
 					const { query = "", results = [] } = parsed?.content || {}
 
 					return <CodebaseSearchResultsDisplay query={query} results={results} />
-<<<<<<< HEAD
 				case "browser_action_result":
 					// This should not normally be rendered here as browser_action_result messages
 					// should be grouped into browser sessions and rendered by BrowserSessionRow.
@@ -1236,10 +1175,8 @@
 							</div>
 						</>
 					)
-=======
 				case "user_edit_todos":
 					return <UpdateTodoListToolBlock userEdited onChange={() => {}} />
->>>>>>> 39ab0067
 				default:
 					return (
 						<>
