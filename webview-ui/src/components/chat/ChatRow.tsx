--- conflicted
+++ resolved
@@ -25,14 +25,11 @@
 import { Mention } from "./Mention"
 import { CheckpointSaved } from "./checkpoints/CheckpointSaved"
 import { FollowUpSuggest } from "./FollowUpSuggest"
-<<<<<<< HEAD
 import { LowCreditWarning } from "../kilocode/chat/LowCreditWarning" // kilocode_change
-=======
 import { ProgressIndicator } from "./ProgressIndicator"
 import { Markdown } from "./Markdown"
 import { CommandExecution } from "./CommandExecution"
 import { CommandExecutionError } from "./CommandExecutionError"
->>>>>>> 936712b2
 
 interface ChatRowProps {
 	message: ClineMessage
@@ -928,58 +925,7 @@
 						</>
 					)
 				case "shell_integration_warning":
-<<<<<<< HEAD
-					return (
-						<>
-							<div
-								style={{
-									display: "flex",
-									flexDirection: "column",
-									backgroundColor: "rgba(255, 191, 0, 0.1)",
-									padding: 8,
-									borderRadius: 3,
-									fontSize: 12,
-								}}>
-								<div style={{ display: "flex", alignItems: "center", marginBottom: 4 }}>
-									<i
-										className="codicon codicon-warning"
-										style={{
-											marginRight: 8,
-											fontSize: 18,
-											color: "#FFA500",
-										}}></i>
-									<span style={{ fontWeight: 500, color: "#FFA500" }}>
-										{t("chat:shellIntegration.unavailable")}
-									</span>
-								</div>
-								<div>
-									<strong>{message.text}</strong>
-									<br />
-									<div>
-										&bull; {t("chat:shellIntegration.checkSettings")}
-										<br />
-										&bull; {t("chat:shellIntegration.updateVSCode")} (
-										<code>CMD/CTRL + Shift + P</code> → "Update")
-										<br />
-										&bull; {t("chat:shellIntegration.supportedShell")} (
-										<code>CMD/CTRL + Shift + P</code> → "Terminal: Select Default Profile")
-									</div>
-									<br />
-									Please update VSCode (<code>CMD/CTRL + Shift + P</code> → "Update") and make sure
-									you're using a supported shell: zsh, bash, fish, or PowerShell (
-									<code>CMD/CTRL + Shift + P</code> → "Terminal: Select Default Profile").
-									<a
-										href="http://kilocode.ai/docs/troubleshooting/shell-integration/"
-										style={{ color: "inherit", textDecoration: "underline", display: "none" }}>
-										{t("chat:shellIntegration.troubleshooting")}
-									</a>
-								</div>
-							</div>
-						</>
-					)
-=======
 					return <CommandExecutionError />
->>>>>>> 936712b2
 				case "mcp_server_response":
 					return (
 						<>
