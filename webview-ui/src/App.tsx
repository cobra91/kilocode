import { useCallback, useEffect, useRef, useState } from "react"
import { useEvent } from "react-use"
import { QueryClient, QueryClientProvider } from "@tanstack/react-query"

import { ExtensionMessage } from "../../src/shared/ExtensionMessage"
import TranslationProvider from "./i18n/TranslationContext"

import { vscode } from "./utils/vscode"
import { ExtensionStateContextProvider, useExtensionState } from "./context/ExtensionStateContext"
import ChatView from "./components/chat/ChatView"
import HistoryView from "./components/history/HistoryView"
import SettingsView, { SettingsViewRef } from "./components/settings/SettingsView"
import WelcomeView from "./components/welcome/WelcomeView"
import McpView from "./components/kilocodeMcp/McpView"
import PromptsView from "./components/prompts/PromptsView"
import { HumanRelayDialog } from "./components/human-relay/HumanRelayDialog"
import BottomControls from "./components/chat/BottomControls"

type Tab = "settings" | "history" | "mcp" | "prompts" | "chat"

const tabsByMessageAction: Partial<Record<NonNullable<ExtensionMessage["action"]>, Tab>> = {
	chatButtonClicked: "chat",
	settingsButtonClicked: "settings",
	promptsButtonClicked: "prompts",
	mcpButtonClicked: "mcp",
	historyButtonClicked: "history",
}

const App = () => {
	const { didHydrateState, showWelcome, shouldShowAnnouncement } = useExtensionState()

	const [showAnnouncement, setShowAnnouncement] = useState(false)
	const [tab, setTab] = useState<Tab>("chat")

	const [humanRelayDialogState, setHumanRelayDialogState] = useState<{
		isOpen: boolean
		requestId: string
		promptText: string
	}>({
		isOpen: false,
		requestId: "",
		promptText: "",
	})

	const settingsRef = useRef<SettingsViewRef>(null)
	const chatViewRef = useRef<{ focusInput: () => void }>(null) // kilocode_change

	const switchTab = useCallback((newTab: Tab) => {
		setCurrentSection(undefined)

		if (settingsRef.current?.checkUnsaveChanges) {
			settingsRef.current.checkUnsaveChanges(() => setTab(newTab))
		} else {
			setTab(newTab)
		}
	}, [])

	const [currentSection, setCurrentSection] = useState<string | undefined>(undefined)

	const onMessage = useCallback(
		(e: MessageEvent) => {
			const message: ExtensionMessage = e.data

			if (message.type === "action" && message.action) {
				// kilocode_change begin
				if (message.action === "focusChatInput") {
					if (tab !== "chat") {
						switchTab("chat")
					}
					chatViewRef.current?.focusInput()
					return
				}
				// kilocode_change end

				const newTab = tabsByMessageAction[message.action]
				const section = message.values?.section as string | undefined

				if (newTab) {
					switchTab(newTab)
					setCurrentSection(section)
				}
			}

			if (message.type === "showHumanRelayDialog" && message.requestId && message.promptText) {
				const { requestId, promptText } = message
				setHumanRelayDialogState({ isOpen: true, requestId, promptText })
			}
		},
		// kilocode_change: add tab
		[tab, switchTab],
	)

	useEvent("message", onMessage)

	useEffect(() => {
		if (shouldShowAnnouncement) {
			setShowAnnouncement(true)
			vscode.postMessage({ type: "didShowAnnouncement" })
		}
	}, [shouldShowAnnouncement])

	// Tell the extension that we are ready to receive messages.
	useEffect(() => vscode.postMessage({ type: "webviewDidLaunch" }), [])

	if (!didHydrateState) {
		return null
	}

	// Do not conditionally load ChatView, it's expensive and there's state we
	// don't want to lose (user input, disableInput, askResponse promise, etc.)
	return showWelcome ? (
		<WelcomeView />
	) : (
		<>
			{tab === "prompts" && <PromptsView onDone={() => switchTab("chat")} />}
			{tab === "mcp" && <McpView onDone={() => switchTab("settings")} />}
			{tab === "history" && <HistoryView onDone={() => switchTab("chat")} />}
			{tab === "settings" && (
<<<<<<< HEAD
				<SettingsView ref={settingsRef} onDone={() => setTab("chat")} onOpenMcp={() => setTab("mcp")} />
=======
				<SettingsView ref={settingsRef} onDone={() => switchTab("chat")} targetSection={currentSection} />
>>>>>>> 91f4a862
			)}
			<ChatView
				ref={chatViewRef}
				isHidden={tab !== "chat"}
				showAnnouncement={showAnnouncement}
				hideAnnouncement={() => setShowAnnouncement(false)}
				showHistoryView={() => switchTab("history")}
			/>
			<HumanRelayDialog
				isOpen={humanRelayDialogState.isOpen}
				requestId={humanRelayDialogState.requestId}
				promptText={humanRelayDialogState.promptText}
				onClose={() => setHumanRelayDialogState((prev) => ({ ...prev, isOpen: false }))}
				onSubmit={(requestId, text) => vscode.postMessage({ type: "humanRelayResponse", requestId, text })}
				onCancel={(requestId) => vscode.postMessage({ type: "humanRelayCancel", requestId })}
			/>
			{/* Chat view contains its own bottom controls */}
			{tab !== "chat" && (
				<div className="fixed inset-0 top-auto">
					<BottomControls />
				</div>
			)}
		</>
	)
}

const queryClient = new QueryClient()

const AppWithProviders = () => (
	<ExtensionStateContextProvider>
		<TranslationProvider>
			<QueryClientProvider client={queryClient}>
				<App />
			</QueryClientProvider>
		</TranslationProvider>
	</ExtensionStateContextProvider>
)

export default AppWithProviders<|MERGE_RESOLUTION|>--- conflicted
+++ resolved
@@ -116,11 +116,12 @@
 			{tab === "mcp" && <McpView onDone={() => switchTab("settings")} />}
 			{tab === "history" && <HistoryView onDone={() => switchTab("chat")} />}
 			{tab === "settings" && (
-<<<<<<< HEAD
-				<SettingsView ref={settingsRef} onDone={() => setTab("chat")} onOpenMcp={() => setTab("mcp")} />
-=======
-				<SettingsView ref={settingsRef} onDone={() => switchTab("chat")} targetSection={currentSection} />
->>>>>>> 91f4a862
+				<SettingsView
+					ref={settingsRef}
+					onDone={() => switchTab("chat")}
+					onOpenMcp={() => switchTab("mcp")}
+					targetSection={currentSection}
+				/>
 			)}
 			<ChatView
 				ref={chatViewRef}
