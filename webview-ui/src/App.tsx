--- conflicted
+++ resolved
@@ -7,11 +7,6 @@
 // import { MarketplaceViewStateManager } from "./components/marketplace/MarketplaceViewStateManager" // kilocode_change: we have our own marketplace
 
 import { vscode } from "./utils/vscode"
-<<<<<<< HEAD
-=======
-import { telemetryClient } from "./utils/TelemetryClient"
-import { TelemetryEventName } from "@roo-code/types"
->>>>>>> 6ca706b0
 import { ExtensionStateContextProvider, useExtensionState } from "./context/ExtensionStateContext"
 import ChatView, { ChatViewRef } from "./components/chat/ChatView"
 import HistoryView from "./components/history/HistoryView"
@@ -20,12 +15,9 @@
 import ProfileView from "./components/kilocode/profile/ProfileView" // kilocode_change
 import ModesView from "./components/modes/ModesView"
 import { HumanRelayDialog } from "./components/human-relay/HumanRelayDialog"
-<<<<<<< HEAD
 import BottomControls from "./components/kilocode/BottomControls" // kilocode_change
-=======
 import { AccountView } from "./components/account/AccountView"
 import { useAddNonInteractiveClickListener } from "./components/ui/hooks/useNonInteractiveClick"
->>>>>>> 6ca706b0
 
 type Tab = "settings" | "history" | "mcp" | "modes" | "chat" | "marketplace" | "account" | "profile" // kilocode_change: add "profile"
 
@@ -40,22 +32,18 @@
 }
 
 const App = () => {
-<<<<<<< HEAD
-	const { didHydrateState, showWelcome, shouldShowAnnouncement, experiments } = useExtensionState()
-=======
 	const {
 		didHydrateState,
 		showWelcome,
 		shouldShowAnnouncement,
-		telemetrySetting,
-		telemetryKey,
-		machineId,
-		cloudUserInfo,
-		cloudIsAuthenticated,
+		// telemetrySetting, // kilocode_change not used
+		// telemetryKey, // kilocode_change not used
+		// machineId, // kilocode_change not used
+		// cloudUserInfo, // kilocode_change not used
+		// cloudIsAuthenticated, // kilocode_change not used
 		renderContext,
 		mdmCompliant,
 	} = useExtensionState()
->>>>>>> 6ca706b0
 
 	// Create a persistent state manager
 	// const marketplaceStateManager = useMemo(() => new MarketplaceViewStateManager(), []) // kilocode_change: we have or own marketplace
@@ -137,12 +125,8 @@
 				chatViewRef.current?.acceptInput()
 			}
 		},
-<<<<<<< HEAD
 		// kilocode_change: add tab
-		[tab, switchTab, experiments],
-=======
-		[switchTab],
->>>>>>> 6ca706b0
+		[tab, switchTab],
 	)
 
 	useEvent("message", onMessage)
@@ -169,7 +153,7 @@
 	// Track marketplace tab views
 	useEffect(() => {
 		if (tab === "marketplace") {
-			telemetryClient.capture(TelemetryEventName.MARKETPLACE_TAB_VIEWED)
+			// telemetryClient.capture(TelemetryEventName.MARKETPLACE_TAB_VIEWED) // kilocode_change commented out
 		}
 	}, [tab])
 
